--- conflicted
+++ resolved
@@ -3151,11 +3151,7 @@
     alias, driver = provider.split(':')
 
     # Most drivers need an image to be specified, but some do not.
-<<<<<<< HEAD
-    non_image_drivers = ['nova', 'virtualbox', 'libvirt']
-=======
-    non_image_drivers = ['nova', 'virtualbox', 'softlayer']
->>>>>>> 334a5fc2
+    non_image_drivers = ['nova', 'virtualbox', 'libvirt', 'softlayer']
 
     # Most drivers need a size, but some do not.
     non_size_drivers = ['opennebula', 'parallels', 'proxmox', 'scaleway',
