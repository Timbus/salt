# -*- coding: utf-8 -*-
'''
Package for ioflo and raet based daemons and associated ioflo behaviors

To use set
opts['transport'] ='raet'
master minion config
transport: raet

See salt.config.py for relevant defaults

opts['raet_port']
opts['master_floscript']
opts['minion_floscript']
opts['ioflo_period']
opts['ioflo_realtime']
opts['ioflo_verbose']
opts['caller_floscript']
'''

# Import Python libs
from __future__ import absolute_import
import os

# Import modules
from . import core
from . import worker
from . import maint
from . import zero

__all__ = ['core', 'worker', 'maint', 'zero']

# Import salt libs
import salt.daemons.masterapi

# Import 3rd-party libs
import ioflo.app.run
import salt.ext.six as six


def explode_opts(opts):
    '''
    Explode the opts into a preloads list
    '''
    preloads = [('.salt.opts', dict(value=opts))]
<<<<<<< HEAD
    for key, val in opts.items():
=======
    for key, val in six.iteritems(opts):
>>>>>>> 1371f4be
        ukey = key.replace('.', '_')
        preloads.append(('.salt.etc.{0}'.format(ukey), dict(value=val)))
    preloads.append(('.salt.etc.id', dict(value=opts['id'])))
    return preloads


class IofloMaster(object):
    '''
    IofloMaster Class
    '''
    def __init__(self, opts):
        '''
        Assign self.opts
        '''
        self.opts = opts
        self.preloads = explode_opts(self.opts)
        self.access_keys = salt.daemons.masterapi.access_keys(self.opts)
        self.preloads.append(
                ('.salt.access_keys', dict(value=self.access_keys)))

    def start(self, behaviors=None):
        '''
        Start up ioflo

        port = self.opts['raet_port']
        '''
        if behaviors is None:
            behaviors = []
        behaviors.extend(['salt.daemons.flo'])

        console_logdir = self.opts.get('ioflo_console_logdir', '')
        if console_logdir:
            consolepath = os.path.join(console_logdir, 'master.log')
        else:  # empty means log to std out
            consolepath = ''

        ioflo.app.run.start(
                name='master',
                period=float(self.opts['ioflo_period']),
                stamp=0.0,
                real=self.opts['ioflo_realtime'],
                filepath=self.opts['master_floscript'],
                behaviors=behaviors,
                username="",
                password="",
                mode=None,
                houses=None,
                metas=None,
                preloads=self.preloads,
                verbose=int(self.opts['ioflo_verbose']),
                consolepath=consolepath,
                )


class IofloMinion(object):
    '''
    IofloMinion Class
    '''
    def __init__(self, opts):
        '''
        Assign self.opts
        '''
        self.opts = opts

    def tune_in(self, behaviors=None):
        '''
        Start up ioflo

        port = self.opts['raet_port']
        '''
        if behaviors is None:
            behaviors = []
        behaviors.extend(['salt.daemons.flo'])

        preloads = explode_opts(self.opts)

        console_logdir = self.opts.get('ioflo_console_logdir', '')
        if console_logdir:
            consolepath = os.path.join(console_logdir, 'minion.log')
        else:  # empty means log to std out
            consolepath = ''

        ioflo.app.run.start(
                name=self.opts['id'],
                period=float(self.opts['ioflo_period']),
                stamp=0.0,
                real=self.opts['ioflo_realtime'],
                filepath=self.opts['minion_floscript'],
                behaviors=behaviors,
                username="",
                password="",
                mode=None,
                houses=None,
                metas=None,
                preloads=preloads,
                verbose=int(self.opts['ioflo_verbose']),
                consolepath=consolepath,
                )

    start = tune_in  # alias

    def call_in(self, behaviors=None):
        '''
        Start up caller minion for salt-call when there is no local minion

        '''
        if behaviors is None:
            behaviors = []
        behaviors.extend(['salt.daemons.flo'])

        preloads = explode_opts(self.opts)

        console_logdir = self.opts.get('ioflo_console_logdir', '')
        if console_logdir:
            consolepath = os.path.join(console_logdir, 'caller.log')
        else:  # empty means log to std out
            consolepath = ''

        ioflo.app.run.start(
                name=self.opts['id'],
                period=float(self.opts['ioflo_period']),
                stamp=0.0,
                real=self.opts['ioflo_realtime'],
                filepath=self.opts['caller_floscript'],
                behaviors=behaviors,
                username="",
                password="",
                mode=None,
                houses=None,
                metas=None,
                preloads=preloads,
                verbose=int(self.opts['ioflo_verbose']),
                consolepath=consolepath,
                )<|MERGE_RESOLUTION|>--- conflicted
+++ resolved
@@ -43,11 +43,7 @@
     Explode the opts into a preloads list
     '''
     preloads = [('.salt.opts', dict(value=opts))]
-<<<<<<< HEAD
-    for key, val in opts.items():
-=======
     for key, val in six.iteritems(opts):
->>>>>>> 1371f4be
         ukey = key.replace('.', '_')
         preloads.append(('.salt.etc.{0}'.format(ukey), dict(value=val)))
     preloads.append(('.salt.etc.id', dict(value=opts['id'])))
