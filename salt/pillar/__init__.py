# -*- coding: utf-8 -*-
'''
Render the pillar data
'''

# Import python libs
from __future__ import absolute_import
import copy
import os
import collections
import logging
import tornado.gen

# Import salt libs
import salt.loader
import salt.fileclient
import salt.minion
import salt.crypt
import salt.transport
import salt.utils.url
import salt.utils.cache
from salt.exceptions import SaltClientError
from salt.template import compile_template
from salt.utils.dictupdate import merge
from salt.utils.odict import OrderedDict
from salt.version import __version__

# Import 3rd-party libs
import salt.ext.six as six

log = logging.getLogger(__name__)


def get_pillar(opts, grains, minion_id, saltenv=None, ext=None, funcs=None,
               pillar=None, pillarenv=None):
    '''
    Return the correct pillar driver based on the file_client option
    '''
    ptype = {
        'remote': RemotePillar,
        'local': Pillar
    }.get(opts['file_client'], Pillar)
    # If local pillar and we're caching, run through the cache system first
    log.info('Determining pillar cache')
    if opts['pillar_cache']:
        log.info('Compiling pillar from cache')
        log.debug('get_pillar using pillar cache with ext: {0}'.format(ext))
        return PillarCache(opts, grains, minion_id, saltenv, ext=ext, functions=funcs,
                pillar=pillar, pillarenv=pillarenv)
    return ptype(opts, grains, minion_id, saltenv, ext, functions=funcs,
                 pillar=pillar, pillarenv=pillarenv)


# TODO: migrate everyone to this one!
def get_async_pillar(opts, grains, minion_id, saltenv=None, ext=None, funcs=None,
               pillar=None, pillarenv=None):
    '''
    Return the correct pillar driver based on the file_client option
    '''
    ptype = {
        'remote': AsyncRemotePillar,
        'local': AsyncPillar,
    }.get(opts['file_client'], AsyncPillar)
    return ptype(opts, grains, minion_id, saltenv, ext, functions=funcs,
                 pillar=pillar, pillarenv=pillarenv)


class AsyncRemotePillar(object):
    '''
    Get the pillar from the master
    '''
    def __init__(self, opts, grains, minion_id, saltenv, ext=None, functions=None,
                 pillar=None, pillarenv=None):
        self.opts = opts
        self.opts['environment'] = saltenv
        self.ext = ext
        self.grains = grains
        self.minion_id = minion_id
        self.channel = salt.transport.client.AsyncReqChannel.factory(opts)
        if pillarenv is not None or 'pillarenv' not in self.opts:
            self.opts['pillarenv'] = pillarenv
        self.pillar_override = {}
        if pillar is not None:
            if isinstance(pillar, dict):
                self.pillar_override = pillar
            else:
                log.error('Pillar data must be a dictionary')

    @tornado.gen.coroutine
    def compile_pillar(self):
        '''
        Return a future which will contain the pillar data from the master
        '''
        load = {'id': self.minion_id,
                'grains': self.grains,
                'saltenv': self.opts['environment'],
                'pillarenv': self.opts['pillarenv'],
                'pillar_override': self.pillar_override,
                'ver': '2',
                'cmd': '_pillar'}
        if self.ext:
            load['ext'] = self.ext
        try:
            ret_pillar = yield self.channel.crypted_transfer_decode_dictentry(
                load,
                dictkey='pillar',
            )
        except:
            log.exception('Exception getting pillar:')
            raise SaltClientError('Exception getting pillar.')

        if not isinstance(ret_pillar, dict):
            msg = ('Got a bad pillar from master, type {0}, expecting dict: '
                   '{1}').format(type(ret_pillar).__name__, ret_pillar)
            log.error(msg)
            # raise an exception! Pillar isn't empty, we can't sync it!
            raise SaltClientError(msg)
        raise tornado.gen.Return(ret_pillar)


class RemotePillar(object):
    '''
    Get the pillar from the master
    '''
    def __init__(self, opts, grains, minion_id, saltenv, ext=None, functions=None,
                 pillar=None, pillarenv=None):
        self.opts = opts
        self.opts['environment'] = saltenv
        self.ext = ext
        self.grains = grains
        self.minion_id = minion_id
        self.channel = salt.transport.Channel.factory(opts)
        if pillarenv is not None or 'pillarenv' not in self.opts:
            self.opts['pillarenv'] = pillarenv
        self.pillar_override = {}
        if pillar is not None:
            if isinstance(pillar, dict):
                self.pillar_override = pillar
            else:
                log.error('Pillar data must be a dictionary')

    def compile_pillar(self):
        '''
        Return the pillar data from the master
        '''
        load = {'id': self.minion_id,
                'grains': self.grains,
                'saltenv': self.opts['environment'],
                'pillarenv': self.opts['pillarenv'],
                'pillar_override': self.pillar_override,
                'ver': '2',
                'cmd': '_pillar'}
        if self.ext:
            load['ext'] = self.ext
        ret_pillar = self.channel.crypted_transfer_decode_dictentry(load,
                                                                    dictkey='pillar',
                                                                    )

        if not isinstance(ret_pillar, dict):
            log.error(
                'Got a bad pillar from master, type {0}, expecting dict: '
                '{1}'.format(type(ret_pillar).__name__, ret_pillar)
            )
            return {}
        return ret_pillar


class PillarCache(object):
    '''
    Return a cached pillar if it exists, otherwise cache it.

    Pillar caches are structed in two diminensions: minion_id with a dict of saltenvs.
    Each saltenv contains a pillar dict

    Example data structure:

    ```
    {'minion_1':
        {'base': {'pilar_key_1' 'pillar_val_1'}
    }
    '''
    # TODO ABC?
    def __init__(self, opts, grains, minion_id, saltenv, ext=None, functions=None,
            pillar=None, pillarenv=None):
        # Yes, we need all of these because we need to route to the Pillar object
        # if we have no cache. This is another refactor target.

        # Go ahead and assign these because they may be needed later
        self.opts = opts
        self.grains = grains
        self.minion_id = minion_id
        self.ext = ext
        self.functions = functions
        self.pillar = pillar
        self.pillarenv = pillarenv

        if saltenv is None:
            self.saltenv = 'base'
        else:
            self.saltenv = saltenv

        # Determine caching backend
        self.cache = salt.utils.cache.CacheFactory.factory(
                self.opts['pillar_cache_backend'],
                self.opts['pillar_cache_ttl'],
                minion_cache_path=self._minion_cache_path(minion_id))

    def _minion_cache_path(self, minion_id):
        '''
        Return the path to the cache file for the minion.

        Used only for disk-based backends
        '''
        return os.path.join(self.opts['cachedir'], 'pillar_cache', minion_id)

    def fetch_pillar(self):
        '''
        In the event of a cache miss, we need to incur the overhead of caching
        a new pillar.
        '''
        log.debug('Pillar cache getting external pillar with ext: {0}'.format(self.ext))
        fresh_pillar = Pillar(self.opts,
                                 self.grains,
                                 self.minion_id,
                                 self.saltenv,
                                 ext=self.ext,
                                 functions=self.functions,
                                 pillar=self.pillar,
                                 pillarenv=self.pillarenv)
        return fresh_pillar.compile_pillar()  # FIXME We are not yet passing pillar_dirs in here

    def compile_pillar(self, *args, **kwargs):  # Will likely just be pillar_dirs
        log.debug('Scanning pillar cache for information about minion {0} and saltenv {1}'.format(self.minion_id, self.saltenv))
        log.debug('Scanning cache: {0}'.format(self.cache._dict))
        # Check the cache!
        if self.minion_id in self.cache:  # Keyed by minion_id
            # TODO Compare grains, etc?
            if self.saltenv in self.cache[self.minion_id]:
                # We have a cache hit! Send it back.
                log.debug('Pillar cache hit for minion {0} and saltenv {1}'.format(self.minion_id, self.saltenv))
                return self.cache[self.minion_id][self.saltenv]
            else:
                # We found the minion but not the env. Store it.
                fresh_pillar = self.fetch_pillar()
                self.cache[self.minion_id][self.saltenv] = fresh_pillar
                log.debug('Pillar cache miss for saltenv {0} for minion {1}'.format(self.saltenv, self.minion_id))
                return fresh_pillar
        else:
            # We haven't seen this minion yet in the cache. Store it.
            fresh_pillar = self.fetch_pillar()
            self.cache[self.minion_id] = {self.saltenv: fresh_pillar}
            log.debug('Pillar cache miss for minion {0}'.format(self.minion_id))
            log.debug('Current pillar cache: {0}'.format(self.cache._dict))  # FIXME hack!
            return fresh_pillar


class Pillar(object):
    '''
    Read over the pillar top files and render the pillar data
    '''
    def __init__(self, opts, grains, minion_id, saltenv, ext=None, functions=None,
                 pillar=None, pillarenv=None):
        self.minion_id = minion_id
        # Store the file_roots path so we can restore later. Issue 5449
        self.actual_file_roots = opts['file_roots']
        # use the local file client
        self.opts = self.__gen_opts(opts, grains, saltenv=saltenv, ext=ext, pillarenv=pillarenv)
        self.client = salt.fileclient.get_file_client(self.opts, True)

        if opts.get('file_client', '') == 'local':
            opts['grains'] = grains

        # if we didn't pass in functions, lets load them
        if functions is None:
            utils = salt.loader.utils(opts)
            if opts.get('file_client', '') == 'local':
                self.functions = salt.loader.minion_mods(opts, utils=utils)
            else:
                self.functions = salt.loader.minion_mods(self.opts, utils=utils)
        else:
            self.functions = functions

        self.matcher = salt.minion.Matcher(self.opts, self.functions)
        self.rend = salt.loader.render(self.opts, self.functions)
        ext_pillar_opts = copy.deepcopy(self.opts)
        # Fix self.opts['file_roots'] so that ext_pillars know the real
        # location of file_roots. Issue 5951
        ext_pillar_opts['file_roots'] = self.actual_file_roots
        # Keep the incoming opts ID intact, ie, the master id
        if 'id' in opts:
            ext_pillar_opts['id'] = opts['id']
        self.merge_strategy = 'smart'
        if opts.get('pillar_source_merging_strategy'):
            self.merge_strategy = opts['pillar_source_merging_strategy']

        self.ext_pillars = salt.loader.pillars(ext_pillar_opts, self.functions)
        self.ignored_pillars = {}
        self.pillar_override = {}
        if pillar is not None:
            if isinstance(pillar, dict):
                self.pillar_override = pillar
            else:
                log.error('Pillar data must be a dictionary')

    def __valid_ext(self, ext):
        '''
        Check to see if the on demand external pillar is allowed
        '''
        if not isinstance(ext, dict):
            return {}
        valid = set(('libvirt', 'virtkey'))
        if any(key not in valid for key in ext):
            return {}
        return ext

    def __gen_opts(self, opts_in, grains, saltenv=None, ext=None, pillarenv=None):
        '''
        The options need to be altered to conform to the file client
        '''
        opts = copy.deepcopy(opts_in)
        opts['file_roots'] = opts['pillar_roots']
        opts['file_client'] = 'local'
        if not grains:
            opts['grains'] = {}
        else:
            opts['grains'] = grains
        if 'environment' not in opts:
            opts['environment'] = saltenv
        opts['id'] = self.minion_id
        if 'pillarenv' not in opts:
            opts['pillarenv'] = pillarenv
        if opts['state_top'].startswith('salt://'):
            opts['state_top'] = opts['state_top']
        elif opts['state_top'].startswith('/'):
            opts['state_top'] = salt.utils.url.create(opts['state_top'][1:])
        else:
            opts['state_top'] = salt.utils.url.create(opts['state_top'])
        if self.__valid_ext(ext):
            if 'ext_pillar' in opts:
                opts['ext_pillar'].append(ext)
            else:
                opts['ext_pillar'] = [ext]
        return opts

    def _get_envs(self):
        '''
        Pull the file server environments out of the master options
        '''
        envs = set(['base'])
        if 'file_roots' in self.opts:
            envs.update(list(self.opts['file_roots']))
        return envs

    def get_tops(self):
        '''
        Gather the top files
        '''
        tops = collections.defaultdict(list)
        include = collections.defaultdict(list)
        done = collections.defaultdict(list)
        errors = []
        # Gather initial top files
        try:
            if self.opts['pillarenv']:
                tops[self.opts['pillarenv']] = [
                        compile_template(
                            self.client.cache_file(
                                self.opts['state_top'],
                                self.opts['pillarenv']
                                ),
                            self.rend,
                            self.opts['renderer'],
                            self.opts['pillarenv'],
                            _pillar_rend=True
                            )
                        ]
            else:
                for saltenv in self._get_envs():
                    top = self.client.cache_file(
                            self.opts['state_top'],
                            saltenv
                            )
                    if top:
                        tops[saltenv].append(
                                compile_template(
                                    top,
                                    self.rend,
                                    self.opts['renderer'],
                                    saltenv=saltenv,
                                    _pillar_rend=True
                                    )
                                )
        except Exception as exc:
            errors.append(
                    ('Rendering Primary Top file failed, render error:\n{0}'
                        .format(exc)))
            log.error('Pillar rendering failed for minion {0}: '.format(self.minion_id),
                    exc_info=True)

        # Search initial top files for includes
        for saltenv, ctops in six.iteritems(tops):
            for ctop in ctops:
                if 'include' not in ctop:
                    continue
                for sls in ctop['include']:
                    include[saltenv].append(sls)
                ctop.pop('include')
        # Go through the includes and pull out the extra tops and add them
        while include:
            pops = []
            for saltenv, states in six.iteritems(include):
                pops.append(saltenv)
                if not states:
                    continue
                for sls in states:
                    if sls in done[saltenv]:
                        continue
                    try:
                        tops[saltenv].append(
                                compile_template(
                                    self.client.get_state(
                                        sls,
                                        saltenv
                                        ).get('dest', False),
                                    self.rend,
                                    self.opts['renderer'],
                                    saltenv=saltenv,
                                    _pillar_rend=True
                                    )
                                )
                    except Exception as exc:
                        errors.append(
                                ('Rendering Top file {0} failed, render error'
                                 ':\n{1}').format(sls, exc))
                    done[saltenv].append(sls)
            for saltenv in pops:
                if saltenv in include:
                    include.pop(saltenv)

        return tops, errors

    def merge_tops(self, tops):
        '''
        Cleanly merge the top files
        '''
        top = collections.defaultdict(OrderedDict)
        orders = collections.defaultdict(OrderedDict)
        for ctops in six.itervalues(tops):
            for ctop in ctops:
                for saltenv, targets in six.iteritems(ctop):
                    if saltenv == 'include':
                        continue
                    for tgt in targets:
                        matches = []
                        states = OrderedDict()
                        orders[saltenv][tgt] = 0
                        ignore_missing = False
                        for comp in ctop[saltenv][tgt]:
                            if isinstance(comp, dict):
                                if 'match' in comp:
                                    matches.append(comp)
                                if 'order' in comp:
                                    order = comp['order']
                                    if not isinstance(order, int):
                                        try:
                                            order = int(order)
                                        except ValueError:
                                            order = 0
                                    orders[saltenv][tgt] = order
                                if comp.get('ignore_missing', False):
                                    ignore_missing = True
                            if isinstance(comp, six.string_types):
                                states[comp] = True
                        if ignore_missing:
                            if saltenv not in self.ignored_pillars:
                                self.ignored_pillars[saltenv] = []
                            self.ignored_pillars[saltenv].extend(states.keys())
                        top[saltenv][tgt] = matches
                        top[saltenv][tgt].extend(states)
        return self.sort_top_targets(top, orders)

    def sort_top_targets(self, top, orders):
        '''
        Returns the sorted high data from the merged top files
        '''
        sorted_top = collections.defaultdict(OrderedDict)
        # pylint: disable=cell-var-from-loop
        for saltenv, targets in six.iteritems(top):
            sorted_targets = sorted(targets,
                    key=lambda target: orders[saltenv][target])
            for target in sorted_targets:
                sorted_top[saltenv][target] = targets[target]
        # pylint: enable=cell-var-from-loop
        return sorted_top

    def get_top(self):
        '''
        Returns the high data derived from the top file
        '''
        tops, errors = self.get_tops()
        try:
            merged_tops = self.merge_tops(tops)
        except TypeError as err:
            merged_tops = OrderedDict()
            errors.append('Error encountered while render pillar top file.')
        return merged_tops, errors

    def top_matches(self, top):
        '''
        Search through the top high data for matches and return the states
        that this minion needs to execute.

        Returns:
        {'saltenv': ['state1', 'state2', ...]}
        '''
        matches = {}
        for saltenv, body in six.iteritems(top):
            if self.opts['pillarenv']:
                if saltenv != self.opts['pillarenv']:
                    continue
            for match, data in six.iteritems(body):
                if self.matcher.confirm_top(
                        match,
                        data,
                        self.opts.get('nodegroups', {}),
                        ):
                    if saltenv not in matches:
                        matches[saltenv] = env_matches = []
                    else:
                        env_matches = matches[saltenv]
                    for item in data:
                        if isinstance(item, six.string_types) and item not in env_matches:
                            env_matches.append(item)
        return matches

    def render_pstate(self, sls, saltenv, mods, defaults=None):
        '''
        Collect a single pillar sls file and render it
        '''
        if defaults is None:
            defaults = {}
        err = ''
        errors = []
        fn_ = self.client.get_state(sls, saltenv).get('dest', False)
        if not fn_:
            if sls in self.ignored_pillars.get(saltenv, []):
                log.debug('Skipping ignored and missing SLS \'{0}\' in'
                          ' environment \'{1}\''.format(sls, saltenv))
                return None, mods, errors
            elif self.opts['pillar_roots'].get(saltenv):
                msg = ('Specified SLS \'{0}\' in environment \'{1}\' is not'
                       ' available on the salt master').format(sls, saltenv)
                log.error(msg)
                errors.append(msg)
            else:
                log.debug(
                    'Specified SLS \'%s\' in environment \'%s\' was not '
                    'found. This could be because SLS \'%s\' is in an '
                    'environment other than \'%s\', but \'%s\' is included in '
                    'that environment\'s Pillar top file. It could also be '
                    'due to environment \'%s\' not being defined in '
                    '"pillar_roots"',
                    sls, saltenv, sls, saltenv, saltenv, saltenv
                )
                # return state, mods, errors
                return None, mods, errors
        state = None
        try:
            state = compile_template(fn_,
                                     self.rend,
                                     self.opts['renderer'],
                                     saltenv,
                                     sls,
                                     _pillar_rend=True,
                                     **defaults)
        except Exception as exc:
            msg = 'Rendering SLS \'{0}\' failed, render error:\n{1}'.format(
                sls, exc
            )
            log.critical(msg)
            if self.opts.get('pillar_safe_render_error', True):
                errors.append(
                    'Rendering SLS \'{0}\' failed. Please see master log for '
                    'details.'.format(sls)
                )
            else:
                errors.append(msg)
        mods.add(sls)
        nstate = None
        if state:
            if not isinstance(state, dict):
                msg = 'SLS \'{0}\' does not render to a dictionary'.format(sls)
                log.error(msg)
                errors.append(msg)
            else:
                if 'include' in state:
                    if not isinstance(state['include'], list):
                        msg = ('Include Declaration in SLS \'{0}\' is not '
                               'formed as a list'.format(sls))
                        log.error(msg)
                        errors.append(msg)
                    else:
                        for sub_sls in state.pop('include'):
                            if isinstance(sub_sls, dict):
                                sub_sls, v = next(six.iteritems(sub_sls))
                                defaults = v.get('defaults', {})
                                key = v.get('key', None)
                            else:
                                key = None
                            if sub_sls not in mods:
                                nstate, mods, err = self.render_pstate(
                                        sub_sls,
                                        saltenv,
                                        mods,
                                        defaults
                                        )
                                if nstate:
                                    if key:
                                        nstate = {
                                            key: nstate
                                        }

                                    state = merge(
                                        state,
                                        nstate,
                                        self.merge_strategy,
                                        self.opts.get('renderer', 'yaml'),
                                        self.opts.get('pillar_merge_lists', False))

                                if err:
                                    errors += err
        return state, mods, errors

    def render_pillar(self, matches, errors=None):
        '''
        Extract the sls pillar files from the matches and render them into the
        pillar
        '''
        pillar = copy.copy(self.pillar_override)
        if errors is None:
            errors = []
        for saltenv, pstates in six.iteritems(matches):
            mods = set()
            for sls in pstates:
                pstate, mods, err = self.render_pstate(sls, saltenv, mods)

                if err:
                    errors += err

                if pstate is not None:
                    if not isinstance(pstate, dict):
                        log.error(
                            'The rendered pillar sls file, \'{0}\' state did '
                            'not return the expected data format. This is '
                            'a sign of a malformed pillar sls file. Returned '
                            'errors: {1}'.format(
                                sls,
                                ', '.join(
                                    ['\'{0}\''.format(e) for e in errors]
                                )
                            )
                        )
                        continue
                    pillar = merge(
                        pillar,
                        pstate,
                        self.merge_strategy,
                        self.opts.get('renderer', 'yaml'),
                        self.opts.get('pillar_merge_lists', False))

        return pillar, errors

    def _external_pillar_data(self, pillar, val, pillar_dirs, key):
        '''
        Builds actual pillar data structure and updates the ``pillar`` variable
        '''
        ext = None

        if isinstance(val, dict):
            ext = self.ext_pillars[key](self.minion_id, pillar, **val)
        elif isinstance(val, list):
            if key == 'git':
                ext = self.ext_pillars[key](self.minion_id,
                                            val,
                                            pillar_dirs)
            else:
                ext = self.ext_pillars[key](self.minion_id,
                                            pillar,
                                            *val)
        else:
            if key == 'git':
                ext = self.ext_pillars[key](self.minion_id,
                                            val,
                                            pillar_dirs)
            else:
                ext = self.ext_pillars[key](self.minion_id,
                                            pillar,
                                            val)
        return ext

    def ext_pillar(self, pillar, pillar_dirs, errors=None):
        '''
        Render the external pillar data
        '''
        if errors is None:
            errors = []
        if 'ext_pillar' not in self.opts:
            return pillar, errors
        if not isinstance(self.opts['ext_pillar'], list):
            errors.append('The "ext_pillar" option is malformed')
            log.critical(errors[-1])
            return pillar, errors
        ext = None
        # Bring in CLI pillar data
        pillar.update(self.pillar_override)
        for run in self.opts['ext_pillar']:
            if not isinstance(run, dict):
                errors.append('The "ext_pillar" option is malformed')
                log.critical(errors[-1])
                return {}, errors
            if run.keys()[0] in self.opts.get('exclude_ext_pillar', []):
                continue
            for key, val in six.iteritems(run):
                if key not in self.ext_pillars:
                    log.critical(
                        'Specified ext_pillar interface {0} is '
                        'unavailable'.format(key)
                    )
                    continue
                try:
                    ext = self._external_pillar_data(pillar,
                                                        val,
                                                        pillar_dirs,
                                                        key)
                except Exception as exc:
                    errors.append('Failed to load ext_pillar {0}: {1}'.format(
                        key, exc))
            if ext:
                pillar = merge(
                    pillar,
                    ext,
                    self.merge_strategy,
                    self.opts.get('renderer', 'yaml'),
                    self.opts.get('pillar_merge_lists', False))
                ext = None
        return pillar, errors

    def compile_pillar(self, ext=True, pillar_dirs=None):
        '''
        Render the pillar data and return
        '''
        top, top_errors = self.get_top()
        if ext:
            if self.opts.get('ext_pillar_first', False):
<<<<<<< HEAD
                salt.utils.warn_until('Nitrogen',
                     'The \'ext_pillar_first\' option has been deprecated and '
                     'replaced by \'pillar_roots_override_ext_pillar\'.'
                )
            if self.opts.get('pillar_roots_override_ext_pillar', False) or self.opts.get('ext_pillar_first', False):
                self.opts['pillar'] = self.ext_pillar({}, pillar_dirs)
                matches = self.top_matches(top)
                pillar, errors = self.render_pillar(matches)
                if self.opts.get('pillar_roots_override_ext_pillar', False):
                    pillar = merge(self.opts['pillar'],
                                   pillar,
                                   self.merge_strategy,
                                   self.opts.get('renderer', 'yaml'),
                                   self.opts.get('pillar_merge_lists', False))
                else:
                    pillar = merge(pillar,
                                   self.opts['pillar'],
                                   self.merge_strategy,
                                   self.opts.get('renderer', 'yaml'),
                                   self.opts.get('pillar_merge_lists', False))
=======
                self.opts['pillar'], errors = self.ext_pillar({}, pillar_dirs)
                matches = self.top_matches(top)
                pillar, errors = self.render_pillar(matches, errors=errors)
                pillar = merge(pillar,
                               self.opts['pillar'],
                               self.merge_strategy,
                               self.opts.get('renderer', 'yaml'),
                               self.opts.get('pillar_merge_lists', False))
>>>>>>> a0986739
            else:
                matches = self.top_matches(top)
                pillar, errors = self.render_pillar(matches)
                pillar, errors = self.ext_pillar(
                    pillar, pillar_dirs, errors=errors)
        else:
            matches = self.top_matches(top)
            pillar, errors = self.render_pillar(matches)
        errors.extend(top_errors)
        if self.opts.get('pillar_opts', True):
            mopts = dict(self.opts)
            if 'grains' in mopts:
                mopts.pop('grains')
            # Restore the actual file_roots path. Issue 5449
            mopts['file_roots'] = self.actual_file_roots
            mopts['saltversion'] = __version__
            pillar['master'] = mopts
        if errors:
            for error in errors:
                log.critical('Pillar render error: {0}'.format(error))
            pillar['_errors'] = errors
        return pillar


# TODO: actually migrate from Pillar to AsyncPillar to allow for futures in
# ext_pillar etc.
class AsyncPillar(Pillar):
    @tornado.gen.coroutine
    def compile_pillar(self, ext=True, pillar_dirs=None):
        ret = super(AsyncPillar, self).compile_pillar(ext=ext, pillar_dirs=pillar_dirs)
        raise tornado.gen.Return(ret)<|MERGE_RESOLUTION|>--- conflicted
+++ resolved
@@ -751,16 +751,14 @@
         '''
         top, top_errors = self.get_top()
         if ext:
-            if self.opts.get('ext_pillar_first', False):
-<<<<<<< HEAD
+            if self.opts.get('pillar_roots_override_ext_pillar', False) or self.opts.get('ext_pillar_first', False):
                 salt.utils.warn_until('Nitrogen',
                      'The \'ext_pillar_first\' option has been deprecated and '
                      'replaced by \'pillar_roots_override_ext_pillar\'.'
                 )
-            if self.opts.get('pillar_roots_override_ext_pillar', False) or self.opts.get('ext_pillar_first', False):
                 self.opts['pillar'] = self.ext_pillar({}, pillar_dirs)
                 matches = self.top_matches(top)
-                pillar, errors = self.render_pillar(matches)
+                pillar, errors = self.render_pillar(matches, errors=errors)
                 if self.opts.get('pillar_roots_override_ext_pillar', False):
                     pillar = merge(self.opts['pillar'],
                                    pillar,
@@ -773,16 +771,6 @@
                                    self.merge_strategy,
                                    self.opts.get('renderer', 'yaml'),
                                    self.opts.get('pillar_merge_lists', False))
-=======
-                self.opts['pillar'], errors = self.ext_pillar({}, pillar_dirs)
-                matches = self.top_matches(top)
-                pillar, errors = self.render_pillar(matches, errors=errors)
-                pillar = merge(pillar,
-                               self.opts['pillar'],
-                               self.merge_strategy,
-                               self.opts.get('renderer', 'yaml'),
-                               self.opts.get('pillar_merge_lists', False))
->>>>>>> a0986739
             else:
                 matches = self.top_matches(top)
                 pillar, errors = self.render_pillar(matches)
