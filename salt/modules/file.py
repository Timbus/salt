# -*- coding: utf-8 -*-
'''
Manage information about regular files, directories,
and special files on the minion, set/read user,
group, mode, and data
'''

# TODO: We should add the capability to do u+r type operations here
# some time in the future

from __future__ import absolute_import, print_function, unicode_literals

# Import python libs
import datetime
import errno
import fnmatch
import io
import itertools
import logging
import operator
import os
import re
import shutil
import stat
import string
import subprocess
import sys
import tempfile
import time
import glob
import hashlib
import mmap
from collections import Iterable, Mapping, namedtuple
from functools import reduce  # pylint: disable=redefined-builtin

# pylint: disable=import-error,no-name-in-module,redefined-builtin
from salt.ext import six
from salt.ext.six.moves import range, zip
from salt.ext.six.moves.urllib.parse import urlparse as _urlparse
# pylint: enable=import-error,no-name-in-module,redefined-builtin

try:
    import grp
    import pwd
except ImportError:
    pass

# Import salt libs
import salt.utils.args
import salt.utils.atomicfile
import salt.utils.data
import salt.utils.dictupdate
import salt.utils.filebuffer
import salt.utils.files
import salt.utils.find
import salt.utils.functools
import salt.utils.hashutils
import salt.utils.itertools
import salt.utils.path
import salt.utils.platform
import salt.utils.stringutils
import salt.utils.templates
import salt.utils.url
import salt.utils.user
import salt.utils.versions
from salt.exceptions import CommandExecutionError, MinionError, SaltInvocationError, get_error_message as _get_error_message
from salt.utils.files import HASHES, HASHES_REVMAP

log = logging.getLogger(__name__)

__func_alias__ = {
    'makedirs_': 'makedirs'
}


AttrChanges = namedtuple('AttrChanges', 'added,removed')


def __virtual__():
    '''
    Only work on POSIX-like systems
    '''
    # win_file takes care of windows
    if salt.utils.platform.is_windows():
        return (
            False,
            'The file execution module cannot be loaded: only available on '
            'non-Windows systems - use win_file instead.'
        )
    return True


def __clean_tmp(sfn):
    '''
    Clean out a template temp file
    '''
    if sfn.startswith(os.path.join(tempfile.gettempdir(),
                                   salt.utils.files.TEMPFILE_PREFIX)):
        # Don't remove if it exists in file_roots (any saltenv)
        all_roots = itertools.chain.from_iterable(
                six.itervalues(__opts__['file_roots']))
        in_roots = any(sfn.startswith(root) for root in all_roots)
        # Only clean up files that exist
        if os.path.exists(sfn) and not in_roots:
            os.remove(sfn)


def _error(ret, err_msg):
    '''
    Common function for setting error information for return dicts
    '''
    ret['result'] = False
    ret['comment'] = err_msg
    return ret


def _binary_replace(old, new):
    '''
    This function does NOT do any diffing, it just checks the old and new files
    to see if either is binary, and provides an appropriate string noting the
    difference between the two files. If neither file is binary, an empty
    string is returned.

    This function should only be run AFTER it has been determined that the
    files differ.
    '''
    old_isbin = not __utils__['files.is_text'](old)
    new_isbin = not __utils__['files.is_text'](new)
    if any((old_isbin, new_isbin)):
        if all((old_isbin, new_isbin)):
            return 'Replace binary file'
        elif old_isbin:
            return 'Replace binary file with text file'
        elif new_isbin:
            return 'Replace text file with binary file'
    return ''


def _get_bkroot():
    '''
    Get the location of the backup dir in the minion cache
    '''
    # Get the cachedir from the minion config
    return os.path.join(__salt__['config.get']('cachedir'), 'file_backup')


def _splitlines_preserving_trailing_newline(str):
    '''
    Returns a list of the lines in the string, breaking at line boundaries and
    preserving a trailing newline (if present).

    Essentially, this works like ``str.striplines(False)`` but preserves an
    empty line at the end. This is equivalent to the following code:

    .. code-block:: python

        lines = str.splitlines()
        if str.endswith('\n') or str.endswith('\r'):
            lines.append('')
    '''
    lines = str.splitlines()
    if str.endswith('\n') or str.endswith('\r'):
        lines.append('')
    return lines


def _chattr_version():
    '''
    Return the version of chattr installed
    '''
    # There's no really *good* way to get the version of chattr installed.
    # It's part of the e2fsprogs package - we could try to parse the version
    # from the package manager, but there's no guarantee that it was
    # installed that way.
    #
    # The most reliable approach is to just check tune2fs, since that should
    # be installed with chattr, at least if it was installed in a conventional
    # manner.
    #
    # See https://unix.stackexchange.com/a/520399/5788 for discussion.
    tune2fs = salt.utils.path.which('tune2fs')
    if not tune2fs or salt.utils.platform.is_aix():
        return None
    cmd = [tune2fs]
    result = __salt__['cmd.run'](cmd, ignore_retcode=True, python_shell=False)
    match = re.search(
        r'tune2fs (?P<version>[0-9\.]+)',
        salt.utils.stringutils.to_str(result),
    )
    if match is None:
        version = None
    else:
        version = match.group('version')

    return version


def _chattr_has_extended_attrs():
    '''
    Return ``True`` if chattr supports extended attributes, that is,
    the version is >1.41.22. Otherwise, ``False``
    '''
    ver = _chattr_version()
    if ver is None:
        return False

    needed_version = salt.utils.versions.LooseVersion('1.41.12')
    chattr_version = salt.utils.versions.LooseVersion(ver)
    return chattr_version > needed_version


def gid_to_group(gid):
    '''
    Convert the group id to the group name on this system

    gid
        gid to convert to a group name

    CLI Example:

    .. code-block:: bash

        salt '*' file.gid_to_group 0
    '''
    try:
        gid = int(gid)
    except ValueError:
        # This is not an integer, maybe it's already the group name?
        gid = group_to_gid(gid)

    if gid == '':
        # Don't even bother to feed it to grp
        return ''

    try:
        return grp.getgrgid(gid).gr_name
    except (KeyError, NameError):
        # If group is not present, fall back to the gid.
        return gid


def group_to_gid(group):
    '''
    Convert the group to the gid on this system

    group
        group to convert to its gid

    CLI Example:

    .. code-block:: bash

        salt '*' file.group_to_gid root
    '''
    if group is None:
        return ''
    try:
        if isinstance(group, int):
            return group
        return grp.getgrnam(group).gr_gid
    except KeyError:
        return ''


def get_gid(path, follow_symlinks=True):
    '''
    Return the id of the group that owns a given file

    path
        file or directory of which to get the gid

    follow_symlinks
        indicated if symlinks should be followed


    CLI Example:

    .. code-block:: bash

        salt '*' file.get_gid /etc/passwd

    .. versionchanged:: 0.16.4
        ``follow_symlinks`` option added
    '''
    return stats(os.path.expanduser(path), follow_symlinks=follow_symlinks).get('gid', -1)


def get_group(path, follow_symlinks=True):
    '''
    Return the group that owns a given file

    path
        file or directory of which to get the group

    follow_symlinks
        indicated if symlinks should be followed

    CLI Example:

    .. code-block:: bash

        salt '*' file.get_group /etc/passwd

    .. versionchanged:: 0.16.4
        ``follow_symlinks`` option added
    '''
    return stats(os.path.expanduser(path), follow_symlinks=follow_symlinks).get('group', False)


def uid_to_user(uid):
    '''
    Convert a uid to a user name

    uid
        uid to convert to a username

    CLI Example:

    .. code-block:: bash

        salt '*' file.uid_to_user 0
    '''
    try:
        return pwd.getpwuid(uid).pw_name
    except (KeyError, NameError):
        # If user is not present, fall back to the uid.
        return uid


def user_to_uid(user):
    '''
    Convert user name to a uid

    user
        user name to convert to its uid

    CLI Example:

    .. code-block:: bash

        salt '*' file.user_to_uid root
    '''
    if user is None:
        user = salt.utils.user.get_user()
    try:
        if isinstance(user, int):
            return user
        return pwd.getpwnam(user).pw_uid
    except KeyError:
        return ''


def get_uid(path, follow_symlinks=True):
    '''
    Return the id of the user that owns a given file

    path
        file or directory of which to get the uid

    follow_symlinks
        indicated if symlinks should be followed

    CLI Example:

    .. code-block:: bash

        salt '*' file.get_uid /etc/passwd

    .. versionchanged:: 0.16.4
        ``follow_symlinks`` option added
    '''
    return stats(os.path.expanduser(path), follow_symlinks=follow_symlinks).get('uid', -1)


def get_user(path, follow_symlinks=True):
    '''
    Return the user that owns a given file

    path
        file or directory of which to get the user

    follow_symlinks
        indicated if symlinks should be followed

    CLI Example:

    .. code-block:: bash

        salt '*' file.get_user /etc/passwd

    .. versionchanged:: 0.16.4
        ``follow_symlinks`` option added
    '''
    return stats(os.path.expanduser(path), follow_symlinks=follow_symlinks).get('user', False)


def get_mode(path, follow_symlinks=True):
    '''
    Return the mode of a file

    path
        file or directory of which to get the mode

    follow_symlinks
        indicated if symlinks should be followed

    CLI Example:

    .. code-block:: bash

        salt '*' file.get_mode /etc/passwd

    .. versionchanged:: 2014.1.0
        ``follow_symlinks`` option added
    '''
    return stats(os.path.expanduser(path), follow_symlinks=follow_symlinks).get('mode', '')


def set_mode(path, mode):
    '''
    Set the mode of a file

    path
        file or directory of which to set the mode

    mode
        mode to set the path to

    CLI Example:

    .. code-block:: bash

        salt '*' file.set_mode /etc/passwd 0644
    '''
    path = os.path.expanduser(path)

    mode = six.text_type(mode).lstrip('0Oo')
    if not mode:
        mode = '0'
    if not os.path.exists(path):
        raise CommandExecutionError('{0}: File not found'.format(path))
    try:
        os.chmod(path, int(mode, 8))
    except Exception:
        return 'Invalid Mode ' + mode
    return get_mode(path)


def lchown(path, user, group):
    '''
    Chown a file, pass the file the desired user and group without following
    symlinks.

    path
        path to the file or directory

    user
        user owner

    group
        group owner

    CLI Example:

    .. code-block:: bash

        salt '*' file.chown /etc/passwd root root
    '''
    path = os.path.expanduser(path)

    uid = user_to_uid(user)
    gid = group_to_gid(group)
    err = ''
    if uid == '':
        if user:
            err += 'User does not exist\n'
        else:
            uid = -1
    if gid == '':
        if group:
            err += 'Group does not exist\n'
        else:
            gid = -1

    return os.lchown(path, uid, gid)


def chown(path, user, group):
    '''
    Chown a file, pass the file the desired user and group

    path
        path to the file or directory

    user
        user owner

    group
        group owner

    CLI Example:

    .. code-block:: bash

        salt '*' file.chown /etc/passwd root root
    '''
    path = os.path.expanduser(path)

    uid = user_to_uid(user)
    gid = group_to_gid(group)
    err = ''
    if uid == '':
        if user:
            err += 'User does not exist\n'
        else:
            uid = -1
    if gid == '':
        if group:
            err += 'Group does not exist\n'
        else:
            gid = -1
    if not os.path.exists(path):
        try:
            # Broken symlinks will return false, but still need to be chowned
            return os.lchown(path, uid, gid)
        except OSError:
            pass
        err += 'File not found'
    if err:
        return err
    return os.chown(path, uid, gid)


def chgrp(path, group):
    '''
    Change the group of a file

    path
        path to the file or directory

    group
        group owner

    CLI Example:

    .. code-block:: bash

        salt '*' file.chgrp /etc/passwd root
    '''
    path = os.path.expanduser(path)

    user = get_user(path)
    return chown(path, user, group)


def _cmp_attrs(path, attrs):
    '''
    .. versionadded:: 2018.3.0

    Compare attributes of a given file to given attributes.
    Returns a pair (list) where first item are attributes to
    add and second item are to be removed.

    Please take into account when using this function that some minions will
    not have lsattr installed.

    path
        path to file to compare attributes with.

    attrs
        string of attributes to compare against a given file
    '''
    # lsattr for AIX is not the same thing as lsattr for linux.
    if salt.utils.platform.is_aix():
        return None

    try:
        lattrs = lsattr(path).get(path, '')
    except AttributeError:
        # lsattr not installed
        return None

<<<<<<< HEAD
    old = [chr for chr in lattrs if chr not in attrs]
    if old:
        diff[1] = ''.join(old)

    new = [chr for chr in attrs if chr not in lattrs]
    if new:
        diff[0] = ''.join(new)
=======
    new = set(attrs)
    old = set(lattrs)
>>>>>>> 686778e3

    return AttrChanges(
        added=''.join(new-old) or None,
        removed=''.join(old-new) or None,
    )


def lsattr(path):
    '''
    .. versionadded:: 2018.3.0
    .. versionchanged:: 2018.3.1
        If ``lsattr`` is not installed on the system, ``None`` is returned.
    .. versionchanged:: 2018.3.4
        If on ``AIX``, ``None`` is returned even if in filesystem as lsattr on ``AIX``
        is not the same thing as the linux version.

    Obtain the modifiable attributes of the given file. If path
    is to a directory, an empty list is returned.

    path
        path to file to obtain attributes of. File/directory must exist.

    CLI Example:

    .. code-block:: bash

        salt '*' file.lsattr foo1.txt
    '''
    if not salt.utils.path.which('lsattr') or salt.utils.platform.is_aix():
        return None

    if not os.path.exists(path):
        raise SaltInvocationError("File or directory does not exist: " + path)

    cmd = ['lsattr', path]
    result = __salt__['cmd.run'](cmd, ignore_retcode=True, python_shell=False)

    results = {}
    for line in result.splitlines():
        if not line.startswith('lsattr: '):
            attrs, file = line.split(None, 1)
            if _chattr_has_extended_attrs():
                pattern = r"[aAcCdDeijPsStTu]"
            else:
                pattern = r"[acdijstuADST]"
            results[file] = re.findall(pattern, attrs)

    return results


def chattr(*files, **kwargs):
    '''
    .. versionadded:: 2018.3.0

    Change the attributes of files. This function accepts one or more files and
    the following options:

    operator
        Can be wither ``add`` or ``remove``. Determines whether attributes
        should be added or removed from files

    attributes
        One or more of the following characters: ``aAcCdDeijPsStTu``,
        representing attributes to add to/remove from files

    version
        a version number to assign to the file(s)

    flags
        One or more of the following characters: ``RVf``, representing
        flags to assign to chattr (recurse, verbose, suppress most errors)

    CLI Example:

    .. code-block:: bash

        salt '*' file.chattr foo1.txt foo2.txt operator=add attributes=ai
        salt '*' file.chattr foo3.txt operator=remove attributes=i version=2
    '''
    operator = kwargs.pop('operator', None)
    attributes = kwargs.pop('attributes', None)
    flags = kwargs.pop('flags', None)
    version = kwargs.pop('version', None)

    if (operator is None) or (operator not in ('add', 'remove')):
        raise SaltInvocationError(
            "Need an operator: 'add' or 'remove' to modify attributes.")
    if attributes is None:
        raise SaltInvocationError("Need attributes: [aAcCdDeijPsStTu]")

    cmd = ['chattr']

    if operator == "add":
        attrs = '+{0}'.format(attributes)
    elif operator == "remove":
        attrs = '-{0}'.format(attributes)

    cmd.append(attrs)

    if flags is not None:
        cmd.append('-{0}'.format(flags))

    if version is not None:
        cmd.extend(['-v', version])

    cmd.extend(files)

    result = __salt__['cmd.run'](cmd, python_shell=False)

    if bool(result):
        return False

    return True


def get_sum(path, form='sha256'):
    '''
    Return the checksum for the given file. The following checksum algorithms
    are supported:

    * md5
    * sha1
    * sha224
    * sha256 **(default)**
    * sha384
    * sha512

    path
        path to the file or directory

    form
        desired sum format

    CLI Example:

    .. code-block:: bash

        salt '*' file.get_sum /etc/passwd sha512
    '''
    path = os.path.expanduser(path)

    if not os.path.isfile(path):
        return 'File not found'
    return salt.utils.hashutils.get_hash(path, form, 4096)


def get_hash(path, form='sha256', chunk_size=65536):
    '''
    Get the hash sum of a file

    This is better than ``get_sum`` for the following reasons:
        - It does not read the entire file into memory.
        - It does not return a string on error. The returned value of
            ``get_sum`` cannot really be trusted since it is vulnerable to
            collisions: ``get_sum(..., 'xyz') == 'Hash xyz not supported'``

    path
        path to the file or directory

    form
        desired sum format

    chunk_size
        amount to sum at once

    CLI Example:

    .. code-block:: bash

        salt '*' file.get_hash /etc/shadow
    '''
    return salt.utils.hashutils.get_hash(os.path.expanduser(path), form, chunk_size)


def get_source_sum(file_name='',
                   source='',
                   source_hash=None,
                   source_hash_name=None,
                   saltenv='base'):
    '''
    .. versionadded:: 2016.11.0

    Used by :py:func:`file.get_managed <salt.modules.file.get_managed>` to
    obtain the hash and hash type from the parameters specified below.

    file_name
        Optional file name being managed, for matching with
        :py:func:`file.extract_hash <salt.modules.file.extract_hash>`.

    source
        Source file, as used in :py:mod:`file <salt.states.file>` and other
        states. If ``source_hash`` refers to a file containing hashes, then
        this filename will be used to match a filename in that file. If the
        ``source_hash`` is a hash expression, then this argument will be
        ignored.

    source_hash
        Hash file/expression, as used in :py:mod:`file <salt.states.file>` and
        other states. If this value refers to a remote URL or absolute path to
        a local file, it will be cached and :py:func:`file.extract_hash
        <salt.modules.file.extract_hash>` will be used to obtain a hash from
        it.

    source_hash_name
        Specific file name to look for when ``source_hash`` refers to a remote
        file, used to disambiguate ambiguous matches.

    saltenv : base
        Salt fileserver environment from which to retrieve the source_hash. This
        value will only be used when ``source_hash`` refers to a file on the
        Salt fileserver (i.e. one beginning with ``salt://``).

    CLI Example:

    .. code-block:: bash

        salt '*' file.get_source_sum /tmp/foo.tar.gz source=http://mydomain.tld/foo.tar.gz source_hash=499ae16dcae71eeb7c3a30c75ea7a1a6
        salt '*' file.get_source_sum /tmp/foo.tar.gz source=http://mydomain.tld/foo.tar.gz source_hash=https://mydomain.tld/hashes.md5
        salt '*' file.get_source_sum /tmp/foo.tar.gz source=http://mydomain.tld/foo.tar.gz source_hash=https://mydomain.tld/hashes.md5 source_hash_name=./dir2/foo.tar.gz
    '''
    def _invalid_source_hash_format():
        '''
        DRY helper for reporting invalid source_hash input
        '''
        raise CommandExecutionError(
            'Source hash {0} format is invalid. The supported formats are: '
            '1) a hash, 2) an expression in the format <hash_type>=<hash>, or '
            '3) either a path to a local file containing hashes, or a URI of '
            'a remote hash file. Supported protocols for remote hash files '
            'are: {1}. The hash may also not be of a valid length, the '
            'following are supported hash types and lengths: {2}.'.format(
                source_hash,
                ', '.join(salt.utils.files.VALID_PROTOS),
                ', '.join(
                    ['{0} ({1})'.format(HASHES_REVMAP[x], x)
                     for x in sorted(HASHES_REVMAP)]
                ),
            )
        )

    hash_fn = None
    if os.path.isabs(source_hash):
        hash_fn = source_hash
    else:
        try:
            proto = _urlparse(source_hash).scheme
            if proto in salt.utils.files.VALID_PROTOS:
                hash_fn = __salt__['cp.cache_file'](source_hash, saltenv)
                if not hash_fn:
                    raise CommandExecutionError(
                        'Source hash file {0} not found'.format(source_hash)
                    )
            else:
                if proto != '':
                    # Some unsupported protocol (e.g. foo://) is being used.
                    # We'll get into this else block if a hash expression
                    # (like md5=<md5 checksum here>), but in those cases, the
                    # protocol will be an empty string, in which case we avoid
                    # this error condition.
                    _invalid_source_hash_format()
        except (AttributeError, TypeError):
            _invalid_source_hash_format()

    if hash_fn is not None:
        ret = extract_hash(hash_fn, '', file_name, source, source_hash_name)
        if ret is None:
            _invalid_source_hash_format()
        ret['hsum'] = ret['hsum'].lower()
        return ret
    else:
        # The source_hash is a hash expression
        ret = {}
        try:
            ret['hash_type'], ret['hsum'] = \
                [x.strip() for x in source_hash.split('=', 1)]
        except AttributeError:
            _invalid_source_hash_format()
        except ValueError:
            # No hash type, try to figure out by hash length
            if not re.match('^[{0}]+$'.format(string.hexdigits), source_hash):
                _invalid_source_hash_format()
            ret['hsum'] = source_hash
            source_hash_len = len(source_hash)
            if source_hash_len in HASHES_REVMAP:
                ret['hash_type'] = HASHES_REVMAP[source_hash_len]
            else:
                _invalid_source_hash_format()

        if ret['hash_type'] not in HASHES:
            raise CommandExecutionError(
                'Invalid hash type \'{0}\'. Supported hash types are: {1}. '
                'Either remove the hash type and simply use \'{2}\' as the '
                'source_hash, or change the hash type to a supported type.'
                .format(ret['hash_type'], ', '.join(HASHES), ret['hsum'])
            )
        else:
            hsum_len = len(ret['hsum'])
            if hsum_len not in HASHES_REVMAP:
                _invalid_source_hash_format()
            elif hsum_len != HASHES[ret['hash_type']]:
                raise CommandExecutionError(
                    'Invalid length ({0}) for hash type \'{1}\'. Either '
                    'remove the hash type and simply use \'{2}\' as the '
                    'source_hash, or change the hash type to \'{3}\''.format(
                        hsum_len,
                        ret['hash_type'],
                        ret['hsum'],
                        HASHES_REVMAP[hsum_len],
                    )
                )

        ret['hsum'] = ret['hsum'].lower()
        return ret


def check_hash(path, file_hash):
    '''
    Check if a file matches the given hash string

    Returns ``True`` if the hash matches, otherwise ``False``.

    path
        Path to a file local to the minion.

    hash
        The hash to check against the file specified in the ``path`` argument.

        .. versionchanged:: 2016.11.4

        For this and newer versions the hash can be specified without an
        accompanying hash type (e.g. ``e138491e9d5b97023cea823fe17bac22``),
        but for earlier releases it is necessary to also specify the hash type
        in the format ``<hash_type>=<hash_value>`` (e.g.
        ``md5=e138491e9d5b97023cea823fe17bac22``).

    CLI Example:

    .. code-block:: bash

        salt '*' file.check_hash /etc/fstab e138491e9d5b97023cea823fe17bac22
        salt '*' file.check_hash /etc/fstab md5=e138491e9d5b97023cea823fe17bac22
    '''
    path = os.path.expanduser(path)

    if not isinstance(file_hash, six.string_types):
        raise SaltInvocationError('hash must be a string')

    for sep in (':', '='):
        if sep in file_hash:
            hash_type, hash_value = file_hash.split(sep, 1)
            break
    else:
        hash_value = file_hash
        hash_len = len(file_hash)
        hash_type = HASHES_REVMAP.get(hash_len)
        if hash_type is None:
            raise SaltInvocationError(
                'Hash {0} (length: {1}) could not be matched to a supported '
                'hash type. The supported hash types and lengths are: '
                '{2}'.format(
                    file_hash,
                    hash_len,
                    ', '.join(
                        ['{0} ({1})'.format(HASHES_REVMAP[x], x)
                         for x in sorted(HASHES_REVMAP)]
                    ),
                )
            )

    return get_hash(path, hash_type) == hash_value


def find(path, *args, **kwargs):
    '''
    Approximate the Unix ``find(1)`` command and return a list of paths that
    meet the specified criteria.

    The options include match criteria:

    .. code-block:: text

        name    = path-glob                 # case sensitive
        iname   = path-glob                 # case insensitive
        regex   = path-regex                # case sensitive
        iregex  = path-regex                # case insensitive
        type    = file-types                # match any listed type
        user    = users                     # match any listed user
        group   = groups                    # match any listed group
        size    = [+-]number[size-unit]     # default unit = byte
        mtime   = interval                  # modified since date
        grep    = regex                     # search file contents

    and/or actions:

    .. code-block:: text

        delete [= file-types]               # default type = 'f'
        exec    = command [arg ...]         # where {} is replaced by pathname
        print  [= print-opts]

    and/or depth criteria:

    .. code-block:: text

        maxdepth = maximum depth to transverse in path
        mindepth = minimum depth to transverse before checking files or directories

    The default action is ``print=path``

    ``path-glob``:

    .. code-block:: text

        *                = match zero or more chars
        ?                = match any char
        [abc]            = match a, b, or c
        [!abc] or [^abc] = match anything except a, b, and c
        [x-y]            = match chars x through y
        [!x-y] or [^x-y] = match anything except chars x through y
        {a,b,c}          = match a or b or c

    ``path-regex``: a Python Regex (regular expression) pattern to match pathnames

    ``file-types``: a string of one or more of the following:

    .. code-block:: text

        a: all file types
        b: block device
        c: character device
        d: directory
        p: FIFO (named pipe)
        f: plain file
        l: symlink
        s: socket

    ``users``: a space and/or comma separated list of user names and/or uids

    ``groups``: a space and/or comma separated list of group names and/or gids

    ``size-unit``:

    .. code-block:: text

        b: bytes
        k: kilobytes
        m: megabytes
        g: gigabytes
        t: terabytes

    interval:

    .. code-block:: text

        [<num>w] [<num>d] [<num>h] [<num>m] [<num>s]

        where:
            w: week
            d: day
            h: hour
            m: minute
            s: second

    print-opts: a comma and/or space separated list of one or more of the
    following:

    .. code-block:: text

        group: group name
        md5:   MD5 digest of file contents
        mode:  file permissions (as integer)
        mtime: last modification time (as time_t)
        name:  file basename
        path:  file absolute path
        size:  file size in bytes
        type:  file type
        user:  user name

    CLI Examples:

    .. code-block:: bash

        salt '*' file.find / type=f name=\\*.bak size=+10m
        salt '*' file.find /var mtime=+30d size=+10m print=path,size,mtime
        salt '*' file.find /var/log name=\\*.[0-9] mtime=+30d size=+10m delete
    '''
    if 'delete' in args:
        kwargs['delete'] = 'f'
    elif 'print' in args:
        kwargs['print'] = 'path'

    try:
        finder = salt.utils.find.Finder(kwargs)
    except ValueError as ex:
        return 'error: {0}'.format(ex)

    ret = [item for i in [finder.find(p) for p in glob.glob(os.path.expanduser(path))] for item in i]
    ret.sort()
    return ret


def _sed_esc(string, escape_all=False):
    '''
    Escape single quotes and forward slashes
    '''
    special_chars = "^.[$()|*+?{"
    string = string.replace("'", "'\"'\"'").replace("/", "\\/")
    if escape_all is True:
        for char in special_chars:
            string = string.replace(char, "\\" + char)
    return string


def sed(path,
        before,
        after,
        limit='',
        backup='.bak',
        options='-r -e',
        flags='g',
        escape_all=False,
        negate_match=False):
    '''
    .. deprecated:: 0.17.0
       Use :py:func:`~salt.modules.file.replace` instead.

    Make a simple edit to a file

    Equivalent to:

    .. code-block:: bash

        sed <backup> <options> "/<limit>/ s/<before>/<after>/<flags> <file>"

    path
        The full path to the file to be edited
    before
        A pattern to find in order to replace with ``after``
    after
        Text that will replace ``before``
    limit : ``''``
        An initial pattern to search for before searching for ``before``
    backup : ``.bak``
        The file will be backed up before edit with this file extension;
        **WARNING:** each time ``sed``/``comment``/``uncomment`` is called will
        overwrite this backup
    options : ``-r -e``
        Options to pass to sed
    flags : ``g``
        Flags to modify the sed search; e.g., ``i`` for case-insensitive pattern
        matching
    negate_match : False
        Negate the search command (``!``)

        .. versionadded:: 0.17.0

    Forward slashes and single quotes will be escaped automatically in the
    ``before`` and ``after`` patterns.

    CLI Example:

    .. code-block:: bash

        salt '*' file.sed /etc/httpd/httpd.conf 'LogLevel warn' 'LogLevel info'
    '''
    # Largely inspired by Fabric's contrib.files.sed()
    # XXX:dc: Do we really want to always force escaping?
    #
    path = os.path.expanduser(path)

    if not os.path.exists(path):
        return False

    # Mandate that before and after are strings
    before = six.text_type(before)
    after = six.text_type(after)
    before = _sed_esc(before, escape_all)
    after = _sed_esc(after, escape_all)
    limit = _sed_esc(limit, escape_all)
    if sys.platform == 'darwin':
        options = options.replace('-r', '-E')

    cmd = ['sed']
    cmd.append('-i{0}'.format(backup) if backup else '-i')
    cmd.extend(salt.utils.args.shlex_split(options))
    cmd.append(
        r'{limit}{negate_match}s/{before}/{after}/{flags}'.format(
            limit='/{0}/ '.format(limit) if limit else '',
            negate_match='!' if negate_match else '',
            before=before,
            after=after,
            flags=flags
        )
    )
    cmd.append(path)

    return __salt__['cmd.run_all'](cmd, python_shell=False)


def sed_contains(path,
                 text,
                 limit='',
                 flags='g'):
    '''
    .. deprecated:: 0.17.0
       Use :func:`search` instead.

    Return True if the file at ``path`` contains ``text``. Utilizes sed to
    perform the search (line-wise search).

    Note: the ``p`` flag will be added to any flags you pass in.

    CLI Example:

    .. code-block:: bash

        salt '*' file.contains /etc/crontab 'mymaintenance.sh'
    '''
    # Largely inspired by Fabric's contrib.files.contains()
    path = os.path.expanduser(path)

    if not os.path.exists(path):
        return False

    before = _sed_esc(six.text_type(text), False)
    limit = _sed_esc(six.text_type(limit), False)
    options = '-n -r -e'
    if sys.platform == 'darwin':
        options = options.replace('-r', '-E')

    cmd = ['sed']
    cmd.extend(salt.utils.args.shlex_split(options))
    cmd.append(
        r'{limit}s/{before}/$/{flags}'.format(
            limit='/{0}/ '.format(limit) if limit else '',
            before=before,
            flags='p{0}'.format(flags)
        )
    )
    cmd.append(path)

    result = __salt__['cmd.run'](cmd, python_shell=False)

    return bool(result)


def psed(path,
         before,
         after,
         limit='',
         backup='.bak',
         flags='gMS',
         escape_all=False,
         multi=False):
    '''
    .. deprecated:: 0.17.0
       Use :py:func:`~salt.modules.file.replace` instead.

    Make a simple edit to a file (pure Python version)

    Equivalent to:

    .. code-block:: bash

        sed <backup> <options> "/<limit>/ s/<before>/<after>/<flags> <file>"

    path
        The full path to the file to be edited
    before
        A pattern to find in order to replace with ``after``
    after
        Text that will replace ``before``
    limit : ``''``
        An initial pattern to search for before searching for ``before``
    backup : ``.bak``
        The file will be backed up before edit with this file extension;
        **WARNING:** each time ``sed``/``comment``/``uncomment`` is called will
        overwrite this backup
    flags : ``gMS``
        Flags to modify the search. Valid values are:
          - ``g``: Replace all occurrences of the pattern, not just the first.
          - ``I``: Ignore case.
          - ``L``: Make ``\\w``, ``\\W``, ``\\b``, ``\\B``, ``\\s`` and ``\\S``
            dependent on the locale.
          - ``M``: Treat multiple lines as a single line.
          - ``S``: Make `.` match all characters, including newlines.
          - ``U``: Make ``\\w``, ``\\W``, ``\\b``, ``\\B``, ``\\d``, ``\\D``,
            ``\\s`` and ``\\S`` dependent on Unicode.
          - ``X``: Verbose (whitespace is ignored).
    multi: ``False``
        If True, treat the entire file as a single line

    Forward slashes and single quotes will be escaped automatically in the
    ``before`` and ``after`` patterns.

    CLI Example:

    .. code-block:: bash

        salt '*' file.sed /etc/httpd/httpd.conf 'LogLevel warn' 'LogLevel info'
    '''
    # Largely inspired by Fabric's contrib.files.sed()
    # XXX:dc: Do we really want to always force escaping?
    #
    # Mandate that before and after are strings
    path = os.path.expanduser(path)

    multi = bool(multi)

    before = six.text_type(before)
    after = six.text_type(after)
    before = _sed_esc(before, escape_all)
    # The pattern to replace with does not need to be escaped!!!
    # after = _sed_esc(after, escape_all)
    limit = _sed_esc(limit, escape_all)

    shutil.copy2(path, '{0}{1}'.format(path, backup))

    with salt.utils.files.fopen(path, 'w') as ofile:
        with salt.utils.files.fopen('{0}{1}'.format(path, backup), 'r') as ifile:
            if multi is True:
                for line in ifile.readline():
                    ofile.write(
                        salt.utils.stringutils.to_str(
                            _psed(
                                salt.utils.stringutils.to_unicode(line),
                                before,
                                after,
                                limit,
                                flags
                            )
                        )
                    )
            else:
                ofile.write(
                    salt.utils.stringutils.to_str(
                        _psed(
                            salt.utils.stringutils.to_unicode(ifile.read()),
                            before,
                            after,
                            limit,
                            flags
                        )
                    )
                )


RE_FLAG_TABLE = {'I': re.I,
                 'L': re.L,
                 'M': re.M,
                 'S': re.S,
                 'U': re.U,
                 'X': re.X}


def _psed(text,
          before,
          after,
          limit,
          flags):
    '''
    Does the actual work for file.psed, so that single lines can be passed in
    '''
    atext = text
    if limit:
        limit = re.compile(limit)
        comps = text.split(limit)
        atext = ''.join(comps[1:])

    count = 1
    if 'g' in flags:
        count = 0
        flags = flags.replace('g', '')

    aflags = 0
    for flag in flags:
        aflags |= RE_FLAG_TABLE[flag]

    before = re.compile(before, flags=aflags)
    text = re.sub(before, after, atext, count=count)

    return text


def uncomment(path,
              regex,
              char='#',
              backup='.bak'):
    '''
    .. deprecated:: 0.17.0
       Use :py:func:`~salt.modules.file.replace` instead.

    Uncomment specified commented lines in a file

    path
        The full path to the file to be edited
    regex
        A regular expression used to find the lines that are to be uncommented.
        This regex should not include the comment character. A leading ``^``
        character will be stripped for convenience (for easily switching
        between comment() and uncomment()).
    char : ``#``
        The character to remove in order to uncomment a line
    backup : ``.bak``
        The file will be backed up before edit with this file extension;
        **WARNING:** each time ``sed``/``comment``/``uncomment`` is called will
        overwrite this backup

    CLI Example:

    .. code-block:: bash

        salt '*' file.uncomment /etc/hosts.deny 'ALL: PARANOID'
    '''
    return comment_line(path=path,
                        regex=regex,
                        char=char,
                        cmnt=False,
                        backup=backup)


def comment(path,
            regex,
            char='#',
            backup='.bak'):
    '''
    .. deprecated:: 0.17.0
       Use :py:func:`~salt.modules.file.replace` instead.

    Comment out specified lines in a file

    path
        The full path to the file to be edited
    regex
        A regular expression used to find the lines that are to be commented;
        this pattern will be wrapped in parenthesis and will move any
        preceding/trailing ``^`` or ``$`` characters outside the parenthesis
        (e.g., the pattern ``^foo$`` will be rewritten as ``^(foo)$``)
    char : ``#``
        The character to be inserted at the beginning of a line in order to
        comment it out
    backup : ``.bak``
        The file will be backed up before edit with this file extension

        .. warning::

            This backup will be overwritten each time ``sed`` / ``comment`` /
            ``uncomment`` is called. Meaning the backup will only be useful
            after the first invocation.

    CLI Example:

    .. code-block:: bash

        salt '*' file.comment /etc/modules pcspkr
    '''
    return comment_line(path=path,
                        regex=regex,
                        char=char,
                        cmnt=True,
                        backup=backup)


def comment_line(path,
                 regex,
                 char='#',
                 cmnt=True,
                 backup='.bak'):
    r'''
    Comment or Uncomment a line in a text file.

    :param path: string
        The full path to the text file.

    :param regex: string
        A regex expression that begins with ``^`` that will find the line you wish
        to comment. Can be as simple as ``^color =``

    :param char: string
        The character used to comment a line in the type of file you're referencing.
        Default is ``#``

    :param cmnt: boolean
        True to comment the line. False to uncomment the line. Default is True.

    :param backup: string
        The file extension to give the backup file. Default is ``.bak``
        Set to False/None to not keep a backup.

    :return: boolean
        Returns True if successful, False if not

    CLI Example:

    The following example will comment out the ``pcspkr`` line in the
    ``/etc/modules`` file using the default ``#`` character and create a backup
    file named ``modules.bak``

    .. code-block:: bash

        salt '*' file.comment_line '/etc/modules' '^pcspkr'


    CLI Example:

    The following example will uncomment the ``log_level`` setting in ``minion``
    config file if it is set to either ``warning``, ``info``, or ``debug`` using
    the ``#`` character and create a backup file named ``minion.bk``

    .. code-block:: bash

        salt '*' file.comment_line 'C:\salt\conf\minion' '^log_level: (warning|info|debug)' '#' False '.bk'
    '''
    # Get the regex for comment or uncomment
    if cmnt:
        regex = '{0}({1}){2}'.format(
                '^' if regex.startswith('^') else '',
                regex.lstrip('^').rstrip('$'),
                '$' if regex.endswith('$') else '')
    else:
        regex = r'^{0}\s*({1}){2}'.format(
                char,
                regex.lstrip('^').rstrip('$'),
                '$' if regex.endswith('$') else '')

    # Load the real path to the file
    path = os.path.realpath(os.path.expanduser(path))

    # Make sure the file exists
    if not os.path.isfile(path):
        raise SaltInvocationError('File not found: {0}'.format(path))

    # Make sure it is a text file
    if not __utils__['files.is_text'](path):
        raise SaltInvocationError(
            'Cannot perform string replacements on a binary file: {0}'.format(path))

    # First check the whole file, determine whether to make the replacement
    # Searching first avoids modifying the time stamp if there are no changes
    found = False
    # Dictionaries for comparing changes
    orig_file = []
    new_file = []
    # Buffer size for fopen
    bufsize = os.path.getsize(path)
    try:
        # Use a read-only handle to open the file
        with salt.utils.files.fopen(path,
                                    mode='rb',
                                    buffering=bufsize) as r_file:
            # Loop through each line of the file and look for a match
            for line in r_file:
                # Is it in this line
                line = salt.utils.stringutils.to_unicode(line)
                if re.match(regex, line):
                    # Load lines into dictionaries, set found to True
                    orig_file.append(line)
                    if cmnt:
                        new_file.append('{0}{1}'.format(char, line))
                    else:
                        new_file.append(line.lstrip(char))
                    found = True
    except (OSError, IOError) as exc:
        raise CommandExecutionError(
            "Unable to open file '{0}'. "
            "Exception: {1}".format(path, exc)
        )

    # We've searched the whole file. If we didn't find anything, return False
    if not found:
        return False

    if not salt.utils.platform.is_windows():
        pre_user = get_user(path)
        pre_group = get_group(path)
        pre_mode = salt.utils.files.normalize_mode(get_mode(path))

    # Create a copy to read from and to use as a backup later
    try:
        temp_file = _mkstemp_copy(path=path, preserve_inode=False)
    except (OSError, IOError) as exc:
        raise CommandExecutionError("Exception: {0}".format(exc))

    try:
        # Open the file in write mode
        mode = 'wb' if six.PY2 and salt.utils.platform.is_windows() else 'w'
        with salt.utils.files.fopen(path,
                                    mode=mode,
                                    buffering=bufsize) as w_file:
            try:
                # Open the temp file in read mode
                with salt.utils.files.fopen(temp_file,
                                            mode='rb',
                                            buffering=bufsize) as r_file:
                    # Loop through each line of the file and look for a match
                    for line in r_file:
                        line = salt.utils.stringutils.to_unicode(line)
                        try:
                            # Is it in this line
                            if re.match(regex, line):
                                # Write the new line
                                if cmnt:
                                    wline = '{0}{1}'.format(char, line)
                                else:
                                    wline = line.lstrip(char)
                            else:
                                # Write the existing line (no change)
                                wline = line
                            wline = salt.utils.stringutils.to_bytes(wline) \
                                if six.PY2 and salt.utils.platform.is_windows() \
                                else salt.utils.stringutils.to_str(wline)
                            w_file.write(wline)
                        except (OSError, IOError) as exc:
                            raise CommandExecutionError(
                                "Unable to write file '{0}'. Contents may "
                                "be truncated. Temporary file contains copy "
                                "at '{1}'. "
                                "Exception: {2}".format(path, temp_file, exc)
                            )
            except (OSError, IOError) as exc:
                raise CommandExecutionError("Exception: {0}".format(exc))
    except (OSError, IOError) as exc:
        raise CommandExecutionError("Exception: {0}".format(exc))

    if backup:
        # Move the backup file to the original directory
        backup_name = '{0}{1}'.format(path, backup)
        try:
            shutil.move(temp_file, backup_name)
        except (OSError, IOError) as exc:
            raise CommandExecutionError(
                "Unable to move the temp file '{0}' to the "
                "backup file '{1}'. "
                "Exception: {2}".format(path, temp_file, exc)
            )
    else:
        os.remove(temp_file)

    if not salt.utils.platform.is_windows():
        check_perms(path, None, pre_user, pre_group, pre_mode)

    # Return a diff using the two dictionaries
    return __utils__['stringutils.get_diff'](orig_file, new_file)


def _get_flags(flags):
    '''
    Return an integer appropriate for use as a flag for the re module from a
    list of human-readable strings

    .. code-block:: python

        >>> _get_flags(['MULTILINE', 'IGNORECASE'])
        10
        >>> _get_flags('MULTILINE')
        8
        >>> _get_flags(2)
        2
    '''
    if isinstance(flags, six.string_types):
        flags = [flags]

    if isinstance(flags, Iterable) and not isinstance(flags, Mapping):
        _flags_acc = []
        for flag in flags:
            _flag = getattr(re, six.text_type(flag).upper())

            if not isinstance(_flag, six.integer_types):
                raise SaltInvocationError(
                    'Invalid re flag given: {0}'.format(flag)
                )

            _flags_acc.append(_flag)

        return reduce(operator.__or__, _flags_acc)
    elif isinstance(flags, six.integer_types):
        return flags
    else:
        raise SaltInvocationError(
            'Invalid re flags: "{0}", must be given either as a single flag '
            'string, a list of strings, or as an integer'.format(flags)
        )


def _add_flags(flags, new_flags):
    '''
    Combine ``flags`` and ``new_flags``
    '''
    flags = _get_flags(flags)
    new_flags = _get_flags(new_flags)
    return flags | new_flags


def _mkstemp_copy(path,
                  preserve_inode=True):
    '''
    Create a temp file and move/copy the contents of ``path`` to the temp file.
    Return the path to the temp file.

    path
        The full path to the file whose contents will be moved/copied to a temp file.
        Whether it's moved or copied depends on the value of ``preserve_inode``.
    preserve_inode
        Preserve the inode of the file, so that any hard links continue to share the
        inode with the original filename. This works by *copying* the file, reading
        from the copy, and writing to the file at the original inode. If ``False``, the
        file will be *moved* rather than copied, and a new file will be written to a
        new inode, but using the original filename. Hard links will then share an inode
        with the backup, instead (if using ``backup`` to create a backup copy).
        Default is ``True``.
    '''
    temp_file = None
    # Create the temp file
    try:
        temp_file = salt.utils.files.mkstemp(prefix=salt.utils.files.TEMPFILE_PREFIX)
    except (OSError, IOError) as exc:
        raise CommandExecutionError(
            "Unable to create temp file. "
            "Exception: {0}".format(exc)
            )
    # use `copy` to preserve the inode of the
    # original file, and thus preserve hardlinks
    # to the inode. otherwise, use `move` to
    # preserve prior behavior, which results in
    # writing the file to a new inode.
    if preserve_inode:
        try:
            shutil.copy2(path, temp_file)
        except (OSError, IOError) as exc:
            raise CommandExecutionError(
                "Unable to copy file '{0}' to the "
                "temp file '{1}'. "
                "Exception: {2}".format(path, temp_file, exc)
                )
    else:
        try:
            shutil.move(path, temp_file)
        except (OSError, IOError) as exc:
            raise CommandExecutionError(
                "Unable to move file '{0}' to the "
                "temp file '{1}'. "
                "Exception: {2}".format(path, temp_file, exc)
                )

    return temp_file


def _starts_till(src, probe, strip_comments=True):
    '''
    Returns True if src and probe at least matches at the beginning till some point.
    '''
    def _strip_comments(txt):
        '''
        Strip possible comments.
        Usually comments are one or two symbols at the beginning of the line, separated with space
        '''
        buff = txt.split(" ", 1)
        return len(buff) == 2 and len(buff[0]) < 2 and buff[1] or txt

    def _to_words(txt):
        '''
        Split by words
        '''
        return txt and [w for w in txt.strip().split(" ") if w.strip()] or txt

    no_match = -1
    equal = 0
    if not src or not probe:
        return no_match

    src = src.rstrip('\n\r')
    probe = probe.rstrip('\n\r')
    if src == probe:
        return equal

    src = _to_words(strip_comments and _strip_comments(src) or src)
    probe = _to_words(strip_comments and _strip_comments(probe) or probe)

    a_buff, b_buff = len(src) < len(probe) and (src, probe) or (probe, src)
    b_buff = ' '.join(b_buff)
    for idx in range(len(a_buff)):
        prb = ' '.join(a_buff[:-(idx + 1)])
        if prb and b_buff.startswith(prb):
            return idx

    return no_match


def _regex_to_static(src, regex):
    '''
    Expand regular expression to static match.
    '''
    if not src or not regex:
        return None

    try:
        compiled = re.compile(regex, re.DOTALL)
        src = [line for line in src if compiled.search(line) or line.count(regex)]
    except Exception as ex:
        raise CommandExecutionError("{0}: '{1}'".format(_get_error_message(ex), regex))

    return src and src or []


def _assert_occurrence(probe, target, amount=1):
    '''
    Raise an exception, if there are different amount of specified occurrences in src.
    '''
    occ = len(probe)
    if occ > amount:
        msg = 'more than'
    elif occ < amount:
        msg = 'less than'
    elif not occ:
        msg = 'no'
    else:
        msg = None

    if msg:
        raise CommandExecutionError('Found {0} expected occurrences in "{1}" expression'.format(msg, target))

    return occ


def _set_line_indent(src, line, indent):
    '''
    Indent the line with the source line.
    '''
    if not indent:
        return line

    idt = []
    for c in src:
        if c not in ['\t', ' ']:
            break
        idt.append(c)

    return ''.join(idt) + line.lstrip()


def _get_eol(line):
    match = re.search('((?<!\r)\n|\r(?!\n)|\r\n)$', line)
    return match and match.group() or ''


def _set_line_eol(src, line):
    '''
    Add line ending
    '''
    line_ending = _get_eol(src) or os.linesep
    return line.rstrip() + line_ending


def _insert_line_before(idx, body, content, indent):
    if not idx or (idx and _starts_till(body[idx - 1], content) < 0):
        cnd = _set_line_indent(body[idx], content, indent)
        body.insert(idx, cnd)
    return body


def _insert_line_after(idx, body, content, indent):
    # No duplicates or append, if "after" is the last line
    next_line = idx + 1 < len(body) and body[idx + 1] or None
    if next_line is None or _starts_till(next_line, content) < 0:
        cnd = _set_line_indent(body[idx], content, indent)
        body.insert(idx + 1, cnd)
    return body


def line(path, content=None, match=None, mode=None, location=None,
         before=None, after=None, show_changes=True, backup=False,
         quiet=False, indent=True):
    '''
    .. versionadded:: 2015.8.0

    Edit a line in the configuration file. The ``path`` and ``content``
    arguments are required, as well as passing in one of the ``mode``
    options.

    path
        Filesystem path to the file to be edited.

    content
        Content of the line. Allowed to be empty if mode=delete.

    match
        Match the target line for an action by
        a fragment of a string or regular expression.

        If neither ``before`` nor ``after`` are provided, and ``match``
        is also ``None``, match becomes the ``content`` value.

    mode
        Defines how to edit a line. One of the following options is
        required:

        - ensure
            If line does not exist, it will be added. This is based on the
            ``content`` argument.
        - replace
            If line already exists, it will be replaced.
        - delete
            Delete the line, once found.
        - insert
            Insert a line.

        .. note::

            If ``mode=insert`` is used, at least one of the following
            options must also be defined: ``location``, ``before``, or
            ``after``. If ``location`` is used, it takes precedence
            over the other two options.

    location
        Defines where to place content in the line. Note this option is only
        used when ``mode=insert`` is specified. If a location is passed in, it
        takes precedence over both the ``before`` and ``after`` kwargs. Valid
        locations are:

        - start
            Place the content at the beginning of the file.
        - end
            Place the content at the end of the file.

    before
        Regular expression or an exact case-sensitive fragment of the string.
        This option is only used when either the ``ensure`` or ``insert`` mode
        is defined.

    after
        Regular expression or an exact case-sensitive fragment of the string.
        This option is only used when either the ``ensure`` or ``insert`` mode
        is defined.

    show_changes
        Output a unified diff of the old file and the new file.
        If ``False`` return a boolean if any changes were made.
        Default is ``True``

        .. note::
            Using this option will store two copies of the file in-memory
            (the original version and the edited version) in order to generate the diff.

    backup
        Create a backup of the original file with the extension:
        "Year-Month-Day-Hour-Minutes-Seconds".

    quiet
        Do not raise any exceptions. E.g. ignore the fact that the file that is
        tried to be edited does not exist and nothing really happened.

    indent
        Keep indentation with the previous line. This option is not considered when
        the ``delete`` mode is specified.

    CLI Example:

    .. code-block:: bash

        salt '*' file.line /etc/nsswitch.conf "networks:\tfiles dns" after="hosts:.*?" mode='ensure'

    .. note::

        If an equal sign (``=``) appears in an argument to a Salt command, it is
        interpreted as a keyword argument in the format of ``key=val``. That
        processing can be bypassed in order to pass an equal sign through to the
        remote shell command by manually specifying the kwarg:

        .. code-block:: bash

            salt '*' file.line /path/to/file content="CREATEMAIL_SPOOL=no" match="CREATE_MAIL_SPOOL=yes" mode="replace"
    '''
    path = os.path.realpath(os.path.expanduser(path))
    if not os.path.isfile(path):
        if not quiet:
            raise CommandExecutionError('File "{0}" does not exists or is not a file.'.format(path))
        return False  # No changes had happened

    mode = mode and mode.lower() or mode
    if mode not in ['insert', 'ensure', 'delete', 'replace']:
        if mode is None:
            raise CommandExecutionError('Mode was not defined. How to process the file?')
        else:
            raise CommandExecutionError('Unknown mode: "{0}"'.format(mode))

    # We've set the content to be empty in the function params but we want to make sure
    # it gets passed when needed. Feature #37092
    empty_content_modes = ['delete']
    if mode not in empty_content_modes and content is None:
        raise CommandExecutionError('Content can only be empty if mode is "{0}"'.format(', '.join(empty_content_modes)))
    del empty_content_modes

    # Before/after has privilege. If nothing defined, match is used by content.
    if before is None and after is None and not match:
        match = content

    with salt.utils.files.fopen(path, mode='r') as fp_:
        body = salt.utils.data.decode_list(fp_.readlines())
    body_before = hashlib.sha256(salt.utils.stringutils.to_bytes(''.join(body))).hexdigest()
    # Add empty line at the end if last line ends with eol.
    # Allows simpler code
    if body and _get_eol(body[-1]):
        body.append('')

    after = _regex_to_static(body, after)
    before = _regex_to_static(body, before)
    match = _regex_to_static(body, match)

    if os.stat(path).st_size == 0 and mode in ('delete', 'replace'):
        log.warning('Cannot find text to %s. File \'%s\' is empty.', mode, path)
        body = []
    elif mode == 'delete' and match:
        body = [line for line in body if line != match[0]]
    elif mode == 'replace' and match:
        idx = body.index(match[0])
        file_line = body.pop(idx)
        body.insert(idx, _set_line_indent(file_line, content, indent))
    elif mode == 'insert':
        if not location and not before and not after:
            raise CommandExecutionError('On insert must be defined either "location" or "before/after" conditions.')

        if not location:
            if before and after:
                _assert_occurrence(before, 'before')
                _assert_occurrence(after, 'after')

                out = []
                in_range = False
                for line in body:
                    if line == after[0]:
                        in_range = True
                    elif line == before[0] and in_range:
                        cnd = _set_line_indent(line, content, indent)
                        out.append(cnd)
                    out.append(line)
                body = out

            if before and not after:
                _assert_occurrence(before, 'before')

                idx = body.index(before[0])
                body = _insert_line_before(idx, body, content, indent)

            elif after and not before:
                _assert_occurrence(after, 'after')

                idx = body.index(after[0])
                body = _insert_line_after(idx, body, content, indent)

        else:
            if location == 'start':
                if body:
                    body.insert(0, _set_line_eol(body[0], content))
                else:
                    body.append(content + os.linesep)
            elif location == 'end':
                body.append(_set_line_indent(body[-1], content, indent) if body else content)

    elif mode == 'ensure':

        if before and after:
            _assert_occurrence(before, 'before')
            _assert_occurrence(after, 'after')

            is_there = bool([l for l in body if l.count(content)])
            if not is_there:
                idx = body.index(after[0])
                if idx < (len(body) - 1) and body[idx + 1] == before[0]:
                    cnd = _set_line_indent(body[idx], content, indent)
                    body.insert(idx + 1, cnd)
                else:
                    raise CommandExecutionError('Found more than one line between '
                                                'boundaries "before" and "after".')

        elif before and not after:
            _assert_occurrence(before, 'before')

            idx = body.index(before[0])
            body = _insert_line_before(idx, body, content, indent)

        elif not before and after:
            _assert_occurrence(after, 'after')

            idx = body.index(after[0])
            body = _insert_line_after(idx, body, content, indent)

        else:
            raise CommandExecutionError("Wrong conditions? "
                                        "Unable to ensure line without knowing "
                                        "where to put it before and/or after.")

    if body:
        for idx, line in enumerate(body):
            if not _get_eol(line) and idx+1 < len(body):
                prev = idx and idx-1 or 1
                body[idx] = _set_line_eol(body[prev], line)
        # We do not need empty line at the end anymore
        if '' == body[-1]:
            body.pop()

    changed = body_before != hashlib.sha256(salt.utils.stringutils.to_bytes(''.join(body))).hexdigest()

    if backup and changed and __opts__['test'] is False:
        try:
            temp_file = _mkstemp_copy(path=path, preserve_inode=True)
            shutil.move(temp_file, '{0}.{1}'.format(path, time.strftime('%Y-%m-%d-%H-%M-%S', time.localtime())))
        except (OSError, IOError) as exc:
            raise CommandExecutionError("Unable to create the backup file of {0}. Exception: {1}".format(path, exc))

    changes_diff = None

    if changed:
        if show_changes:
            with salt.utils.files.fopen(path, 'r') as fp_:
                path_content = salt.utils.data.decode_list(fp_.read().splitlines(True))
            changes_diff = __utils__['stringutils.get_diff'](path_content, body)
        if __opts__['test'] is False:
            fh_ = None
            try:
                # Make sure we match the file mode from salt.utils.files.fopen
                if six.PY2 and salt.utils.platform.is_windows():
                    mode = 'wb'
                    body = salt.utils.data.encode_list(body)
                else:
                    mode = 'w'
                    body = salt.utils.data.decode_list(body, to_str=True)
                fh_ = salt.utils.atomicfile.atomic_open(path, mode)
                fh_.writelines(body)
            finally:
                if fh_:
                    fh_.close()

    return show_changes and changes_diff or changed


def replace(path,
            pattern,
            repl,
            count=0,
            flags=8,
            bufsize=1,
            append_if_not_found=False,
            prepend_if_not_found=False,
            not_found_content=None,
            backup='.bak',
            dry_run=False,
            search_only=False,
            show_changes=True,
            ignore_if_missing=False,
            preserve_inode=True,
            backslash_literal=False,
            ):
    '''
    .. versionadded:: 0.17.0

    Replace occurrences of a pattern in a file. If ``show_changes`` is
    ``True``, then a diff of what changed will be returned, otherwise a
    ``True`` will be returned when changes are made, and ``False`` when
    no changes are made.

    This is a pure Python implementation that wraps Python's :py:func:`~re.sub`.

    path
        Filesystem path to the file to be edited. If a symlink is specified, it
        will be resolved to its target.

    pattern
        A regular expression, to be matched using Python's
        :py:func:`~re.search`.

    repl
        The replacement text

    count : 0
        Maximum number of pattern occurrences to be replaced. If count is a
        positive integer ``n``, only ``n`` occurrences will be replaced,
        otherwise all occurrences will be replaced.

    flags (list or int)
        A list of flags defined in the ``re`` module documentation from the
        Python standard library. Each list item should be a string that will
        correlate to the human-friendly flag name. E.g., ``['IGNORECASE',
        'MULTILINE']``. Optionally, ``flags`` may be an int, with a value
        corresponding to the XOR (``|``) of all the desired flags. Defaults to
        8 (which supports 'MULTILINE').

    bufsize (int or str)
        How much of the file to buffer into memory at once. The
        default value ``1`` processes one line at a time. The special value
        ``file`` may be specified which will read the entire file into memory
        before processing.

    append_if_not_found : False
        .. versionadded:: 2014.7.0

        If set to ``True``, and pattern is not found, then the content will be
        appended to the file.

    prepend_if_not_found : False
        .. versionadded:: 2014.7.0

        If set to ``True`` and pattern is not found, then the content will be
        prepended to the file.

    not_found_content
        .. versionadded:: 2014.7.0

        Content to use for append/prepend if not found. If None (default), uses
        ``repl``. Useful when ``repl`` uses references to group in pattern.

    backup : .bak
        The file extension to use for a backup of the file before editing. Set
        to ``False`` to skip making a backup.

    dry_run : False
        If set to ``True``, no changes will be made to the file, the function
        will just return the changes that would have been made (or a
        ``True``/``False`` value if ``show_changes`` is set to ``False``).

    search_only : False
        If set to true, this no changes will be performed on the file, and this
        function will simply return ``True`` if the pattern was matched, and
        ``False`` if not.

    show_changes : True
        If ``True``, return a diff of changes made. Otherwise, return ``True``
        if changes were made, and ``False`` if not.

        .. note::
            Using this option will store two copies of the file in memory (the
            original version and the edited version) in order to generate the
            diff. This may not normally be a concern, but could impact
            performance if used with large files.

    ignore_if_missing : False
        .. versionadded:: 2015.8.0

        If set to ``True``, this function will simply return ``False``
        if the file doesn't exist. Otherwise, an error will be thrown.

    preserve_inode : True
        .. versionadded:: 2015.8.0

        Preserve the inode of the file, so that any hard links continue to
        share the inode with the original filename. This works by *copying* the
        file, reading from the copy, and writing to the file at the original
        inode. If ``False``, the file will be *moved* rather than copied, and a
        new file will be written to a new inode, but using the original
        filename. Hard links will then share an inode with the backup, instead
        (if using ``backup`` to create a backup copy).

    backslash_literal : False
        .. versionadded:: 2016.11.7

        Interpret backslashes as literal backslashes for the repl and not
        escape characters.  This will help when using append/prepend so that
        the backslashes are not interpreted for the repl on the second run of
        the state.

    If an equal sign (``=``) appears in an argument to a Salt command it is
    interpreted as a keyword argument in the format ``key=val``. That
    processing can be bypassed in order to pass an equal sign through to the
    remote shell command by manually specifying the kwarg:

    .. code-block:: bash

        salt '*' file.replace /path/to/file pattern='=' repl=':'
        salt '*' file.replace /path/to/file pattern="bind-address\\s*=" repl='bind-address:'

    CLI Examples:

    .. code-block:: bash

        salt '*' file.replace /etc/httpd/httpd.conf pattern='LogLevel warn' repl='LogLevel info'
        salt '*' file.replace /some/file pattern='before' repl='after' flags='[MULTILINE, IGNORECASE]'
    '''
    symlink = False
    if is_link(path):
        symlink = True
        target_path = os.readlink(path)
        given_path = os.path.expanduser(path)

    path = os.path.realpath(os.path.expanduser(path))

    if not os.path.exists(path):
        if ignore_if_missing:
            return False
        else:
            raise SaltInvocationError('File not found: {0}'.format(path))

    if not __utils__['files.is_text'](path):
        raise SaltInvocationError(
            'Cannot perform string replacements on a binary file: {0}'
            .format(path)
        )

    if search_only and (append_if_not_found or prepend_if_not_found):
        raise SaltInvocationError(
            'search_only cannot be used with append/prepend_if_not_found'
        )

    if append_if_not_found and prepend_if_not_found:
        raise SaltInvocationError(
            'Only one of append and prepend_if_not_found is permitted'
        )

    flags_num = _get_flags(flags)
    cpattern = re.compile(salt.utils.stringutils.to_bytes(pattern), flags_num)
    filesize = os.path.getsize(path)
    if bufsize == 'file':
        bufsize = filesize

    # Search the file; track if any changes have been made for the return val
    has_changes = False
    orig_file = []  # used for show_changes and change detection
    new_file = []  # used for show_changes and change detection
    if not salt.utils.platform.is_windows():
        pre_user = get_user(path)
        pre_group = get_group(path)
        pre_mode = salt.utils.files.normalize_mode(get_mode(path))

    # Avoid TypeErrors by forcing repl to be bytearray related to mmap
    # Replacement text may contains integer: 123 for example
    repl = salt.utils.stringutils.to_bytes(six.text_type(repl))
    if not_found_content:
        not_found_content = salt.utils.stringutils.to_bytes(not_found_content)

    found = False
    temp_file = None
    content = salt.utils.stringutils.to_unicode(not_found_content) \
        if not_found_content and (prepend_if_not_found or append_if_not_found) \
        else salt.utils.stringutils.to_unicode(repl)

    try:
        # First check the whole file, determine whether to make the replacement
        # Searching first avoids modifying the time stamp if there are no changes
        r_data = None
        # Use a read-only handle to open the file
        with salt.utils.files.fopen(path,
                                    mode='rb',
                                    buffering=bufsize) as r_file:
            try:
                # mmap throws a ValueError if the file is empty.
                r_data = mmap.mmap(r_file.fileno(),
                                   0,
                                   access=mmap.ACCESS_READ)
            except (ValueError, mmap.error):
                # size of file in /proc is 0, but contains data
                r_data = salt.utils.stringutils.to_bytes("".join(r_file))
            if search_only:
                # Just search; bail as early as a match is found
                if re.search(cpattern, r_data):
                    return True  # `with` block handles file closure
                else:
                    return False
            else:
                result, nrepl = re.subn(cpattern,
                                        repl.replace('\\', '\\\\') if backslash_literal else repl,
                                        r_data,
                                        count)

                # found anything? (even if no change)
                if nrepl > 0:
                    found = True
                    # Identity check the potential change
                    has_changes = True if pattern != repl else has_changes

                if prepend_if_not_found or append_if_not_found:
                    # Search for content, to avoid pre/appending the
                    # content if it was pre/appended in a previous run.
                    if re.search(salt.utils.stringutils.to_bytes('^{0}($|(?=\r\n))'.format(re.escape(content))),
                                 r_data,
                                 flags=flags_num):
                        # Content was found, so set found.
                        found = True

                orig_file = r_data.read(filesize).splitlines(True) \
                    if isinstance(r_data, mmap.mmap) \
                    else r_data.splitlines(True)
                new_file = result.splitlines(True)

    except (OSError, IOError) as exc:
        raise CommandExecutionError(
            "Unable to open file '{0}'. "
            "Exception: {1}".format(path, exc)
            )
    finally:
        if r_data and isinstance(r_data, mmap.mmap):
            r_data.close()

    if has_changes and not dry_run:
        # Write the replacement text in this block.
        try:
            # Create a copy to read from and to use as a backup later
            temp_file = _mkstemp_copy(path=path,
                                      preserve_inode=preserve_inode)
        except (OSError, IOError) as exc:
            raise CommandExecutionError("Exception: {0}".format(exc))

        r_data = None
        try:
            # Open the file in write mode
            with salt.utils.files.fopen(path,
                        mode='w',
                        buffering=bufsize) as w_file:
                try:
                    # Open the temp file in read mode
                    with salt.utils.files.fopen(temp_file,
                                          mode='r',
                                          buffering=bufsize) as r_file:
                        r_data = mmap.mmap(r_file.fileno(),
                                           0,
                                           access=mmap.ACCESS_READ)
                        result, nrepl = re.subn(cpattern,
                                                repl.replace('\\', '\\\\') if backslash_literal else repl,
                                                r_data,
                                                count)
                        try:
                            w_file.write(salt.utils.stringutils.to_str(result))
                        except (OSError, IOError) as exc:
                            raise CommandExecutionError(
                                "Unable to write file '{0}'. Contents may "
                                "be truncated. Temporary file contains copy "
                                "at '{1}'. "
                                "Exception: {2}".format(path, temp_file, exc)
                                )
                except (OSError, IOError) as exc:
                    raise CommandExecutionError("Exception: {0}".format(exc))
                finally:
                    if r_data and isinstance(r_data, mmap.mmap):
                        r_data.close()
        except (OSError, IOError) as exc:
            raise CommandExecutionError("Exception: {0}".format(exc))

    if not found and (append_if_not_found or prepend_if_not_found):
        if not_found_content is None:
            not_found_content = repl
        if prepend_if_not_found:
            new_file.insert(0, not_found_content + salt.utils.stringutils.to_bytes(os.linesep))
        else:
            # append_if_not_found
            # Make sure we have a newline at the end of the file
            if new_file:
                if not new_file[-1].endswith(salt.utils.stringutils.to_bytes(os.linesep)):
                    new_file[-1] += salt.utils.stringutils.to_bytes(os.linesep)
            new_file.append(not_found_content + salt.utils.stringutils.to_bytes(os.linesep))
        has_changes = True
        if not dry_run:
            try:
                # Create a copy to read from and for later use as a backup
                temp_file = _mkstemp_copy(path=path,
                                          preserve_inode=preserve_inode)
            except (OSError, IOError) as exc:
                raise CommandExecutionError("Exception: {0}".format(exc))
            # write new content in the file while avoiding partial reads
            try:
                fh_ = salt.utils.atomicfile.atomic_open(path, 'wb')
                for line in new_file:
                    fh_.write(salt.utils.stringutils.to_bytes(line))
            finally:
                fh_.close()

    if backup and has_changes and not dry_run:
        # keep the backup only if it was requested
        # and only if there were any changes
        backup_name = '{0}{1}'.format(path, backup)
        try:
            shutil.move(temp_file, backup_name)
        except (OSError, IOError) as exc:
            raise CommandExecutionError(
                "Unable to move the temp file '{0}' to the "
                "backup file '{1}'. "
                "Exception: {2}".format(path, temp_file, exc)
                )
        if symlink:
            symlink_backup = '{0}{1}'.format(given_path, backup)
            target_backup = '{0}{1}'.format(target_path, backup)
            # Always clobber any existing symlink backup
            # to match the behaviour of the 'backup' option
            try:
                os.symlink(target_backup, symlink_backup)
            except OSError:
                os.remove(symlink_backup)
                os.symlink(target_backup, symlink_backup)
            except Exception:
                raise CommandExecutionError(
                    "Unable create backup symlink '{0}'. "
                    "Target was '{1}'. "
                    "Exception: {2}".format(symlink_backup, target_backup,
                                            exc)
                    )
    elif temp_file:
        try:
            os.remove(temp_file)
        except (OSError, IOError) as exc:
            raise CommandExecutionError(
                "Unable to delete temp file '{0}'. "
                "Exception: {1}".format(temp_file, exc)
                )

    if not dry_run and not salt.utils.platform.is_windows():
        check_perms(path, None, pre_user, pre_group, pre_mode)

    differences = __utils__['stringutils.get_diff'](orig_file, new_file)

    if show_changes:
        return differences

    # We may have found a regex line match but don't need to change the line
    # (for situations where the pattern also matches the repl). Revert the
    # has_changes flag to False if the final result is unchanged.
    if not differences:
        has_changes = False

    return has_changes


def blockreplace(path,
        marker_start='#-- start managed zone --',
        marker_end='#-- end managed zone --',
        content='',
        append_if_not_found=False,
        prepend_if_not_found=False,
        backup='.bak',
        dry_run=False,
        show_changes=True,
        append_newline=False,
        insert_before_match=None,
        insert_after_match=None):
    '''
    .. versionadded:: 2014.1.0

    Replace content of a text block in a file, delimited by line markers

    A block of content delimited by comments can help you manage several lines
    entries without worrying about old entries removal.

    .. note::

        This function will store two copies of the file in-memory (the original
        version and the edited version) in order to detect changes and only
        edit the targeted file if necessary.

    path
        Filesystem path to the file to be edited

    marker_start
        The line content identifying a line as the start of the content block.
        Note that the whole line containing this marker will be considered, so
        whitespace or extra content before or after the marker is included in
        final output

    marker_end
        The line content identifying the end of the content block. As of
        versions 2017.7.5 and 2018.3.1, everything up to the text matching the
        marker will be replaced, so it's important to ensure that your marker
        includes the beginning of the text you wish to replace.

    content
        The content to be used between the two lines identified by marker_start
        and marker_stop.

    append_if_not_found : False
        If markers are not found and set to ``True`` then, the markers and
        content will be appended to the file.

    prepend_if_not_found : False
        If markers are not found and set to ``True`` then, the markers and
        content will be prepended to the file.

    insert_before_match
        If markers are not found, this parameter can be set to a regex which will
        insert the block before the first found occurrence in the file.

        .. versionadded:: Neon

    insert_after_match
        If markers are not found, this parameter can be set to a regex which will
        insert the block after the first found occurrence in the file.

        .. versionadded:: Neon

    backup
        The file extension to use for a backup of the file if any edit is made.
        Set to ``False`` to skip making a backup.

    dry_run : False
        If ``True``, do not make any edits to the file and simply return the
        changes that *would* be made.

    show_changes : True
        Controls how changes are presented. If ``True``, this function will
        return a unified diff of the changes made. If False, then it will
        return a boolean (``True`` if any changes were made, otherwise
        ``False``).

    append_newline : False
        Controls whether or not a newline is appended to the content block. If
        the value of this argument is ``True`` then a newline will be added to
        the content block. If it is ``False``, then a newline will *not* be
        added to the content block. If it is ``None`` then a newline will only
        be added to the content block if it does not already end in a newline.

        .. versionadded:: 2016.3.4
        .. versionchanged:: 2017.7.5,2018.3.1
            New behavior added when value is ``None``.
        .. versionchanged:: 2019.2.0
            The default value of this argument will change to ``None`` to match
            the behavior of the :py:func:`file.blockreplace state
            <salt.states.file.blockreplace>`

    CLI Example:

    .. code-block:: bash

        salt '*' file.blockreplace /etc/hosts '#-- start managed zone foobar : DO NOT EDIT --' \\
        '#-- end managed zone foobar --' $'10.0.1.1 foo.foobar\\n10.0.1.2 bar.foobar' True

    '''
    exclusive_params = [append_if_not_found, prepend_if_not_found, bool(insert_before_match), bool(insert_after_match)]
    if sum(exclusive_params) > 1:
        raise SaltInvocationError(
            'Only one of append_if_not_found, prepend_if_not_found,'
            ' insert_before_match, and insert_after_match is permitted'
        )

    path = os.path.expanduser(path)

    if not os.path.exists(path):
        raise SaltInvocationError('File not found: {0}'.format(path))

    try:
        file_encoding = __utils__['files.get_encoding'](path)
    except CommandExecutionError:
        file_encoding = None

    if __utils__['files.is_binary'](path):
        if not file_encoding:
            raise SaltInvocationError(
                'Cannot perform string replacements on a binary file: {0}'
                .format(path)
        )

    if insert_before_match or insert_after_match:
        if insert_before_match:
            if not isinstance(insert_before_match, six.string_types):
                raise CommandExecutionError(
                    'RegEx expected in insert_before_match parameter.'
                )
        elif insert_after_match:
            if not isinstance(insert_after_match, six.string_types):
                raise CommandExecutionError(
                    'RegEx expected in insert_after_match parameter.'
                )

    if append_newline is None and not content.endswith((os.linesep, '\n')):
        append_newline = True

    # Split the content into a list of lines, removing newline characters. To
    # ensure that we handle both Windows and POSIX newlines, first split on
    # Windows newlines, and then split on POSIX newlines.
    split_content = []
    for win_line in content.split('\r\n'):
        for content_line in win_line.split('\n'):
            split_content.append(content_line)

    line_count = len(split_content)

    has_changes = False
    orig_file = []
    new_file = []
    in_block = False
    block_found = False
    linesep = None

    def _add_content(linesep, lines=None, include_marker_start=True,
                     end_line=None):
        if lines is None:
            lines = []
            include_marker_start = True

        if end_line is None:
            end_line = marker_end
        end_line = end_line.rstrip('\r\n') + linesep

        if include_marker_start:
            lines.append(marker_start + linesep)

        if split_content:
            for index, content_line in enumerate(split_content, 1):
                if index != line_count:
                    lines.append(content_line + linesep)
                else:
                    # We're on the last line of the content block
                    if append_newline:
                        lines.append(content_line + linesep)
                        lines.append(end_line)
                    else:
                        lines.append(content_line + end_line)
        else:
            lines.append(end_line)

        return lines

    # We do not use in-place editing to avoid file attrs modifications when
    # no changes are required and to avoid any file access on a partially
    # written file.
    try:
        fi_file = io.open(path, mode='r', encoding=file_encoding, newline='')
        for line in fi_file:
            write_line_to_new_file = True

            if linesep is None:
                # Auto-detect line separator
                if line.endswith('\r\n'):
                    linesep = '\r\n'
                elif line.endswith('\n'):
                    linesep = '\n'
                else:
                    # No newline(s) in file, fall back to system's linesep
                    linesep = os.linesep

            if marker_start in line:
                # We've entered the content block
                in_block = True
            else:
                if in_block:
                    # We're not going to write the lines from the old file to
                    # the new file until we have exited the block.
                    write_line_to_new_file = False

                    marker_end_pos = line.find(marker_end)
                    if marker_end_pos != -1:
                        # End of block detected
                        in_block = False
                        # We've found and exited the block
                        block_found = True

                        _add_content(linesep, lines=new_file,
                                     include_marker_start=False,
                                     end_line=line[marker_end_pos:])

            # Save the line from the original file
            orig_file.append(line)
            if write_line_to_new_file:
                new_file.append(line)

    except (IOError, OSError) as exc:
        raise CommandExecutionError(
            'Failed to read from {0}: {1}'.format(path, exc)
        )
    finally:
        if linesep is None:
            # If the file was empty, we will not have set linesep yet. Assume
            # the system's line separator. This is needed for when we
            # prepend/append later on.
            linesep = os.linesep
        try:
            fi_file.close()
        except Exception:
            pass

    if in_block:
        # unterminated block => bad, always fail
        raise CommandExecutionError(
            'Unterminated marked block. End of file reached before marker_end.'
        )

    if not block_found:
        if prepend_if_not_found:
            # add the markers and content at the beginning of file
            prepended_content = _add_content(linesep)
            prepended_content.extend(new_file)
            new_file = prepended_content
            block_found = True
        elif append_if_not_found:
            # Make sure we have a newline at the end of the file
            if new_file:
                if not new_file[-1].endswith(linesep):
                    new_file[-1] += linesep
            # add the markers and content at the end of file
            _add_content(linesep, lines=new_file)
            block_found = True
        elif insert_before_match or insert_after_match:
            match_regex = insert_before_match or insert_after_match
            match_idx = [i for i, item in enumerate(orig_file) if re.search(match_regex, item)]
            if match_idx:
                match_idx = match_idx[0]
                for line in _add_content(linesep):
                    if insert_after_match:
                        match_idx += 1
                    new_file.insert(match_idx, line)
                    if insert_before_match:
                        match_idx += 1
                block_found = True

    if not block_found:
        raise CommandExecutionError(
            'Cannot edit marked block. Markers were not found in file.'
        )

    diff = __utils__['stringutils.get_diff'](orig_file, new_file)
    has_changes = diff is not ''
    if has_changes and not dry_run:
        # changes detected
        # backup file attrs
        perms = {}
        perms['user'] = get_user(path)
        perms['group'] = get_group(path)
        perms['mode'] = salt.utils.files.normalize_mode(get_mode(path))

        # backup old content
        if backup is not False:
            backup_path = '{0}{1}'.format(path, backup)
            shutil.copy2(path, backup_path)
            # copy2 does not preserve ownership
            check_perms(backup_path,
                    None,
                    perms['user'],
                    perms['group'],
                    perms['mode'])

        # write new content in the file while avoiding partial reads
        try:
            fh_ = salt.utils.atomicfile.atomic_open(path, 'wb')
            for line in new_file:
                fh_.write(salt.utils.stringutils.to_bytes(line, encoding=file_encoding))
        finally:
            fh_.close()

        # this may have overwritten file attrs
        check_perms(path,
                None,
                perms['user'],
                perms['group'],
                perms['mode'])

    if show_changes:
        return diff

    return has_changes


def search(path,
        pattern,
        flags=8,
        bufsize=1,
        ignore_if_missing=False,
        multiline=False
        ):
    '''
    .. versionadded:: 0.17.0

    Search for occurrences of a pattern in a file

    Except for multiline, params are identical to
    :py:func:`~salt.modules.file.replace`.

    multiline
        If true, inserts 'MULTILINE' into ``flags`` and sets ``bufsize`` to
        'file'.

        .. versionadded:: 2015.8.0

    CLI Example:

    .. code-block:: bash

        salt '*' file.search /etc/crontab 'mymaintenance.sh'
    '''
    if multiline:
        flags = _add_flags(flags, 'MULTILINE')
        bufsize = 'file'

    # This function wraps file.replace on purpose in order to enforce
    # consistent usage, compatible regex's, expected behavior, *and* bugs. :)
    # Any enhancements or fixes to one should affect the other.
    return replace(path,
            pattern,
            '',
            flags=flags,
            bufsize=bufsize,
            dry_run=True,
            search_only=True,
            show_changes=False,
            ignore_if_missing=ignore_if_missing)


def patch(originalfile, patchfile, options='', dry_run=False):
    '''
    .. versionadded:: 0.10.4

    Apply a patch to a file or directory.

    Equivalent to:

    .. code-block:: bash

        patch <options> -i <patchfile> <originalfile>

    Or, when a directory is patched:

    .. code-block:: bash

        patch <options> -i <patchfile> -d <originalfile> -p0

    originalfile
        The full path to the file or directory to be patched
    patchfile
        A patch file to apply to ``originalfile``
    options
        Options to pass to patch.

    CLI Example:

    .. code-block:: bash

        salt '*' file.patch /opt/file.txt /tmp/file.txt.patch
    '''
    patchpath = salt.utils.path.which('patch')
    if not patchpath:
        raise CommandExecutionError(
            'patch executable not found. Is the distribution\'s patch '
            'package installed?'
        )

    cmd = [patchpath]
    cmd.extend(salt.utils.args.shlex_split(options))
    if dry_run:
        if __grains__['kernel'] in ('FreeBSD', 'OpenBSD'):
            cmd.append('-C')
        else:
            cmd.append('--dry-run')

    # this argument prevents interactive prompts when the patch fails to apply.
    # the exit code will still be greater than 0 if that is the case.
    if '-N' not in cmd and '--forward' not in cmd:
        cmd.append('--forward')

    has_rejectfile_option = False
    for option in cmd:
        if option == '-r' or option.startswith('-r ') \
                or option.startswith('--reject-file'):
            has_rejectfile_option = True
            break

    # by default, patch will write rejected patch files to <filename>.rej.
    # this option prevents that.
    if not has_rejectfile_option:
        cmd.append('--reject-file=-')

    cmd.extend(['-i', patchfile])

    if os.path.isdir(originalfile):
        cmd.extend(['-d', originalfile])

        has_strip_option = False
        for option in cmd:
            if option.startswith('-p') or option.startswith('--strip='):
                has_strip_option = True
                break

        if not has_strip_option:
            cmd.append('--strip=0')
    else:
        cmd.append(originalfile)

    return __salt__['cmd.run_all'](cmd, python_shell=False)


def contains(path, text):
    '''
    .. deprecated:: 0.17.0
       Use :func:`search` instead.

    Return ``True`` if the file at ``path`` contains ``text``

    CLI Example:

    .. code-block:: bash

        salt '*' file.contains /etc/crontab 'mymaintenance.sh'
    '''
    path = os.path.expanduser(path)

    if not os.path.exists(path):
        return False

    stripped_text = six.text_type(text).strip()
    try:
        with salt.utils.filebuffer.BufferedReader(path) as breader:
            for chunk in breader:
                if stripped_text in chunk:
                    return True
        return False
    except (IOError, OSError):
        return False


def contains_regex(path, regex, lchar=''):
    '''
    .. deprecated:: 0.17.0
       Use :func:`search` instead.

    Return True if the given regular expression matches on any line in the text
    of a given file.

    If the lchar argument (leading char) is specified, it
    will strip `lchar` from the left side of each line before trying to match

    CLI Example:

    .. code-block:: bash

        salt '*' file.contains_regex /etc/crontab
    '''
    path = os.path.expanduser(path)

    if not os.path.exists(path):
        return False

    try:
        with salt.utils.files.fopen(path, 'r') as target:
            for line in target:
                line = salt.utils.stringutils.to_unicode(line)
                if lchar:
                    line = line.lstrip(lchar)
                if re.search(regex, line):
                    return True
            return False
    except (IOError, OSError):
        return False


def contains_glob(path, glob_expr):
    '''
    .. deprecated:: 0.17.0
       Use :func:`search` instead.

    Return ``True`` if the given glob matches a string in the named file

    CLI Example:

    .. code-block:: bash

        salt '*' file.contains_glob /etc/foobar '*cheese*'
    '''
    path = os.path.expanduser(path)

    if not os.path.exists(path):
        return False

    try:
        with salt.utils.filebuffer.BufferedReader(path) as breader:
            for chunk in breader:
                if fnmatch.fnmatch(chunk, glob_expr):
                    return True
            return False
    except (IOError, OSError):
        return False


def append(path, *args, **kwargs):
    '''
    .. versionadded:: 0.9.5

    Append text to the end of a file

    path
        path to file

    `*args`
        strings to append to file

    CLI Example:

    .. code-block:: bash

        salt '*' file.append /etc/motd \\
                "With all thine offerings thou shalt offer salt." \\
                "Salt is what makes things taste bad when it isn't in them."

    .. admonition:: Attention

        If you need to pass a string to append and that string contains
        an equal sign, you **must** include the argument name, args.
        For example:

        .. code-block:: bash

            salt '*' file.append /etc/motd args='cheese=spam'

            salt '*' file.append /etc/motd args="['cheese=spam','spam=cheese']"

    '''
    path = os.path.expanduser(path)

    # Largely inspired by Fabric's contrib.files.append()

    if 'args' in kwargs:
        if isinstance(kwargs['args'], list):
            args = kwargs['args']
        else:
            args = [kwargs['args']]

    # Make sure we have a newline at the end of the file. Do this in binary
    # mode so SEEK_END with nonzero offset will work.
    with salt.utils.files.fopen(path, 'rb+') as ofile:
        linesep = salt.utils.stringutils.to_bytes(os.linesep)
        try:
            ofile.seek(-len(linesep), os.SEEK_END)
        except IOError as exc:
            if exc.errno in (errno.EINVAL, errno.ESPIPE):
                # Empty file, simply append lines at the beginning of the file
                pass
            else:
                raise
        else:
            if ofile.read(len(linesep)) != linesep:
                ofile.seek(0, os.SEEK_END)
                ofile.write(linesep)

    # Append lines in text mode
    with salt.utils.files.fopen(path, 'a') as ofile:
        for new_line in args:
            ofile.write(
                salt.utils.stringutils.to_str(
                    '{0}{1}'.format(new_line, os.linesep)
                )
            )

    return 'Wrote {0} lines to "{1}"'.format(len(args), path)


def prepend(path, *args, **kwargs):
    '''
    .. versionadded:: 2014.7.0

    Prepend text to the beginning of a file

    path
        path to file

    `*args`
        strings to prepend to the file

    CLI Example:

    .. code-block:: bash

        salt '*' file.prepend /etc/motd \\
                "With all thine offerings thou shalt offer salt." \\
                "Salt is what makes things taste bad when it isn't in them."

    .. admonition:: Attention

        If you need to pass a string to append and that string contains
        an equal sign, you **must** include the argument name, args.
        For example:

        .. code-block:: bash

            salt '*' file.prepend /etc/motd args='cheese=spam'

            salt '*' file.prepend /etc/motd args="['cheese=spam','spam=cheese']"

    '''
    path = os.path.expanduser(path)

    if 'args' in kwargs:
        if isinstance(kwargs['args'], list):
            args = kwargs['args']
        else:
            args = [kwargs['args']]

    try:
        with salt.utils.files.fopen(path) as fhr:
            contents = [salt.utils.stringutils.to_unicode(line)
                        for line in fhr.readlines()]
    except IOError:
        contents = []

    preface = []
    for line in args:
        preface.append('{0}\n'.format(line))

    with salt.utils.files.fopen(path, 'w') as ofile:
        contents = preface + contents
        ofile.write(salt.utils.stringutils.to_str(''.join(contents)))
    return 'Prepended {0} lines to "{1}"'.format(len(args), path)


def write(path, *args, **kwargs):
    '''
    .. versionadded:: 2014.7.0

    Write text to a file, overwriting any existing contents.

    path
        path to file

    `*args`
        strings to write to the file

    CLI Example:

    .. code-block:: bash

        salt '*' file.write /etc/motd \\
                "With all thine offerings thou shalt offer salt."

    .. admonition:: Attention

        If you need to pass a string to append and that string contains
        an equal sign, you **must** include the argument name, args.
        For example:

        .. code-block:: bash

            salt '*' file.write /etc/motd args='cheese=spam'

            salt '*' file.write /etc/motd args="['cheese=spam','spam=cheese']"

    '''
    path = os.path.expanduser(path)

    if 'args' in kwargs:
        if isinstance(kwargs['args'], list):
            args = kwargs['args']
        else:
            args = [kwargs['args']]

    contents = []
    for line in args:
        contents.append('{0}\n'.format(line))
    with salt.utils.files.fopen(path, "w") as ofile:
        ofile.write(salt.utils.stringutils.to_str(''.join(contents)))
    return 'Wrote {0} lines to "{1}"'.format(len(contents), path)


def touch(name, atime=None, mtime=None):
    '''
    .. versionadded:: 0.9.5

    Just like the ``touch`` command, create a file if it doesn't exist or
    simply update the atime and mtime if it already does.

    atime:
        Access time in Unix epoch time. Set it to 0 to set atime of the
        file with Unix date of birth. If this parameter isn't set, atime
        will be set with current time.
    mtime:
        Last modification in Unix epoch time. Set it to 0 to set mtime of
        the file with Unix date of birth. If this parameter isn't set,
        mtime will be set with current time.

    CLI Example:

    .. code-block:: bash

        salt '*' file.touch /var/log/emptyfile
    '''
    name = os.path.expanduser(name)

    if atime and atime.isdigit():
        atime = int(atime)
    if mtime and mtime.isdigit():
        mtime = int(mtime)
    try:
        if not os.path.exists(name):
            with salt.utils.files.fopen(name, 'a'):
                pass

        if atime is None and mtime is None:
            times = None
        elif mtime is None and atime is not None:
            times = (atime, time.time())
        elif atime is None and mtime is not None:
            times = (time.time(), mtime)
        else:
            times = (atime, mtime)
        os.utime(name, times)

    except TypeError:
        raise SaltInvocationError('atime and mtime must be integers')
    except (IOError, OSError) as exc:
        raise CommandExecutionError(exc.strerror)

    return os.path.exists(name)


def tail(path, lines):
    '''
    .. versionadded:: Neon

    Read the last n lines from a file

    path
        path to file

    lines
        number of lines to read

    CLI Example:

    .. code-block:: bash

        salt '*' file.tail /path/to/file 10
    '''
    path = os.path.expanduser(path)
    lines_found = []
    buffer_size = 4098

    if not os.path.isfile(path):
        raise SaltInvocationError('File not found: {0}'.format(path))

    if not __utils__['files.is_text'](path):
        raise SaltInvocationError(
            'Cannot tail a binary file: {0}'.format(path))

    try:
        lines = int(lines)
    except ValueError:
        raise SaltInvocationError('file.tail: \'lines\' value must be an integer')

    try:
        with salt.utils.fopen(path) as tail_fh:
            blk_cnt = 1
            size = os.stat(path).st_size

            if size > buffer_size:
                tail_fh.seek(-buffer_size * blk_cnt, os.SEEK_END)
            data = string.split(tail_fh.read(buffer_size), os.linesep)

            for i in range(lines):
                while len(data) == 1 and ((blk_cnt * buffer_size) < size):
                    blk_cnt += 1
                    line = data[0]
                    try:
                        tail_fh.seek(-buffer_size * blk_cnt, os.SEEK_END)
                        data = string.split(tail_fh.read(buffer_size) + line, os.linesep)
                    except IOError:
                        tail_fh.seek(0)
                        data = string.split(tail_fh.read(size - (buffer_size * (blk_cnt - 1))) + line, os.linesep)

                line = data[-1]
                data.pop()
                lines_found.append(line)

        return lines_found[-lines:]
    except (OSError, IOError):
        raise CommandExecutionError('Could not tail \'{0}\''.format(path))


def seek_read(path, size, offset):
    '''
    .. versionadded:: 2014.1.0

    Seek to a position on a file and read it

    path
        path to file

    seek
        amount to read at once

    offset
        offset to start into the file

    CLI Example:

    .. code-block:: bash

        salt '*' file.seek_read /path/to/file 4096 0
    '''
    path = os.path.expanduser(path)
    seek_fh = os.open(path, os.O_RDONLY)
    try:
        os.lseek(seek_fh, int(offset), 0)
        data = os.read(seek_fh, int(size))
    finally:
        os.close(seek_fh)
    return data


def seek_write(path, data, offset):
    '''
    .. versionadded:: 2014.1.0

    Seek to a position on a file and write to it

    path
        path to file

    data
        data to write to file

    offset
        position in file to start writing

    CLI Example:

    .. code-block:: bash

        salt '*' file.seek_write /path/to/file 'some data' 4096
    '''
    path = os.path.expanduser(path)
    seek_fh = os.open(path, os.O_WRONLY)
    try:
        os.lseek(seek_fh, int(offset), 0)
        ret = os.write(seek_fh, data)
        os.fsync(seek_fh)
    finally:
        os.close(seek_fh)
    return ret


def truncate(path, length):
    '''
    .. versionadded:: 2014.1.0

    Seek to a position on a file and delete everything after that point

    path
        path to file

    length
        offset into file to truncate

    CLI Example:

    .. code-block:: bash

        salt '*' file.truncate /path/to/file 512
    '''
    path = os.path.expanduser(path)
    with salt.utils.files.fopen(path, 'rb+') as seek_fh:
        seek_fh.truncate(int(length))


def link(src, path):
    '''
    .. versionadded:: 2014.1.0

    Create a hard link to a file

    CLI Example:

    .. code-block:: bash

        salt '*' file.link /path/to/file /path/to/link
    '''
    src = os.path.expanduser(src)

    if not os.path.isabs(src):
        raise SaltInvocationError('File path must be absolute.')

    try:
        os.link(src, path)
        return True
    except (OSError, IOError):
        raise CommandExecutionError('Could not create \'{0}\''.format(path))
    return False


def is_link(path):
    '''
    Check if the path is a symbolic link

    CLI Example:

    .. code-block:: bash

       salt '*' file.is_link /path/to/link
    '''
    # This function exists because os.path.islink does not support Windows,
    # therefore a custom function will need to be called. This function
    # therefore helps API consistency by providing a single function to call for
    # both operating systems.

    return os.path.islink(os.path.expanduser(path))


def symlink(src, path):
    '''
    Create a symbolic link (symlink, soft link) to a file

    CLI Example:

    .. code-block:: bash

        salt '*' file.symlink /path/to/file /path/to/link
    '''
    path = os.path.expanduser(path)

    try:
        if os.path.normpath(os.readlink(path)) == os.path.normpath(src):
            log.debug('link already in correct state: %s -> %s', path, src)
            return True
    except OSError:
        pass

    if not os.path.isabs(path):
        raise SaltInvocationError('File path must be absolute.')

    try:
        os.symlink(src, path)
        return True
    except (OSError, IOError):
        raise CommandExecutionError('Could not create \'{0}\''.format(path))
    return False


def rename(src, dst):
    '''
    Rename a file or directory

    CLI Example:

    .. code-block:: bash

        salt '*' file.rename /path/to/src /path/to/dst
    '''
    src = os.path.expanduser(src)
    dst = os.path.expanduser(dst)

    if not os.path.isabs(src):
        raise SaltInvocationError('File path must be absolute.')

    try:
        os.rename(src, dst)
        return True
    except OSError:
        raise CommandExecutionError(
            'Could not rename \'{0}\' to \'{1}\''.format(src, dst)
        )
    return False


def copy(src, dst, recurse=False, remove_existing=False):
    '''
    Copy a file or directory from source to dst

    In order to copy a directory, the recurse flag is required, and
    will by default overwrite files in the destination with the same path,
    and retain all other existing files. (similar to cp -r on unix)

    remove_existing will remove all files in the target directory,
    and then copy files from the source.

    .. note::
        The copy function accepts paths that are local to the Salt minion.
        This function does not support salt://, http://, or the other
        additional file paths that are supported by :mod:`states.file.managed
        <salt.states.file.managed>` and :mod:`states.file.recurse
        <salt.states.file.recurse>`.

    CLI Example:

    .. code-block:: bash

        salt '*' file.copy /path/to/src /path/to/dst
        salt '*' file.copy /path/to/src_dir /path/to/dst_dir recurse=True
        salt '*' file.copy /path/to/src_dir /path/to/dst_dir recurse=True remove_existing=True

    '''
    src = os.path.expanduser(src)
    dst = os.path.expanduser(dst)

    if not os.path.isabs(src):
        raise SaltInvocationError('File path must be absolute.')

    if not os.path.exists(src):
        raise CommandExecutionError('No such file or directory \'{0}\''.format(src))

    if not salt.utils.platform.is_windows():
        pre_user = get_user(src)
        pre_group = get_group(src)
        pre_mode = salt.utils.files.normalize_mode(get_mode(src))

    try:
        if (os.path.exists(dst) and os.path.isdir(dst)) or os.path.isdir(src):
            if not recurse:
                raise SaltInvocationError(
                    "Cannot copy overwriting a directory without recurse flag set to true!")
            if remove_existing:
                if os.path.exists(dst):
                    shutil.rmtree(dst)
                shutil.copytree(src, dst)
            else:
                salt.utils.files.recursive_copy(src, dst)
        else:
            shutil.copyfile(src, dst)
    except OSError:
        raise CommandExecutionError(
            'Could not copy \'{0}\' to \'{1}\''.format(src, dst)
        )

    if not salt.utils.platform.is_windows():
        check_perms(dst, None, pre_user, pre_group, pre_mode)
    return True


def lstat(path):
    '''
    .. versionadded:: 2014.1.0

    Returns the lstat attributes for the given file or dir. Does not support
    symbolic links.

    CLI Example:

    .. code-block:: bash

        salt '*' file.lstat /path/to/file
    '''
    path = os.path.expanduser(path)

    if not os.path.isabs(path):
        raise SaltInvocationError('Path to file must be absolute.')

    try:
        lst = os.lstat(path)
        return dict((key, getattr(lst, key)) for key in ('st_atime', 'st_ctime',
            'st_gid', 'st_mode', 'st_mtime', 'st_nlink', 'st_size', 'st_uid'))
    except Exception:
        return {}


def access(path, mode):
    '''
    .. versionadded:: 2014.1.0

    Test whether the Salt process has the specified access to the file. One of
    the following modes must be specified:

    .. code-block::text

        f: Test the existence of the path
        r: Test the readability of the path
        w: Test the writability of the path
        x: Test whether the path can be executed

    CLI Example:

    .. code-block:: bash

        salt '*' file.access /path/to/file f
        salt '*' file.access /path/to/file x
    '''
    path = os.path.expanduser(path)

    if not os.path.isabs(path):
        raise SaltInvocationError('Path to link must be absolute.')

    modes = {'f': os.F_OK,
             'r': os.R_OK,
             'w': os.W_OK,
             'x': os.X_OK}

    if mode in modes:
        return os.access(path, modes[mode])
    elif mode in six.itervalues(modes):
        return os.access(path, mode)
    else:
        raise SaltInvocationError('Invalid mode specified.')


def read(path, binary=False):
    '''
    .. versionadded:: 2017.7.0

    Return the content of the file.

    CLI Example:

    .. code-block:: bash

        salt '*' file.read /path/to/file
    '''
    access_mode = 'r'
    if binary is True:
        access_mode += 'b'
    with salt.utils.files.fopen(path, access_mode) as file_obj:
        return salt.utils.stringutils.to_unicode(file_obj.read())


def readlink(path, canonicalize=False):
    '''
    .. versionadded:: 2014.1.0

    Return the path that a symlink points to
    If canonicalize is set to True, then it return the final target

    CLI Example:

    .. code-block:: bash

        salt '*' file.readlink /path/to/link
    '''
    path = os.path.expanduser(path)

    if not os.path.isabs(path):
        raise SaltInvocationError('Path to link must be absolute.')

    if not os.path.islink(path):
        raise SaltInvocationError('A valid link was not specified.')

    if canonicalize:
        return os.path.realpath(path)
    else:
        return os.readlink(path)


def readdir(path):
    '''
    .. versionadded:: 2014.1.0

    Return a list containing the contents of a directory

    CLI Example:

    .. code-block:: bash

        salt '*' file.readdir /path/to/dir/
    '''
    path = os.path.expanduser(path)

    if not os.path.isabs(path):
        raise SaltInvocationError('Dir path must be absolute.')

    if not os.path.isdir(path):
        raise SaltInvocationError('A valid directory was not specified.')

    dirents = ['.', '..']
    dirents.extend(os.listdir(path))
    return dirents


def statvfs(path):
    '''
    .. versionadded:: 2014.1.0

    Perform a statvfs call against the filesystem that the file resides on

    CLI Example:

    .. code-block:: bash

        salt '*' file.statvfs /path/to/file
    '''
    path = os.path.expanduser(path)

    if not os.path.isabs(path):
        raise SaltInvocationError('File path must be absolute.')

    try:
        stv = os.statvfs(path)
        return dict((key, getattr(stv, key)) for key in ('f_bavail', 'f_bfree',
            'f_blocks', 'f_bsize', 'f_favail', 'f_ffree', 'f_files', 'f_flag',
            'f_frsize', 'f_namemax'))
    except (OSError, IOError):
        raise CommandExecutionError('Could not statvfs \'{0}\''.format(path))
    return False


def stats(path, hash_type=None, follow_symlinks=True):
    '''
    Return a dict containing the stats for a given file

    CLI Example:

    .. code-block:: bash

        salt '*' file.stats /etc/passwd
    '''
    path = os.path.expanduser(path)

    ret = {}
    if not os.path.exists(path):
        try:
            # Broken symlinks will return False for os.path.exists(), but still
            # have a uid and gid
            pstat = os.lstat(path)
        except OSError:
            # Not a broken symlink, just a nonexistent path
            # NOTE: The file.directory state checks the content of the error
            # message in this exception. Any changes made to the message for this
            # exception will reflect the file.directory state as well, and will
            # likely require changes there.
            raise CommandExecutionError('Path not found: {0}'.format(path))
    else:
        if follow_symlinks:
            pstat = os.stat(path)
        else:
            pstat = os.lstat(path)
    ret['inode'] = pstat.st_ino
    ret['uid'] = pstat.st_uid
    ret['gid'] = pstat.st_gid
    ret['group'] = gid_to_group(pstat.st_gid)
    ret['user'] = uid_to_user(pstat.st_uid)
    ret['atime'] = pstat.st_atime
    ret['mtime'] = pstat.st_mtime
    ret['ctime'] = pstat.st_ctime
    ret['size'] = pstat.st_size
    ret['mode'] = salt.utils.files.normalize_mode(oct(stat.S_IMODE(pstat.st_mode)))
    if hash_type:
        ret['sum'] = get_hash(path, hash_type)
    ret['type'] = 'file'
    if stat.S_ISDIR(pstat.st_mode):
        ret['type'] = 'dir'
    if stat.S_ISCHR(pstat.st_mode):
        ret['type'] = 'char'
    if stat.S_ISBLK(pstat.st_mode):
        ret['type'] = 'block'
    if stat.S_ISREG(pstat.st_mode):
        ret['type'] = 'file'
    if stat.S_ISLNK(pstat.st_mode):
        ret['type'] = 'link'
    if stat.S_ISFIFO(pstat.st_mode):
        ret['type'] = 'pipe'
    if stat.S_ISSOCK(pstat.st_mode):
        ret['type'] = 'socket'
    ret['target'] = os.path.realpath(path)
    return ret


def rmdir(path):
    '''
    .. versionadded:: 2014.1.0

    Remove the specified directory. Fails if a directory is not empty.

    CLI Example:

    .. code-block:: bash

        salt '*' file.rmdir /tmp/foo/
    '''
    path = os.path.expanduser(path)

    if not os.path.isabs(path):
        raise SaltInvocationError('File path must be absolute.')

    if not os.path.isdir(path):
        raise SaltInvocationError('A valid directory was not specified.')

    try:
        os.rmdir(path)
        return True
    except OSError as exc:
        return exc.strerror


def remove(path, **kwargs):
    '''
    Remove the named file. If a directory is supplied, it will be recursively
    deleted.

    CLI Example:

    .. code-block:: bash

        salt '*' file.remove /tmp/foo
    '''
    path = os.path.expanduser(path)

    if not os.path.isabs(path):
        raise SaltInvocationError('File path must be absolute: {0}'.format(path))

    try:
        if os.path.isfile(path) or os.path.islink(path):
            os.remove(path)
            return True
        elif os.path.isdir(path):
            shutil.rmtree(path)
            return True
    except (OSError, IOError) as exc:
        raise CommandExecutionError(
            'Could not remove \'{0}\': {1}'.format(path, exc)
        )
    return False


def directory_exists(path):
    '''
    Tests to see if path is a valid directory.  Returns True/False.

    CLI Example:

    .. code-block:: bash

        salt '*' file.directory_exists /etc

    '''
    return os.path.isdir(os.path.expanduser(path))


def file_exists(path):
    '''
    Tests to see if path is a valid file.  Returns True/False.

    CLI Example:

    .. code-block:: bash

        salt '*' file.file_exists /etc/passwd

    '''
    return os.path.isfile(os.path.expanduser(path))


def path_exists_glob(path):
    '''
    Tests to see if path after expansion is a valid path (file or directory).
    Expansion allows usage of ? * and character ranges []. Tilde expansion
    is not supported. Returns True/False.

    .. versionadded:: 2014.7.0

    CLI Example:

    .. code-block:: bash

        salt '*' file.path_exists_glob /etc/pam*/pass*

    '''
    return True if glob.glob(os.path.expanduser(path)) else False


def restorecon(path, recursive=False):
    '''
    Reset the SELinux context on a given path

    CLI Example:

    .. code-block:: bash

         salt '*' file.restorecon /home/user/.ssh/authorized_keys
    '''
    if recursive:
        cmd = ['restorecon', '-FR', path]
    else:
        cmd = ['restorecon', '-F', path]
    return not __salt__['cmd.retcode'](cmd, python_shell=False)


def get_selinux_context(path):
    '''
    Get an SELinux context from a given path

    CLI Example:

    .. code-block:: bash

        salt '*' file.get_selinux_context /etc/hosts
    '''
    out = __salt__['cmd.run'](['ls', '-Z', path], python_shell=False)

    try:
        ret = re.search(r'\w+:\w+:\w+:\w+', out).group(0)
    except AttributeError:
        ret = (
            'No selinux context information is available for {0}'.format(path)
        )

    return ret


def set_selinux_context(path,
                        user=None,
                        role=None,
                        type=None,    # pylint: disable=W0622
                        range=None,   # pylint: disable=W0622
                        persist=False):
    '''
    .. versionchanged:: Neon

        Added persist option

    Set a specific SELinux label on a given path

    CLI Example:

    .. code-block:: bash

        salt '*' file.set_selinux_context path <user> <role> <type> <range>
        salt '*' file.set_selinux_context /etc/yum.repos.d/epel.repo system_u object_r system_conf_t s0
    '''
    if not any((user, role, type, range)):
        return False

    if persist:
        fcontext_result = __salt__['selinux.fcontext_add_policy'](path,
            sel_type=type, sel_user=user, sel_level=range)
        if fcontext_result.get('retcode', None) is not 0:
            # Problem setting fcontext policy
            raise CommandExecutionError(
                'Problem setting fcontext: {0}'.format(fcontext_result)
            )

    cmd = ['chcon']
    if user:
        cmd.extend(['-u', user])
    if role:
        cmd.extend(['-r', role])
    if type:
        cmd.extend(['-t', type])
    if range:
        cmd.extend(['-l', range])
    cmd.append(path)

    ret = not __salt__['cmd.retcode'](cmd, python_shell=False)
    if ret:
        return get_selinux_context(path)
    else:
        return ret


def source_list(source, source_hash, saltenv):
    '''
    Check the source list and return the source to use

    CLI Example:

    .. code-block:: bash

        salt '*' file.source_list salt://http/httpd.conf '{hash_type: 'md5', 'hsum': <md5sum>}' base
    '''
    contextkey = '{0}_|-{1}_|-{2}'.format(source, source_hash, saltenv)
    if contextkey in __context__:
        return __context__[contextkey]

    # get the master file list
    if isinstance(source, list):
        mfiles = [(f, saltenv) for f in __salt__['cp.list_master'](saltenv)]
        mdirs = [(d, saltenv) for d in __salt__['cp.list_master_dirs'](saltenv)]
        for single in source:
            if isinstance(single, dict):
                single = next(iter(single))

            path, senv = salt.utils.url.parse(single)
            if senv:
                mfiles += [(f, senv) for f in __salt__['cp.list_master'](senv)]
                mdirs += [(d, senv) for d in __salt__['cp.list_master_dirs'](senv)]

        ret = None
        for single in source:
            if isinstance(single, dict):
                # check the proto, if it is http or ftp then download the file
                # to check, if it is salt then check the master list
                # if it is a local file, check if the file exists
                if len(single) != 1:
                    continue
                single_src = next(iter(single))
                single_hash = single[single_src] if single[single_src] else source_hash
                urlparsed_single_src = _urlparse(single_src)
                # Fix this for Windows
                if salt.utils.platform.is_windows():
                    # urlparse doesn't handle a local Windows path without the
                    # protocol indicator (file://). The scheme will be the
                    # drive letter instead of the protocol. So, we'll add the
                    # protocol and re-parse
                    if urlparsed_single_src.scheme.lower() in string.ascii_lowercase:
                        urlparsed_single_src = _urlparse('file://' + single_src)
                proto = urlparsed_single_src.scheme
                if proto == 'salt':
                    path, senv = salt.utils.url.parse(single_src)
                    if not senv:
                        senv = saltenv
                    if (path, saltenv) in mfiles or (path, saltenv) in mdirs:
                        ret = (single_src, single_hash)
                        break
                elif proto.startswith('http') or proto == 'ftp':
                    ret = (single_src, single_hash)
                    break
                elif proto == 'file' and (
                         os.path.exists(urlparsed_single_src.netloc) or
                         os.path.exists(urlparsed_single_src.path) or
                         os.path.exists(os.path.join(
                             urlparsed_single_src.netloc,
                             urlparsed_single_src.path))):
                    ret = (single_src, single_hash)
                    break
                elif single_src.startswith(os.sep) and os.path.exists(single_src):
                    ret = (single_src, single_hash)
                    break
            elif isinstance(single, six.string_types):
                path, senv = salt.utils.url.parse(single)
                if not senv:
                    senv = saltenv
                if (path, senv) in mfiles or (path, senv) in mdirs:
                    ret = (single, source_hash)
                    break
                urlparsed_src = _urlparse(single)
                if salt.utils.platform.is_windows():
                    # urlparse doesn't handle a local Windows path without the
                    # protocol indicator (file://). The scheme will be the
                    # drive letter instead of the protocol. So, we'll add the
                    # protocol and re-parse
                    if urlparsed_src.scheme.lower() in string.ascii_lowercase:
                        urlparsed_src = _urlparse('file://' + single)
                proto = urlparsed_src.scheme
                if proto == 'file' and (
                        os.path.exists(urlparsed_src.netloc) or
                        os.path.exists(urlparsed_src.path) or
                        os.path.exists(os.path.join(
                            urlparsed_src.netloc,
                            urlparsed_src.path))):
                    ret = (single, source_hash)
                    break
                elif proto.startswith('http') or proto == 'ftp':
                    ret = (single, source_hash)
                    break
                elif single.startswith(os.sep) and os.path.exists(single):
                    ret = (single, source_hash)
                    break
        if ret is None:
            # None of the list items matched
            raise CommandExecutionError(
                'none of the specified sources were found'
            )
    else:
        ret = (source, source_hash)

    __context__[contextkey] = ret
    return ret


def apply_template_on_contents(
        contents,
        template,
        context,
        defaults,
        saltenv):
    '''
    Return the contents after applying the templating engine

    contents
        template string

    template
        template format

    context
        Overrides default context variables passed to the template.

    defaults
        Default context passed to the template.

    CLI Example:

    .. code-block:: bash

        salt '*' file.apply_template_on_contents \\
            contents='This is a {{ template }} string.' \\
            template=jinja \\
            "context={}" "defaults={'template': 'cool'}" \\
            saltenv=base
    '''
    if template in salt.utils.templates.TEMPLATE_REGISTRY:
        context_dict = defaults if defaults else {}
        if context:
            context_dict = salt.utils.dictupdate.merge(context_dict, context)
        # Apply templating
        contents = salt.utils.templates.TEMPLATE_REGISTRY[template](
            contents,
            from_str=True,
            to_str=True,
            context=context_dict,
            saltenv=saltenv,
            grains=__opts__['grains'],
            pillar=__pillar__,
            salt=__salt__,
            opts=__opts__)['data']
        if six.PY2:
            contents = contents.encode('utf-8')
        elif six.PY3 and isinstance(contents, bytes):
            # bytes -> str
            contents = contents.decode('utf-8')
    else:
        ret = {}
        ret['result'] = False
        ret['comment'] = ('Specified template format {0} is not supported'
                          ).format(template)
        return ret
    return contents


def get_managed(
        name,
        template,
        source,
        source_hash,
        source_hash_name,
        user,
        group,
        mode,
        attrs,
        saltenv,
        context,
        defaults,
        skip_verify=False,
        **kwargs):
    '''
    Return the managed file data for file.managed

    name
        location where the file lives on the server

    template
        template format

    source
        managed source file

    source_hash
        hash of the source file

    source_hash_name
        When ``source_hash`` refers to a remote file, this specifies the
        filename to look for in that file.

        .. versionadded:: 2016.3.5

    user
        Owner of file

    group
        Group owner of file

    mode
        Permissions of file

    attrs
        Attributes of file

        .. versionadded:: 2018.3.0

    context
        Variables to add to the template context

    defaults
        Default values of for context_dict

    skip_verify
        If ``True``, hash verification of remote file sources (``http://``,
        ``https://``, ``ftp://``) will be skipped, and the ``source_hash``
        argument will be ignored.

        .. versionadded:: 2016.3.0

    CLI Example:

    .. code-block:: bash

        salt '*' file.get_managed /etc/httpd/conf.d/httpd.conf jinja salt://http/httpd.conf '{hash_type: 'md5', 'hsum': <md5sum>}' None root root '755' base None None
    '''
    # Copy the file to the minion and templatize it
    sfn = ''
    source_sum = {}

    def _get_local_file_source_sum(path):
        '''
        DRY helper for getting the source_sum value from a locally cached
        path.
        '''
        return {'hsum': get_hash(path, form='sha256'), 'hash_type': 'sha256'}

    # If we have a source defined, let's figure out what the hash is
    if source:
        urlparsed_source = _urlparse(source)
        if urlparsed_source.scheme in salt.utils.files.VALID_PROTOS:
            parsed_scheme = urlparsed_source.scheme
        else:
            parsed_scheme = ''
        parsed_path = os.path.join(
                urlparsed_source.netloc, urlparsed_source.path).rstrip(os.sep)
        unix_local_source = parsed_scheme in ('file', '')

        if parsed_scheme == '':
            parsed_path = sfn = source
            if not os.path.exists(sfn):
                msg = 'Local file source {0} does not exist'.format(sfn)
                return '', {}, msg
        elif parsed_scheme == 'file':
            sfn = parsed_path
            if not os.path.exists(sfn):
                msg = 'Local file source {0} does not exist'.format(sfn)
                return '', {}, msg

        if parsed_scheme and parsed_scheme.lower() in string.ascii_lowercase:
            parsed_path = ':'.join([parsed_scheme, parsed_path])
            parsed_scheme = 'file'

        if parsed_scheme == 'salt':
            source_sum = __salt__['cp.hash_file'](source, saltenv)
            if not source_sum:
                return '', {}, 'Source file {0} not found in saltenv \'{1}\''.format(source, saltenv)
        elif not source_hash and unix_local_source:
            source_sum = _get_local_file_source_sum(parsed_path)
        elif not source_hash and source.startswith(os.sep):
            # This should happen on Windows
            source_sum = _get_local_file_source_sum(source)
        else:
            if not skip_verify:
                if source_hash:
                    try:
                        source_sum = get_source_sum(name,
                                                    source,
                                                    source_hash,
                                                    source_hash_name,
                                                    saltenv)
                    except CommandExecutionError as exc:
                        return '', {}, exc.strerror
                else:
                    msg = (
                        'Unable to verify upstream hash of source file {0}, '
                        'please set source_hash or set skip_verify to True'
                        .format(salt.utils.url.redact_http_basic_auth(source))
                    )
                    return '', {}, msg

    if source and (template or parsed_scheme in salt.utils.files.REMOTE_PROTOS):
        # Check if we have the template or remote file cached
        cache_refetch = False
        cached_dest = __salt__['cp.is_cached'](source, saltenv)
        if cached_dest and (source_hash or skip_verify):
            htype = source_sum.get('hash_type', 'sha256')
            cached_sum = get_hash(cached_dest, form=htype)
            if skip_verify:
                # prev: if skip_verify or cached_sum == source_sum['hsum']:
                # but `cached_sum == source_sum['hsum']` is elliptical as prev if
                sfn = cached_dest
                source_sum = {'hsum': cached_sum, 'hash_type': htype}
            elif cached_sum != source_sum.get('hsum', __opts__['hash_type']):
                cache_refetch = True
            else:
                sfn = cached_dest

        # If we didn't have the template or remote file, or the file has been
        # updated and the cache has to be refreshed, download the file.
        if not sfn or cache_refetch:
            try:
                sfn = __salt__['cp.cache_file'](
                    source,
                    saltenv,
                    source_hash=source_sum.get('hsum'))
            except Exception as exc:
                # A 404 or other error code may raise an exception, catch it
                # and return a comment that will fail the calling state.
                _source = salt.utils.url.redact_http_basic_auth(source)
                return '', {}, 'Failed to cache {0}: {1}'.format(_source, exc)

        # If cache failed, sfn will be False, so do a truth check on sfn first
        # as invoking os.path.exists() on a bool raises a TypeError.
        if not sfn or not os.path.exists(sfn):
            _source = salt.utils.url.redact_http_basic_auth(source)
            return sfn, {}, 'Source file \'{0}\' not found'.format(_source)
        if sfn == name:
            raise SaltInvocationError(
                'Source file cannot be the same as destination'
            )

        if template:
            if template in salt.utils.templates.TEMPLATE_REGISTRY:
                context_dict = defaults if defaults else {}
                if context:
                    context_dict = salt.utils.dictupdate.merge(context_dict, context)
                data = salt.utils.templates.TEMPLATE_REGISTRY[template](
                    sfn,
                    name=name,
                    source=source,
                    user=user,
                    group=group,
                    mode=mode,
                    attrs=attrs,
                    saltenv=saltenv,
                    context=context_dict,
                    salt=__salt__,
                    pillar=__pillar__,
                    grains=__opts__['grains'],
                    opts=__opts__,
                    **kwargs)
            else:
                return sfn, {}, ('Specified template format {0} is not supported'
                                 ).format(template)

            if data['result']:
                sfn = data['data']
                hsum = get_hash(sfn, form='sha256')
                source_sum = {'hash_type': 'sha256',
                              'hsum': hsum}
            else:
                __clean_tmp(sfn)
                return sfn, {}, data['data']

    return sfn, source_sum, ''


def extract_hash(hash_fn,
                 hash_type='sha256',
                 file_name='',
                 source='',
                 source_hash_name=None):
    '''
    .. versionchanged:: 2016.3.5
        Prior to this version, only the ``file_name`` argument was considered
        for filename matches in the hash file. This would be problematic for
        cases in which the user was relying on a remote checksum file that they
        do not control, and they wished to use a different name for that file
        on the minion from the filename on the remote server (and in the
        checksum file). For example, managing ``/tmp/myfile.tar.gz`` when the
        remote file was at ``https://mydomain.tld/different_name.tar.gz``. The
        :py:func:`file.managed <salt.states.file.managed>` state now also
        passes this function the source URI as well as the ``source_hash_name``
        (if specified). In cases where ``source_hash_name`` is specified, it
        takes precedence over both the ``file_name`` and ``source``. When it is
        not specified, ``file_name`` takes precedence over ``source``. This
        allows for better capability for matching hashes.
    .. versionchanged:: 2016.11.0
        File name and source URI matches are no longer disregarded when
        ``source_hash_name`` is specified. They will be used as fallback
        matches if there is no match to the ``source_hash_name`` value.

    This routine is called from the :mod:`file.managed
    <salt.states.file.managed>` state to pull a hash from a remote file.
    Regular expressions are used line by line on the ``source_hash`` file, to
    find a potential candidate of the indicated hash type. This avoids many
    problems of arbitrary file layout rules. It specifically permits pulling
    hash codes from debian ``*.dsc`` files.

    If no exact match of a hash and filename are found, then the first hash
    found (if any) will be returned. If no hashes at all are found, then
    ``None`` will be returned.

    For example:

    .. code-block:: yaml

        openerp_7.0-latest-1.tar.gz:
          file.managed:
            - name: /tmp/openerp_7.0-20121227-075624-1_all.deb
            - source: http://nightly.openerp.com/7.0/nightly/deb/openerp_7.0-20121227-075624-1.tar.gz
            - source_hash: http://nightly.openerp.com/7.0/nightly/deb/openerp_7.0-20121227-075624-1.dsc

    CLI Example:

    .. code-block:: bash

        salt '*' file.extract_hash /path/to/hash/file sha512 /etc/foo
    '''
    hash_len = HASHES.get(hash_type)
    if hash_len is None:
        if hash_type:
            log.warning(
                'file.extract_hash: Unsupported hash_type \'%s\', falling '
                'back to matching any supported hash_type', hash_type
            )
            hash_type = ''
        hash_len_expr = '{0},{1}'.format(min(HASHES_REVMAP), max(HASHES_REVMAP))
    else:
        hash_len_expr = six.text_type(hash_len)

    filename_separators = string.whitespace + r'\/'

    if source_hash_name:
        if not isinstance(source_hash_name, six.string_types):
            source_hash_name = six.text_type(source_hash_name)
        source_hash_name_idx = (len(source_hash_name) + 1) * -1
        log.debug(
            'file.extract_hash: Extracting %s hash for file matching '
            'source_hash_name \'%s\'',
            'any supported' if not hash_type else hash_type,
            source_hash_name
        )
    if file_name:
        if not isinstance(file_name, six.string_types):
            file_name = six.text_type(file_name)
        file_name_basename = os.path.basename(file_name)
        file_name_idx = (len(file_name_basename) + 1) * -1
    if source:
        if not isinstance(source, six.string_types):
            source = six.text_type(source)
        urlparsed_source = _urlparse(source)
        source_basename = os.path.basename(
            urlparsed_source.path or urlparsed_source.netloc
        )
        source_idx = (len(source_basename) + 1) * -1

    basename_searches = [x for x in (file_name, source) if x]
    if basename_searches:
        log.debug(
            'file.extract_hash: %s %s hash for file matching%s: %s',
            'If no source_hash_name match found, will extract'
                if source_hash_name
                else 'Extracting',
            'any supported' if not hash_type else hash_type,
            '' if len(basename_searches) == 1 else ' either of the following',
            ', '.join(basename_searches)
        )

    partial = None
    found = {}

    with salt.utils.files.fopen(hash_fn, 'r') as fp_:
        for line in fp_:
            line = salt.utils.stringutils.to_unicode(line.strip())
            hash_re = r'(?i)(?<![a-z0-9])([a-f0-9]{' + hash_len_expr + '})(?![a-z0-9])'
            hash_match = re.search(hash_re, line)
            matched = None
            if hash_match:
                matched_hsum = hash_match.group(1)
                if matched_hsum is not None:
                    matched_type = HASHES_REVMAP.get(len(matched_hsum))
                    if matched_type is None:
                        # There was a match, but it's not of the correct length
                        # to match one of the supported hash types.
                        matched = None
                    else:
                        matched = {'hsum': matched_hsum,
                                   'hash_type': matched_type}

            if matched is None:
                log.debug(
                    'file.extract_hash: In line \'%s\', no %shash found',
                    line,
                    '' if not hash_type else hash_type + ' '
                )
                continue

            if partial is None:
                partial = matched

            def _add_to_matches(found, line, match_type, value, matched):
                log.debug(
                    'file.extract_hash: Line \'%s\' matches %s \'%s\'',
                    line, match_type, value
                )
                found.setdefault(match_type, []).append(matched)

            hash_matched = False
            if source_hash_name:
                if line.endswith(source_hash_name):
                    # Checking the character before where the basename
                    # should start for either whitespace or a path
                    # separator. We can't just rsplit on spaces/whitespace,
                    # because the filename may contain spaces.
                    try:
                        if line[source_hash_name_idx] in string.whitespace:
                            _add_to_matches(found, line, 'source_hash_name',
                                            source_hash_name, matched)
                            hash_matched = True
                    except IndexError:
                        pass
                elif re.match(re.escape(source_hash_name) + r'\s+',
                              line):
                    _add_to_matches(found, line, 'source_hash_name',
                                    source_hash_name, matched)
                    hash_matched = True
            if file_name:
                if line.endswith(file_name_basename):
                    # Checking the character before where the basename
                    # should start for either whitespace or a path
                    # separator. We can't just rsplit on spaces/whitespace,
                    # because the filename may contain spaces.
                    try:
                        if line[file_name_idx] in filename_separators:
                            _add_to_matches(found, line, 'file_name',
                                            file_name, matched)
                            hash_matched = True
                    except IndexError:
                        pass
                elif re.match(re.escape(file_name) + r'\s+', line):
                    _add_to_matches(found, line, 'file_name',
                                    file_name, matched)
                    hash_matched = True
            if source:
                if line.endswith(source_basename):
                    # Same as above, we can't just do an rsplit here.
                    try:
                        if line[source_idx] in filename_separators:
                            _add_to_matches(found, line, 'source',
                                            source, matched)
                            hash_matched = True
                    except IndexError:
                        pass
                elif re.match(re.escape(source) + r'\s+', line):
                    _add_to_matches(found, line, 'source', source, matched)
                    hash_matched = True

            if not hash_matched:
                log.debug(
                    'file.extract_hash: Line \'%s\' contains %s hash '
                    '\'%s\', but line did not meet the search criteria',
                    line, matched['hash_type'], matched['hsum']
                )

    for found_type, found_str in (('source_hash_name', source_hash_name),
                                  ('file_name', file_name),
                                  ('source', source)):
        if found_type in found:
            if len(found[found_type]) > 1:
                log.debug(
                    'file.extract_hash: Multiple %s matches for %s: %s',
                    found_type,
                    found_str,
                    ', '.join(
                        ['{0} ({1})'.format(x['hsum'], x['hash_type'])
                         for x in found[found_type]]
                    )
                )
            ret = found[found_type][0]
            log.debug(
                'file.extract_hash: Returning %s hash \'%s\' as a match of %s',
                ret['hash_type'], ret['hsum'], found_str
            )
            return ret

    if partial:
        log.debug(
            'file.extract_hash: Returning the partially identified %s hash '
            '\'%s\'', partial['hash_type'], partial['hsum']
        )
        return partial

    log.debug('file.extract_hash: No matches, returning None')
    return None


def check_perms(name, ret, user, group, mode, attrs=None, follow_symlinks=False, seuser=None,
                serole=None, setype=None, serange=None):
    '''
    .. versionchanged:: Neon

        Added selinux options

    Check the permissions on files, modify attributes and chown if needed. File
    attributes are only verified if lsattr(1) is installed.

    CLI Example:

    .. code-block:: bash

        salt '*' file.check_perms /etc/sudoers '{}' root root 400 ai

    .. versionchanged:: 2014.1.3
        ``follow_symlinks`` option added
    '''
    name = os.path.expanduser(name)

    if not ret:
        ret = {'name': name,
               'changes': {},
               'comment': [],
               'result': True}
        orig_comment = ''
    else:
        orig_comment = ret['comment']
        ret['comment'] = []

    # Check permissions
    perms = {}
    cur = stats(name, follow_symlinks=follow_symlinks)
    perms['luser'] = cur['user']
    perms['lgroup'] = cur['group']
    perms['lmode'] = salt.utils.files.normalize_mode(cur['mode'])

    is_dir = os.path.isdir(name)
    is_link = os.path.islink(name)

    # user/group changes if needed, then check if it worked
    if user:
        if isinstance(user, int):
            user = uid_to_user(user)
        if (salt.utils.platform.is_windows() and
                user_to_uid(user) != user_to_uid(perms['luser'])
            ) or (
            not salt.utils.platform.is_windows() and user != perms['luser']
        ):
            perms['cuser'] = user

    if group:
        if isinstance(group, int):
            group = gid_to_group(group)
        if (salt.utils.platform.is_windows() and
                group_to_gid(group) != group_to_gid(perms['lgroup'])
            ) or (
                not salt.utils.platform.is_windows() and group != perms['lgroup']
        ):
            perms['cgroup'] = group

    if 'cuser' in perms or 'cgroup' in perms:
        if not __opts__['test']:
            if os.path.islink(name) and not follow_symlinks:
                chown_func = lchown
            else:
                chown_func = chown
            if user is None:
                user = perms['luser']
            if group is None:
                group = perms['lgroup']
            try:
                chown_func(name, user, group)
                # Python os.chown() does reset the suid and sgid,
                # that's why setting the right mode again is needed here.
                set_mode(name, mode)
            except OSError:
                ret['result'] = False

    if user:
        if isinstance(user, int):
            user = uid_to_user(user)
        if (salt.utils.platform.is_windows() and
                user_to_uid(user) != user_to_uid(
                    get_user(name, follow_symlinks=follow_symlinks)) and
                user != ''
            ) or (
            not salt.utils.platform.is_windows() and
                user != get_user(name, follow_symlinks=follow_symlinks) and
                user != ''
        ):
            if __opts__['test'] is True:
                ret['changes']['user'] = user
            else:
                ret['result'] = False
                ret['comment'].append('Failed to change user to {0}'
                                          .format(user))
        elif 'cuser' in perms and user != '':
            ret['changes']['user'] = user

    if group:
        if isinstance(group, int):
            group = gid_to_group(group)
        if (salt.utils.platform.is_windows() and
                group_to_gid(group) != group_to_gid(
                    get_group(name, follow_symlinks=follow_symlinks)) and
                user != '') or (
            not salt.utils.platform.is_windows() and
                group != get_group(name, follow_symlinks=follow_symlinks) and
                user != ''
        ):
            if __opts__['test'] is True:
                ret['changes']['group'] = group
            else:
                ret['result'] = False
                ret['comment'].append('Failed to change group to {0}'
                                      .format(group))
        elif 'cgroup' in perms and user != '':
            ret['changes']['group'] = group

    # Mode changes if needed
    if mode is not None:
        # File is a symlink, ignore the mode setting
        # if follow_symlinks is False
        if os.path.islink(name) and not follow_symlinks:
            pass
        else:
            mode = salt.utils.files.normalize_mode(mode)
            if mode != perms['lmode']:
                if __opts__['test'] is True:
                    ret['changes']['mode'] = mode
                else:
                    set_mode(name, mode)
                    if mode != salt.utils.files.normalize_mode(get_mode(name)):
                        ret['result'] = False
                        ret['comment'].append(
                            'Failed to change mode to {0}'.format(mode)
                        )
                    else:
                        ret['changes']['mode'] = mode

    # Modify attributes of file if needed
    if attrs is not None and not is_dir:
        # File is a symlink, ignore the mode setting
        # if follow_symlinks is False
        if os.path.islink(name) and not follow_symlinks:
            pass
        else:
            diff_attrs = _cmp_attrs(name, attrs)
            if diff_attrs and any(attr for attr in diff_attrs):
                changes = {
                    'old': ''.join(lsattr(name)[name]),
                    'new': None,
                }
                if __opts__['test'] is True:
                    changes['new'] = attrs
                else:
                    if diff_attrs.added:
                        chattr(
                            name,
                            operator="add",
                            attributes=diff_attrs.added,
                        )
                    if diff_attrs.removed:
                        chattr(
                            name,
                            operator="remove",
                            attributes=diff_attrs.removed,
                        )
                    cmp_attrs = _cmp_attrs(name, attrs)
                    if any(attr for attr in cmp_attrs):
                        ret['result'] = False
                        ret['comment'].append(
                            'Failed to change attributes to {0}'.format(attrs)
                        )
                        changes['new'] = ''.join(lsattr(name)[name])
                    else:
                        changes['new'] = attrs
                if changes['old'] != changes['new']:
                    ret['changes']['attrs'] = changes

    # Set selinux attributes if needed
    if salt.utils.platform.is_linux() and (seuser or serole or setype or serange):
        selinux_error = False
        try:
            current_seuser, current_serole, current_setype, current_serange = get_selinux_context(name).split(':')
            log.debug(
                'Current selinux context user:%s role:%s type:%s range:%s',
                current_seuser, current_serole, current_setype, current_serange
            )
        except ValueError:
            log.error('Unable to get current selinux attributes')
            ret['result'] = False
            ret['comment'].append(
                'Failed to get selinux attributes'
            )
            selinux_error = True

        if not selinux_error:
            requested_seuser = None
            requested_serole = None
            requested_setype = None
            requested_serange = None
            # Only set new selinux variables if updates are needed
            if seuser and seuser != current_seuser:
                requested_seuser = seuser
            if serole and serole != current_serole:
                requested_serole = serole
            if setype and setype != current_setype:
                requested_setype = setype
            if serange and serange != current_serange:
                requested_serange = serange

            if requested_seuser or requested_serole or requested_setype or requested_serange:
                # selinux updates needed, prep changes output
                selinux_change_new = ''
                selinux_change_orig = ''
                if requested_seuser:
                    selinux_change_new += "User: {0} ".format(requested_seuser)
                    selinux_change_orig += "User: {0} ".format(current_seuser)
                if requested_serole:
                    selinux_change_new += "Role: {0} ".format(requested_serole)
                    selinux_change_orig += "Role: {0} ".format(current_serole)
                if requested_setype:
                    selinux_change_new += "Type: {0} ".format(requested_setype)
                    selinux_change_orig += "Type: {0} ".format(current_setype)
                if requested_serange:
                    selinux_change_new += "Range: {0} ".format(requested_serange)
                    selinux_change_orig += "Range: {0} ".format(current_serange)

                if __opts__['test']:
                    ret['comment'] = 'File {0} selinux context to be updated'.format(name)
                    ret['result'] = None
                    ret['changes']['selinux'] = {'Old': selinux_change_orig.strip(),
                                                 'New': selinux_change_new.strip()}
                else:
                    try:
                        # set_selinux_context requires type to be set on any other change
                        if (requested_seuser or requested_serole or requested_serange) and not requested_setype:
                            requested_setype = current_setype
                        result = set_selinux_context(name, user=requested_seuser, role=requested_serole,
                                                     type=requested_setype, range=requested_serange, persist=True)
                        log.debug('selinux set result: %s', result)
                        current_seuser, current_serole, current_setype, current_serange = result.split(':')
                    except ValueError:
                        log.error('Unable to set current selinux attributes')
                        ret['result'] = False
                        ret['comment'].append(
                            'Failed to set selinux attributes'
                        )
                        selinux_error = True

                    if not selinux_error:
                        ret['comment'].append('The file {0} is set to be changed'.format(name))

                        if requested_seuser:
                            if current_seuser != requested_seuser:
                                ret['comment'].append("Unable to update seuser context")
                                ret['result'] = False
                        if requested_serole:
                            if current_serole != requested_serole:
                                ret['comment'].append("Unable to update serole context")
                                ret['result'] = False
                        if requested_setype:
                            if current_setype != requested_setype:
                                ret['comment'].append("Unable to update setype context")
                                ret['result'] = False
                        if requested_serange:
                            if current_serange != requested_serange:
                                ret['comment'].append("Unable to update serange context")
                                ret['result'] = False
                        ret['changes']['selinux'] = {'Old': selinux_change_orig.strip(),
                                                     'New': selinux_change_new.strip()}

    # Only combine the comment list into a string
    # after all comments are added above
    if isinstance(orig_comment, six.string_types):
        if orig_comment:
            ret['comment'].insert(0, orig_comment)
        ret['comment'] = '; '.join(ret['comment'])

    # Set result to None at the very end of the function,
    # after all changes have been recorded above
    if __opts__['test'] is True and ret['changes']:
        ret['result'] = None

    return ret, perms


def check_managed(
        name,
        source,
        source_hash,
        source_hash_name,
        user,
        group,
        mode,
        attrs,
        template,
        context,
        defaults,
        saltenv,
        contents=None,
        skip_verify=False,
        seuser=None,
        serole=None,
        setype=None,
        serange=None,
        **kwargs):
    '''
    Check to see what changes need to be made for a file

    CLI Example:

    .. code-block:: bash

        salt '*' file.check_managed /etc/httpd/conf.d/httpd.conf salt://http/httpd.conf '{hash_type: 'md5', 'hsum': <md5sum>}' root, root, '755' jinja True None None base
    '''
    # If the source is a list then find which file exists
    source, source_hash = source_list(source,           # pylint: disable=W0633
                                      source_hash,
                                      saltenv)

    sfn = ''
    source_sum = None

    if contents is None:
        # Gather the source file from the server
        sfn, source_sum, comments = get_managed(
            name,
            template,
            source,
            source_hash,
            source_hash_name,
            user,
            group,
            mode,
            attrs,
            saltenv,
            context,
            defaults,
            skip_verify,
            **kwargs)
        if comments:
            __clean_tmp(sfn)
            return False, comments
    changes = check_file_meta(name, sfn, source, source_sum, user,
                              group, mode, attrs, saltenv, contents,
                              seuser=seuser, serole=serole, setype=setype,
                              serange=serange)
    # Ignore permission for files written temporary directories
    # Files in any path will still be set correctly using get_managed()
    if name.startswith(tempfile.gettempdir()):
        for key in ['user', 'group', 'mode']:
            changes.pop(key, None)
    __clean_tmp(sfn)
    if changes:
        log.info(changes)
        comments = ['The following values are set to be changed:\n']
        comments.extend('{0}: {1}\n'.format(key, val)
                        for key, val in six.iteritems(changes))
        return None, ''.join(comments)
    return True, 'The file {0} is in the correct state'.format(name)


def check_managed_changes(
        name,
        source,
        source_hash,
        source_hash_name,
        user,
        group,
        mode,
        attrs,
        template,
        context,
        defaults,
        saltenv,
        contents=None,
        skip_verify=False,
        keep_mode=False,
        seuser=None,
        serole=None,
        setype=None,
        serange=None,
        **kwargs):
    '''
    Return a dictionary of what changes need to be made for a file

    .. versionchanged:: Neon

        selinux attributes added

    CLI Example:

    .. code-block:: bash

        salt '*' file.check_managed_changes /etc/httpd/conf.d/httpd.conf salt://http/httpd.conf '{hash_type: 'md5', 'hsum': <md5sum>}' root, root, '755' jinja True None None base
    '''
    # If the source is a list then find which file exists
    source, source_hash = source_list(source,           # pylint: disable=W0633
                                      source_hash,
                                      saltenv)

    sfn = ''
    source_sum = None

    if contents is None:
        # Gather the source file from the server
        sfn, source_sum, comments = get_managed(
            name,
            template,
            source,
            source_hash,
            source_hash_name,
            user,
            group,
            mode,
            attrs,
            saltenv,
            context,
            defaults,
            skip_verify,
            **kwargs)

        # Ensure that user-provided hash string is lowercase
        if source_sum and ('hsum' in source_sum):
            source_sum['hsum'] = source_sum['hsum'].lower()

        if comments:
            __clean_tmp(sfn)
            raise CommandExecutionError(comments)
        if sfn and source and keep_mode:
            if _urlparse(source).scheme in ('salt', 'file') \
                    or source.startswith('/'):
                try:
                    mode = __salt__['cp.stat_file'](source, saltenv=saltenv, octal=True)
                except Exception as exc:
                    log.warning('Unable to stat %s: %s', sfn, exc)
    changes = check_file_meta(name, sfn, source, source_sum, user,
                              group, mode, attrs, saltenv, contents,
                              seuser=seuser, serole=serole, setype=setype, serange=serange)
    __clean_tmp(sfn)
    return changes


def check_file_meta(
        name,
        sfn,
        source,
        source_sum,
        user,
        group,
        mode,
        attrs,
        saltenv,
        contents=None,
        seuser=None,
        serole=None,
        setype=None,
        serange=None):
    '''
    Check for the changes in the file metadata.

    CLI Example:

    .. code-block:: bash

        salt '*' file.check_file_meta /etc/httpd/conf.d/httpd.conf salt://http/httpd.conf '{hash_type: 'md5', 'hsum': <md5sum>}' root, root, '755' base

    .. note::

        Supported hash types include sha512, sha384, sha256, sha224, sha1, and
        md5.

    name
        Path to file destination

    sfn
        Template-processed source file contents

    source
        URL to file source

    source_sum
        File checksum information as a dictionary

        .. code-block:: yaml

            {hash_type: md5, hsum: <md5sum>}

    user
        Destination file user owner

    group
        Destination file group owner

    mode
        Destination file permissions mode

    attrs
        Destination file attributes

        .. versionadded:: 2018.3.0

    saltenv
        Salt environment used to resolve source files

    contents
        File contents

    seuser
        selinux user attribute

        .. versionadded:: Neon

    serole
        selinux role attribute

        .. versionadded:: Neon

    setype
        selinux type attribute

        .. versionadded:: Neon

    serange
        selinux range attribute

        .. versionadded:: Neon
    '''
    changes = {}
    if not source_sum:
        source_sum = dict()

    try:
        lstats = stats(name, hash_type=source_sum.get('hash_type', None),
                       follow_symlinks=False)
    except CommandExecutionError:
        lstats = {}

    if not lstats:
        changes['newfile'] = name
        return changes

    if 'hsum' in source_sum:
        if source_sum['hsum'] != lstats['sum']:
            if not sfn and source:
                sfn = __salt__['cp.cache_file'](
                    source,
                    saltenv,
                    source_hash=source_sum['hsum'])
            if sfn:
                try:
                    changes['diff'] = get_diff(
                        name, sfn, template=True, show_filenames=False)
                except CommandExecutionError as exc:
                    changes['diff'] = exc.strerror
            else:
                changes['sum'] = 'Checksum differs'

    if contents is not None:
        # Write a tempfile with the static contents
        tmp = salt.utils.files.mkstemp(prefix=salt.utils.files.TEMPFILE_PREFIX,
                                       text=True)
        if salt.utils.platform.is_windows():
            contents = os.linesep.join(
                _splitlines_preserving_trailing_newline(contents))
        with salt.utils.files.fopen(tmp, 'w') as tmp_:
            tmp_.write(salt.utils.stringutils.to_str(contents))
        # Compare the static contents with the named file
        try:
            differences = get_diff(name, tmp, show_filenames=False)
        except CommandExecutionError as exc:
            log.error('Failed to diff files: %s', exc)
            differences = exc.strerror
        __clean_tmp(tmp)
        if differences:
            if __salt__['config.option']('obfuscate_templates'):
                changes['diff'] = '<Obfuscated Template>'
            else:
                changes['diff'] = differences

    if not salt.utils.platform.is_windows():
        # Check owner
        if (user is not None
                and user != lstats['user']
                and user != lstats['uid']):
            changes['user'] = user

        # Check group
        if (group is not None
                and group != lstats['group']
                and group != lstats['gid']):
            changes['group'] = group

        # Normalize the file mode
        smode = salt.utils.files.normalize_mode(lstats['mode'])
        mode = salt.utils.files.normalize_mode(mode)
        if mode is not None and mode != smode:
            changes['mode'] = mode

        if attrs:
            diff_attrs = _cmp_attrs(name, attrs)
            if diff_attrs is not None:
                if attrs is not None \
                        and (diff_attrs[0] is not None
                             or diff_attrs[1] is not None):
                    changes['attrs'] = attrs

        # Check selinux
        if seuser or serole or setype or serange:
            try:
                current_seuser, current_serole, current_setype, current_serange = get_selinux_context(name).split(':')
                log.debug(
                    'Current selinux context user:%s role:%s type:%s range:%s',
                    current_seuser, current_serole, current_setype, current_serange
                )
            except ValueError as exc:
                log.error('Unable to get current selinux attributes')
                changes['selinux'] = exc.strerror

            if seuser and seuser != current_seuser:
                changes['selinux'] = {"user": seuser}
            if serole and serole != current_serole:
                changes['selinux'] = {"role": serole}
            if setype and setype != current_setype:
                changes['selinux'] = {"type": setype}
            if serange and serange != current_serange:
                changes['selinux'] = {"range": serange}

    return changes


def get_diff(file1,
             file2,
             saltenv='base',
             show_filenames=True,
             show_changes=True,
             template=False,
             source_hash_file1=None,
             source_hash_file2=None):
    '''
    Return unified diff of two files

    file1
        The first file to feed into the diff utility

        .. versionchanged:: 2018.3.0
            Can now be either a local or remote file. In earlier releases,
            thuis had to be a file local to the minion.

    file2
        The second file to feed into the diff utility

        .. versionchanged:: 2018.3.0
            Can now be either a local or remote file. In earlier releases, this
            had to be a file on the salt fileserver (i.e.
            ``salt://somefile.txt``)

    show_filenames : True
        Set to ``False`` to hide the filenames in the top two lines of the
        diff.

    show_changes : True
        If set to ``False``, and there are differences, then instead of a diff
        a simple message stating that show_changes is set to ``False`` will be
        returned.

    template : False
        Set to ``True`` if two templates are being compared. This is not useful
        except for within states, with the ``obfuscate_templates`` option set
        to ``True``.

        .. versionadded:: 2018.3.0

    source_hash_file1
        If ``file1`` is an http(s)/ftp URL and the file exists in the minion's
        file cache, this option can be passed to keep the minion from
        re-downloading the archive if the cached copy matches the specified
        hash.

        .. versionadded:: 2018.3.0

    source_hash_file2
        If ``file2`` is an http(s)/ftp URL and the file exists in the minion's
        file cache, this option can be passed to keep the minion from
        re-downloading the archive if the cached copy matches the specified
        hash.

        .. versionadded:: 2018.3.0

    CLI Examples:

    .. code-block:: bash

        salt '*' file.get_diff /home/fred/.vimrc salt://users/fred/.vimrc
        salt '*' file.get_diff /tmp/foo.txt /tmp/bar.txt
    '''
    files = (file1, file2)
    source_hashes = (source_hash_file1, source_hash_file2)
    paths = []
    errors = []

    for filename, source_hash in zip(files, source_hashes):
        try:
            # Local file paths will just return the same path back when passed
            # to cp.cache_file.
            cached_path = __salt__['cp.cache_file'](filename,
                                                    saltenv,
                                                    source_hash=source_hash)
            if cached_path is False:
                errors.append(
                    'File {0} not found'.format(
                        salt.utils.stringutils.to_unicode(filename)
                    )
                )
                continue
            paths.append(cached_path)
        except MinionError as exc:
            errors.append(salt.utils.stringutils.to_unicode(exc.__str__()))
            continue

    if errors:
        raise CommandExecutionError(
            'Failed to cache one or more files',
            info=errors
        )

    args = []
    for filename in paths:
        try:
            with salt.utils.files.fopen(filename, 'rb') as fp_:
                args.append(fp_.readlines())
        except (IOError, OSError) as exc:
            raise CommandExecutionError(
                'Failed to read {0}: {1}'.format(
                    salt.utils.stringutils.to_unicode(filename),
                    exc.strerror
                )
            )

    if args[0] != args[1]:
        if template and __salt__['config.option']('obfuscate_templates'):
            ret = '<Obfuscated Template>'
        elif not show_changes:
            ret = '<show_changes=False>'
        else:
            bdiff = _binary_replace(*paths)  # pylint: disable=no-value-for-parameter
            if bdiff:
                ret = bdiff
            else:
                if show_filenames:
                    args.extend(paths)
                ret = __utils__['stringutils.get_diff'](*args)
        return ret
    return ''


def manage_file(name,
                sfn,
                ret,
                source,
                source_sum,
                user,
                group,
                mode,
                attrs,
                saltenv,
                backup,
                makedirs=False,
                template=None,   # pylint: disable=W0613
                show_changes=True,
                contents=None,
                dir_mode=None,
                follow_symlinks=True,
                skip_verify=False,
                keep_mode=False,
                encoding=None,
                encoding_errors='strict',
                seuser=None,
                serole=None,
                setype=None,
                serange=None,
                **kwargs):
    '''
    Checks the destination against what was retrieved with get_managed and
    makes the appropriate modifications (if necessary).

    name
        location to place the file

    sfn
        location of cached file on the minion

        This is the path to the file stored on the minion. This file is placed
        on the minion using cp.cache_file.  If the hash sum of that file
        matches the source_sum, we do not transfer the file to the minion
        again.

        This file is then grabbed and if it has template set, it renders the
        file to be placed into the correct place on the system using
        salt.files.utils.copyfile()

    ret
        The initial state return data structure. Pass in ``None`` to use the
        default structure.

    source
        file reference on the master

    source_sum
        sum hash for source

    user
        user owner

    group
        group owner

    backup
        backup_mode

    attrs
        attributes to be set on file: '' means remove all of them

        .. versionadded:: 2018.3.0

    makedirs
        make directories if they do not exist

    template
        format of templating

    show_changes
        Include diff in state return

    contents:
        contents to be placed in the file

    dir_mode
        mode for directories created with makedirs

    skip_verify : False
        If ``True``, hash verification of remote file sources (``http://``,
        ``https://``, ``ftp://``) will be skipped, and the ``source_hash``
        argument will be ignored.

        .. versionadded:: 2016.3.0

    keep_mode : False
        If ``True``, and the ``source`` is a file from the Salt fileserver (or
        a local file on the minion), the mode of the destination file will be
        set to the mode of the source file.

        .. note:: keep_mode does not work with salt-ssh.

            As a consequence of how the files are transferred to the minion, and
            the inability to connect back to the master with salt-ssh, salt is
            unable to stat the file as it exists on the fileserver and thus
            cannot mirror the mode on the salt-ssh minion

    encoding
        If specified, then the specified encoding will be used. Otherwise, the
        file will be encoded using the system locale (usually UTF-8). See
        https://docs.python.org/3/library/codecs.html#standard-encodings for
        the list of available encodings.

        .. versionadded:: 2017.7.0

    encoding_errors : 'strict'
        Default is ```'strict'```.
        See https://docs.python.org/2/library/codecs.html#codec-base-classes
        for the error handling schemes.

        .. versionadded:: 2017.7.0

    seuser
        selinux user attribute

        .. versionadded:: Neon

    serange
        selinux range attribute

        .. versionadded:: Neon

    setype
        selinux type attribute

        .. versionadded:: Neon

    serange
        selinux range attribute

        .. versionadded:: Neon

    CLI Example:

    .. code-block:: bash

        salt '*' file.manage_file /etc/httpd/conf.d/httpd.conf '' '{}' salt://http/httpd.conf '{hash_type: 'md5', 'hsum': <md5sum>}' root root '755' '' base ''

    .. versionchanged:: 2014.7.0
        ``follow_symlinks`` option added

    '''
    name = os.path.expanduser(name)

    if not ret:
        ret = {'name': name,
               'changes': {},
               'comment': '',
               'result': True}
    # Ensure that user-provided hash string is lowercase
    if source_sum and ('hsum' in source_sum):
        source_sum['hsum'] = source_sum['hsum'].lower()

    if source:
        if not sfn:
            # File is not present, cache it
            sfn = __salt__['cp.cache_file'](source, saltenv)
            if not sfn:
                return _error(
                    ret, 'Source file \'{0}\' not found'.format(source))
            htype = source_sum.get('hash_type', __opts__['hash_type'])
            # Recalculate source sum now that file has been cached
            source_sum = {
                'hash_type': htype,
                'hsum': get_hash(sfn, form=htype)
            }

        if keep_mode:
            if _urlparse(source).scheme in ('salt', 'file', ''):
                try:
                    mode = __salt__['cp.stat_file'](source, saltenv=saltenv, octal=True)
                except Exception as exc:
                    log.warning('Unable to stat %s: %s', sfn, exc)

    # Check changes if the target file exists
    if os.path.isfile(name) or os.path.islink(name):
        if os.path.islink(name) and follow_symlinks:
            real_name = os.path.realpath(name)
        else:
            real_name = name

        # Only test the checksums on files with managed contents
        if source and not (not follow_symlinks and os.path.islink(real_name)):
            name_sum = get_hash(real_name, source_sum.get('hash_type', __opts__['hash_type']))
        else:
            name_sum = None

        # Check if file needs to be replaced
        if source and (name_sum is None or source_sum.get('hsum', __opts__['hash_type']) != name_sum):
            if not sfn:
                sfn = __salt__['cp.cache_file'](source, saltenv)
            if not sfn:
                return _error(
                    ret, 'Source file \'{0}\' not found'.format(source))
            # If the downloaded file came from a non salt server or local
            # source, and we are not skipping checksum verification, then
            # verify that it matches the specified checksum.
            if not skip_verify \
                    and _urlparse(source).scheme != 'salt':
                dl_sum = get_hash(sfn, source_sum['hash_type'])
                if dl_sum != source_sum['hsum']:
                    ret['comment'] = (
                        'Specified {0} checksum for {1} ({2}) does not match '
                        'actual checksum ({3}). If the \'source_hash\' value '
                        'refers to a remote file with multiple possible '
                        'matches, then it may be necessary to set '
                        '\'source_hash_name\'.'.format(
                            source_sum['hash_type'],
                            source,
                            source_sum['hsum'],
                            dl_sum
                        )
                    )
                    ret['result'] = False
                    return ret

            # Print a diff equivalent to diff -u old new
            if __salt__['config.option']('obfuscate_templates'):
                ret['changes']['diff'] = '<Obfuscated Template>'
            elif not show_changes:
                ret['changes']['diff'] = '<show_changes=False>'
            else:
                try:
                    ret['changes']['diff'] = get_diff(
                        real_name, sfn, show_filenames=False)
                except CommandExecutionError as exc:
                    ret['changes']['diff'] = exc.strerror

            # Pre requisites are met, and the file needs to be replaced, do it
            try:
                salt.utils.files.copyfile(sfn,
                                          real_name,
                                          __salt__['config.backup_mode'](backup),
                                          __opts__['cachedir'])
            except IOError as io_error:
                __clean_tmp(sfn)
                return _error(
                    ret, 'Failed to commit change: {0}'.format(io_error))

        if contents is not None:
            # Write the static contents to a temporary file
            tmp = salt.utils.files.mkstemp(prefix=salt.utils.files.TEMPFILE_PREFIX,
                                           text=True)
            if salt.utils.platform.is_windows():
                contents = os.linesep.join(
                    _splitlines_preserving_trailing_newline(contents))
            with salt.utils.files.fopen(tmp, 'wb') as tmp_:
                if encoding:
                    log.debug('File will be encoded with %s', encoding)
                    tmp_.write(contents.encode(encoding=encoding, errors=encoding_errors))
                else:
                    tmp_.write(salt.utils.stringutils.to_bytes(contents))

            try:
                differences = get_diff(
                    real_name, tmp, show_filenames=False,
                    show_changes=show_changes, template=True)

            except CommandExecutionError as exc:
                ret.setdefault('warnings', []).append(
                    'Failed to detect changes to file: {0}'.format(exc.strerror)
                )
                differences = ''

            if differences:
                ret['changes']['diff'] = differences

                # Pre requisites are met, the file needs to be replaced, do it
                try:
                    salt.utils.files.copyfile(tmp,
                                              real_name,
                                              __salt__['config.backup_mode'](backup),
                                              __opts__['cachedir'])
                except IOError as io_error:
                    __clean_tmp(tmp)
                    return _error(
                        ret, 'Failed to commit change: {0}'.format(io_error))
            __clean_tmp(tmp)

        # Check for changing symlink to regular file here
        if os.path.islink(name) and not follow_symlinks:
            if not sfn:
                sfn = __salt__['cp.cache_file'](source, saltenv)
            if not sfn:
                return _error(
                    ret, 'Source file \'{0}\' not found'.format(source))
            # If the downloaded file came from a non salt server source verify
            # that it matches the intended sum value
            if not skip_verify and _urlparse(source).scheme != 'salt':
                dl_sum = get_hash(sfn, source_sum['hash_type'])
                if dl_sum != source_sum['hsum']:
                    ret['comment'] = (
                        'Specified {0} checksum for {1} ({2}) does not match '
                        'actual checksum ({3})'.format(
                            source_sum['hash_type'],
                            name,
                            source_sum['hsum'],
                            dl_sum
                        )
                    )
                    ret['result'] = False
                    return ret

            try:
                salt.utils.files.copyfile(sfn,
                                    name,
                                    __salt__['config.backup_mode'](backup),
                                    __opts__['cachedir'])
            except IOError as io_error:
                __clean_tmp(sfn)
                return _error(
                    ret, 'Failed to commit change: {0}'.format(io_error))

            ret['changes']['diff'] = \
                'Replace symbolic link with regular file'

        if salt.utils.platform.is_windows():
            # This function resides in win_file.py and will be available
            # on Windows. The local function will be overridden
            # pylint: disable=E1120,E1121,E1123
            ret = check_perms(
                path=name,
                ret=ret,
                owner=kwargs.get('win_owner'),
                grant_perms=kwargs.get('win_perms'),
                deny_perms=kwargs.get('win_deny_perms'),
                inheritance=kwargs.get('win_inheritance', True),
                reset=kwargs.get('win_perms_reset', False))
            # pylint: enable=E1120,E1121,E1123
        else:
            ret, _ = check_perms(name, ret, user, group, mode, attrs, follow_symlinks,
                                 seuser=seuser, serole=serole, setype=setype, serange=serange)

        if ret['changes']:
            ret['comment'] = 'File {0} updated'.format(
                salt.utils.data.decode(name)
            )

        elif not ret['changes'] and ret['result']:
            ret['comment'] = 'File {0} is in the correct state'.format(
                salt.utils.data.decode(name)
            )
        if sfn:
            __clean_tmp(sfn)
        return ret
    else:  # target file does not exist
        contain_dir = os.path.dirname(name)

        def _set_mode_and_make_dirs(name, dir_mode, mode, user, group):
            # check for existence of windows drive letter
            if salt.utils.platform.is_windows():
                drive, _ = os.path.splitdrive(name)
                if drive and not os.path.exists(drive):
                    __clean_tmp(sfn)
                    return _error(ret,
                                  '{0} drive not present'.format(drive))
            if dir_mode is None and mode is not None:
                # Add execute bit to each nonzero digit in the mode, if
                # dir_mode was not specified. Otherwise, any
                # directories created with makedirs_() below can't be
                # listed via a shell.
                mode_list = [x for x in six.text_type(mode)][-3:]
                for idx in range(len(mode_list)):
                    if mode_list[idx] != '0':
                        mode_list[idx] = six.text_type(int(mode_list[idx]) | 1)
                dir_mode = ''.join(mode_list)

            if salt.utils.platform.is_windows():
                # This function resides in win_file.py and will be available
                # on Windows. The local function will be overridden
                # pylint: disable=E1120,E1121,E1123
                makedirs_(
                    path=name,
                    owner=kwargs.get('win_owner'),
                    grant_perms=kwargs.get('win_perms'),
                    deny_perms=kwargs.get('win_deny_perms'),
                    inheritance=kwargs.get('win_inheritance', True),
                    reset=kwargs.get('win_perms_reset', False))
                # pylint: enable=E1120,E1121,E1123
            else:
                makedirs_(name, user=user, group=group, mode=dir_mode)

        if source:
            # Apply the new file
            if not sfn:
                sfn = __salt__['cp.cache_file'](source, saltenv)
            if not sfn:
                return _error(
                    ret, 'Source file \'{0}\' not found'.format(source))
            # If the downloaded file came from a non salt server source verify
            # that it matches the intended sum value
            if not skip_verify \
                    and _urlparse(source).scheme != 'salt':
                dl_sum = get_hash(sfn, source_sum['hash_type'])
                if dl_sum != source_sum['hsum']:
                    ret['comment'] = (
                        'Specified {0} checksum for {1} ({2}) does not match '
                        'actual checksum ({3})'.format(
                            source_sum['hash_type'],
                            name,
                            source_sum['hsum'],
                            dl_sum
                        )
                    )
                    ret['result'] = False
                    return ret
            # It is a new file, set the diff accordingly
            ret['changes']['diff'] = 'New file'
            if not os.path.isdir(contain_dir):
                if makedirs:
                    _set_mode_and_make_dirs(name, dir_mode, mode, user, group)
                else:
                    __clean_tmp(sfn)
                    # No changes actually made
                    ret['changes'].pop('diff', None)
                    return _error(ret, 'Parent directory not present')
        else:  # source != True
            if not os.path.isdir(contain_dir):
                if makedirs:
                    _set_mode_and_make_dirs(name, dir_mode, mode, user, group)
                else:
                    __clean_tmp(sfn)
                    # No changes actually made
                    ret['changes'].pop('diff', None)
                    return _error(ret, 'Parent directory not present')

            # Create the file, user rw-only if mode will be set to prevent
            # a small security race problem before the permissions are set
            with salt.utils.files.set_umask(0o077 if mode else None):
                # Create a new file when test is False and source is None
                if contents is None:
                    if not __opts__['test']:
                        if touch(name):
                            ret['changes']['new'] = 'file {0} created'.format(name)
                            ret['comment'] = 'Empty file'
                        else:
                            return _error(
                                ret, 'Empty file {0} not created'.format(name)
                            )
                else:
                    if not __opts__['test']:
                        if touch(name):
                            ret['changes']['diff'] = 'New file'
                        else:
                            return _error(
                                ret, 'File {0} not created'.format(name)
                            )

        if contents is not None:
            # Write the static contents to a temporary file
            tmp = salt.utils.files.mkstemp(prefix=salt.utils.files.TEMPFILE_PREFIX,
                                           text=True)
            with salt.utils.files.fopen(tmp, 'wb') as tmp_:
                if encoding:
                    if salt.utils.platform.is_windows():
                        contents = os.linesep.join(
                            _splitlines_preserving_trailing_newline(contents))
                    log.debug('File will be encoded with %s', encoding)
                    tmp_.write(contents.encode(encoding=encoding, errors=encoding_errors))
                else:
                    tmp_.write(salt.utils.stringutils.to_bytes(contents))

            # Copy into place
            salt.utils.files.copyfile(tmp,
                                name,
                                __salt__['config.backup_mode'](backup),
                                __opts__['cachedir'])
            __clean_tmp(tmp)
        # Now copy the file contents if there is a source file
        elif sfn:
            salt.utils.files.copyfile(sfn,
                                name,
                                __salt__['config.backup_mode'](backup),
                                __opts__['cachedir'])
            __clean_tmp(sfn)

        # This is a new file, if no mode specified, use the umask to figure
        # out what mode to use for the new file.
        if mode is None and not salt.utils.platform.is_windows():
            # Get current umask
            mask = salt.utils.files.get_umask()
            # Calculate the mode value that results from the umask
            mode = oct((0o777 ^ mask) & 0o666)

        if salt.utils.platform.is_windows():
            # This function resides in win_file.py and will be available
            # on Windows. The local function will be overridden
            # pylint: disable=E1120,E1121,E1123
            ret = check_perms(
                path=name,
                ret=ret,
                owner=kwargs.get('win_owner'),
                grant_perms=kwargs.get('win_perms'),
                deny_perms=kwargs.get('win_deny_perms'),
                inheritance=kwargs.get('win_inheritance', True),
                reset=kwargs.get('win_perms_reset', False))
            # pylint: enable=E1120,E1121,E1123
        else:
            ret, _ = check_perms(name, ret, user, group, mode, attrs,
                                 seuser=seuser, serole=serole, setype=setype, serange=serange)

        if not ret['comment']:
            ret['comment'] = 'File ' + name + ' updated'

        if __opts__['test']:
            ret['comment'] = 'File ' + name + ' not updated'
        elif not ret['changes'] and ret['result']:
            ret['comment'] = 'File ' + name + ' is in the correct state'
        if sfn:
            __clean_tmp(sfn)

        return ret


def mkdir(dir_path,
          user=None,
          group=None,
          mode=None):
    '''
    Ensure that a directory is available.

    CLI Example:

    .. code-block:: bash

        salt '*' file.mkdir /opt/jetty/context
    '''
    dir_path = os.path.expanduser(dir_path)

    directory = os.path.normpath(dir_path)

    if not os.path.isdir(directory):
        # If a caller such as managed() is invoked  with makedirs=True, make
        # sure that any created dirs are created with the same user and group
        # to follow the principal of least surprise method.
        makedirs_perms(directory, user, group, mode)

    return True


def makedirs_(path,
              user=None,
              group=None,
              mode=None):
    '''
    Ensure that the directory containing this path is available.

    .. note::

        The path must end with a trailing slash otherwise the directory/directories
        will be created up to the parent directory. For example if path is
        ``/opt/code``, then it would be treated as ``/opt/`` but if the path
        ends with a trailing slash like ``/opt/code/``, then it would be
        treated as ``/opt/code/``.

    CLI Example:

    .. code-block:: bash

        salt '*' file.makedirs /opt/code/
    '''
    path = os.path.expanduser(path)

    if mode:
        mode = salt.utils.files.normalize_mode(mode)

    # walk up the directory structure until we find the first existing
    # directory
    dirname = os.path.normpath(os.path.dirname(path))

    if os.path.isdir(dirname):
        # There's nothing for us to do
        msg = 'Directory \'{0}\' already exists'.format(dirname)
        log.debug(msg)
        return msg

    if os.path.exists(dirname):
        msg = 'The path \'{0}\' already exists and is not a directory'.format(
            dirname
        )
        log.debug(msg)
        return msg

    directories_to_create = []
    while True:
        if os.path.isdir(dirname):
            break

        directories_to_create.append(dirname)
        current_dirname = dirname
        dirname = os.path.dirname(dirname)

        if current_dirname == dirname:
            raise SaltInvocationError(
                'Recursive creation for path \'{0}\' would result in an '
                'infinite loop. Please use an absolute path.'.format(dirname)
            )

    # create parent directories from the topmost to the most deeply nested one
    directories_to_create.reverse()
    for directory_to_create in directories_to_create:
        # all directories have the user, group and mode set!!
        log.debug('Creating directory: %s', directory_to_create)
        mkdir(directory_to_create, user=user, group=group, mode=mode)


def makedirs_perms(name,
                   user=None,
                   group=None,
                   mode='0755'):
    '''
    Taken and modified from os.makedirs to set user, group and mode for each
    directory created.

    CLI Example:

    .. code-block:: bash

        salt '*' file.makedirs_perms /opt/code
    '''
    name = os.path.expanduser(name)

    path = os.path
    head, tail = path.split(name)
    if not tail:
        head, tail = path.split(head)
    if head and tail and not path.exists(head):
        try:
            makedirs_perms(head, user, group, mode)
        except OSError as exc:
            # be happy if someone already created the path
            if exc.errno != errno.EEXIST:
                raise
        if tail == os.curdir:  # xxx/newdir/. exists if xxx/newdir exists
            return
    os.mkdir(name)
    check_perms(name,
                None,
                user,
                group,
                int('{0}'.format(mode)) if mode else None)


def get_devmm(name):
    '''
    Get major/minor info from a device

    CLI Example:

    .. code-block:: bash

       salt '*' file.get_devmm /dev/chr
    '''
    name = os.path.expanduser(name)

    if is_chrdev(name) or is_blkdev(name):
        stat_structure = os.stat(name)
        return (
                os.major(stat_structure.st_rdev),
                os.minor(stat_structure.st_rdev))
    else:
        return (0, 0)


def is_chrdev(name):
    '''
    Check if a file exists and is a character device.

    CLI Example:

    .. code-block:: bash

       salt '*' file.is_chrdev /dev/chr
    '''
    name = os.path.expanduser(name)

    stat_structure = None
    try:
        stat_structure = os.stat(name)
    except OSError as exc:
        if exc.errno == errno.ENOENT:
            # If the character device does not exist in the first place
            return False
        else:
            raise
    return stat.S_ISCHR(stat_structure.st_mode)


def mknod_chrdev(name,
                 major,
                 minor,
                 user=None,
                 group=None,
                 mode='0660'):
    '''
    .. versionadded:: 0.17.0

    Create a character device.

    CLI Example:

    .. code-block:: bash

       salt '*' file.mknod_chrdev /dev/chr 180 31
    '''
    name = os.path.expanduser(name)

    ret = {'name': name,
           'changes': {},
           'comment': '',
           'result': False}
    log.debug('Creating character device name:%s major:%s minor:%s mode:%s',
              name, major, minor, mode)
    try:
        if __opts__['test']:
            ret['changes'] = {'new': 'Character device {0} created.'.format(name)}
            ret['result'] = None
        else:
            if os.mknod(name,
                        int(six.text_type(mode).lstrip('0Oo'), 8) | stat.S_IFCHR,
                        os.makedev(major, minor)) is None:
                ret['changes'] = {'new': 'Character device {0} created.'.format(name)}
                ret['result'] = True
    except OSError as exc:
        # be happy it is already there....however, if you are trying to change the
        # major/minor, you will need to unlink it first as os.mknod will not overwrite
        if exc.errno != errno.EEXIST:
            raise
        else:
            ret['comment'] = 'File {0} exists and cannot be overwritten'.format(name)
    # quick pass at verifying the permissions of the newly created character device
    check_perms(name,
                None,
                user,
                group,
                int('{0}'.format(mode)) if mode else None)
    return ret


def is_blkdev(name):
    '''
    Check if a file exists and is a block device.

    CLI Example:

    .. code-block:: bash

       salt '*' file.is_blkdev /dev/blk
    '''
    name = os.path.expanduser(name)

    stat_structure = None
    try:
        stat_structure = os.stat(name)
    except OSError as exc:
        if exc.errno == errno.ENOENT:
            # If the block device does not exist in the first place
            return False
        else:
            raise
    return stat.S_ISBLK(stat_structure.st_mode)


def mknod_blkdev(name,
                 major,
                 minor,
                 user=None,
                 group=None,
                 mode='0660'):
    '''
    .. versionadded:: 0.17.0

    Create a block device.

    CLI Example:

    .. code-block:: bash

       salt '*' file.mknod_blkdev /dev/blk 8 999
    '''
    name = os.path.expanduser(name)

    ret = {'name': name,
           'changes': {},
           'comment': '',
           'result': False}
    log.debug('Creating block device name:%s major:%s minor:%s mode:%s',
              name, major, minor, mode)
    try:
        if __opts__['test']:
            ret['changes'] = {'new': 'Block device {0} created.'.format(name)}
            ret['result'] = None
        else:
            if os.mknod(name,
                        int(six.text_type(mode).lstrip('0Oo'), 8) | stat.S_IFBLK,
                        os.makedev(major, minor)) is None:
                ret['changes'] = {'new': 'Block device {0} created.'.format(name)}
                ret['result'] = True
    except OSError as exc:
        # be happy it is already there....however, if you are trying to change the
        # major/minor, you will need to unlink it first as os.mknod will not overwrite
        if exc.errno != errno.EEXIST:
            raise
        else:
            ret['comment'] = 'File {0} exists and cannot be overwritten'.format(name)
    # quick pass at verifying the permissions of the newly created block device
    check_perms(name,
                None,
                user,
                group,
                int('{0}'.format(mode)) if mode else None)
    return ret


def is_fifo(name):
    '''
    Check if a file exists and is a FIFO.

    CLI Example:

    .. code-block:: bash

       salt '*' file.is_fifo /dev/fifo
    '''
    name = os.path.expanduser(name)

    stat_structure = None
    try:
        stat_structure = os.stat(name)
    except OSError as exc:
        if exc.errno == errno.ENOENT:
            # If the fifo does not exist in the first place
            return False
        else:
            raise
    return stat.S_ISFIFO(stat_structure.st_mode)


def mknod_fifo(name,
               user=None,
               group=None,
               mode='0660'):
    '''
    .. versionadded:: 0.17.0

    Create a FIFO pipe.

    CLI Example:

    .. code-block:: bash

       salt '*' file.mknod_fifo /dev/fifo
    '''
    name = os.path.expanduser(name)

    ret = {'name': name,
           'changes': {},
           'comment': '',
           'result': False}
    log.debug('Creating FIFO name: %s', name)
    try:
        if __opts__['test']:
            ret['changes'] = {'new': 'Fifo pipe {0} created.'.format(name)}
            ret['result'] = None
        else:
            if os.mkfifo(name, int(six.text_type(mode).lstrip('0Oo'), 8)) is None:
                ret['changes'] = {'new': 'Fifo pipe {0} created.'.format(name)}
                ret['result'] = True
    except OSError as exc:
        # be happy it is already there
        if exc.errno != errno.EEXIST:
            raise
        else:
            ret['comment'] = 'File {0} exists and cannot be overwritten'.format(name)
    # quick pass at verifying the permissions of the newly created fifo
    check_perms(name,
                None,
                user,
                group,
                int('{0}'.format(mode)) if mode else None)
    return ret


def mknod(name,
          ntype,
          major=0,
          minor=0,
          user=None,
          group=None,
          mode='0600'):
    '''
    .. versionadded:: 0.17.0

    Create a block device, character device, or fifo pipe.
    Identical to the gnu mknod.

    CLI Examples:

    .. code-block:: bash

        salt '*' file.mknod /dev/chr c 180 31
        salt '*' file.mknod /dev/blk b 8 999
        salt '*' file.nknod /dev/fifo p
    '''
    ret = False
    makedirs_(name, user, group)
    if ntype == 'c':
        ret = mknod_chrdev(name, major, minor, user, group, mode)
    elif ntype == 'b':
        ret = mknod_blkdev(name, major, minor, user, group, mode)
    elif ntype == 'p':
        ret = mknod_fifo(name, user, group, mode)
    else:
        raise SaltInvocationError(
            'Node type unavailable: \'{0}\'. Available node types are '
            'character (\'c\'), block (\'b\'), and pipe (\'p\').'.format(ntype)
        )
    return ret


def list_backups(path, limit=None):
    '''
    .. versionadded:: 0.17.0

    Lists the previous versions of a file backed up using Salt's :ref:`file
    state backup <file-state-backups>` system.

    path
        The path on the minion to check for backups
    limit
        Limit the number of results to the most recent N backups

    CLI Example:

    .. code-block:: bash

        salt '*' file.list_backups /foo/bar/baz.txt
    '''
    path = os.path.expanduser(path)

    try:
        limit = int(limit)
    except TypeError:
        pass
    except ValueError:
        log.error('file.list_backups: \'limit\' value must be numeric')
        limit = None

    bkroot = _get_bkroot()
    parent_dir, basename = os.path.split(path)
    if salt.utils.platform.is_windows():
        # ':' is an illegal filesystem path character on Windows
        src_dir = parent_dir.replace(':', '_')
    else:
        src_dir = parent_dir[1:]
    # Figure out full path of location of backup file in minion cache
    bkdir = os.path.join(bkroot, src_dir)

    if not os.path.isdir(bkdir):
        return {}

    files = {}
    for fname in [x for x in os.listdir(bkdir)
                  if os.path.isfile(os.path.join(bkdir, x))]:
        if salt.utils.platform.is_windows():
            # ':' is an illegal filesystem path character on Windows
            strpfmt = '{0}_%a_%b_%d_%H-%M-%S_%f_%Y'.format(basename)
        else:
            strpfmt = '{0}_%a_%b_%d_%H:%M:%S_%f_%Y'.format(basename)
        try:
            timestamp = datetime.datetime.strptime(fname, strpfmt)
        except ValueError:
            # File didn't match the strp format string, so it's not a backup
            # for this file. Move on to the next one.
            continue
        if salt.utils.platform.is_windows():
            str_format = '%a %b %d %Y %H-%M-%S.%f'
        else:
            str_format = '%a %b %d %Y %H:%M:%S.%f'
        files.setdefault(timestamp, {})['Backup Time'] = \
            timestamp.strftime(str_format)
        location = os.path.join(bkdir, fname)
        files[timestamp]['Size'] = os.stat(location).st_size
        files[timestamp]['Location'] = location

    return dict(list(zip(
        list(range(len(files))),
        [files[x] for x in sorted(files, reverse=True)[:limit]]
    )))


list_backup = salt.utils.functools.alias_function(list_backups, 'list_backup')


def list_backups_dir(path, limit=None):
    '''
    Lists the previous versions of a directory backed up using Salt's :ref:`file
    state backup <file-state-backups>` system.

    path
        The directory on the minion to check for backups
    limit
        Limit the number of results to the most recent N backups

    CLI Example:

    .. code-block:: bash

        salt '*' file.list_backups_dir /foo/bar/baz/
    '''
    path = os.path.expanduser(path)

    try:
        limit = int(limit)
    except TypeError:
        pass
    except ValueError:
        log.error('file.list_backups_dir: \'limit\' value must be numeric')
        limit = None

    bkroot = _get_bkroot()
    parent_dir, basename = os.path.split(path)
    # Figure out full path of location of backup folder in minion cache
    bkdir = os.path.join(bkroot, parent_dir[1:])

    if not os.path.isdir(bkdir):
        return {}

    files = {}
    f = dict([(i, len(list(n))) for i, n in itertools.groupby([x.split("_")[0] for x in sorted(os.listdir(bkdir))])])
    ff = os.listdir(bkdir)
    for i, n in six.iteritems(f):
        ssfile = {}
        for x in sorted(ff):
            basename = x.split('_')[0]
            if i == basename:
                strpfmt = '{0}_%a_%b_%d_%H:%M:%S_%f_%Y'.format(basename)
                try:
                    timestamp = datetime.datetime.strptime(x, strpfmt)
                except ValueError:
                    # Folder didn't match the strp format string, so it's not a backup
                    # for this folder. Move on to the next one.
                    continue
                ssfile.setdefault(timestamp, {})['Backup Time'] = \
                    timestamp.strftime('%a %b %d %Y %H:%M:%S.%f')
                location = os.path.join(bkdir, x)
                ssfile[timestamp]['Size'] = os.stat(location).st_size
                ssfile[timestamp]['Location'] = location

        sfiles = dict(list(zip(list(range(n)), [ssfile[x] for x in sorted(ssfile, reverse=True)[:limit]])))
        sefiles = {i: sfiles}
        files.update(sefiles)
    return files


def restore_backup(path, backup_id):
    '''
    .. versionadded:: 0.17.0

    Restore a previous version of a file that was backed up using Salt's
    :ref:`file state backup <file-state-backups>` system.

    path
        The path on the minion to check for backups
    backup_id
        The numeric id for the backup you wish to restore, as found using
        :mod:`file.list_backups <salt.modules.file.list_backups>`

    CLI Example:

    .. code-block:: bash

        salt '*' file.restore_backup /foo/bar/baz.txt 0
    '''
    path = os.path.expanduser(path)

    # Note: This only supports minion backups, so this function will need to be
    # modified if/when master backups are implemented.
    ret = {'result': False,
           'comment': 'Invalid backup_id \'{0}\''.format(backup_id)}
    try:
        if len(six.text_type(backup_id)) == len(six.text_type(int(backup_id))):
            backup = list_backups(path)[int(backup_id)]
        else:
            return ret
    except ValueError:
        return ret
    except KeyError:
        ret['comment'] = 'backup_id \'{0}\' does not exist for ' \
                         '{1}'.format(backup_id, path)
        return ret

    salt.utils.files.backup_minion(path, _get_bkroot())
    try:
        shutil.copyfile(backup['Location'], path)
    except IOError as exc:
        ret['comment'] = \
            'Unable to restore {0} to {1}: ' \
            '{2}'.format(backup['Location'], path, exc)
        return ret
    else:
        ret['result'] = True
        ret['comment'] = 'Successfully restored {0} to ' \
                         '{1}'.format(backup['Location'], path)

    # Try to set proper ownership
    if not salt.utils.platform.is_windows():
        try:
            fstat = os.stat(path)
        except (OSError, IOError):
            ret['comment'] += ', but was unable to set ownership'
        else:
            os.chown(path, fstat.st_uid, fstat.st_gid)

    return ret


def delete_backup(path, backup_id):
    '''
    .. versionadded:: 0.17.0

    Delete a previous version of a file that was backed up using Salt's
    :ref:`file state backup <file-state-backups>` system.

    path
        The path on the minion to check for backups
    backup_id
        The numeric id for the backup you wish to delete, as found using
        :mod:`file.list_backups <salt.modules.file.list_backups>`

    CLI Example:

    .. code-block:: bash

        salt '*' file.delete_backup /var/cache/salt/minion/file_backup/home/foo/bar/baz.txt 0
    '''
    path = os.path.expanduser(path)

    ret = {'result': False,
           'comment': 'Invalid backup_id \'{0}\''.format(backup_id)}
    try:
        if len(six.text_type(backup_id)) == len(six.text_type(int(backup_id))):
            backup = list_backups(path)[int(backup_id)]
        else:
            return ret
    except ValueError:
        return ret
    except KeyError:
        ret['comment'] = 'backup_id \'{0}\' does not exist for ' \
                         '{1}'.format(backup_id, path)
        return ret

    try:
        os.remove(backup['Location'])
    except IOError as exc:
        ret['comment'] = 'Unable to remove {0}: {1}'.format(backup['Location'],
                                                            exc)
    else:
        ret['result'] = True
        ret['comment'] = 'Successfully removed {0}'.format(backup['Location'])

    return ret


remove_backup = salt.utils.functools.alias_function(delete_backup, 'remove_backup')


def grep(path,
         pattern,
         *opts):
    '''
    Grep for a string in the specified file

    .. note::
        This function's return value is slated for refinement in future
        versions of Salt

    path
        Path to the file to be searched

        .. note::
            Globbing is supported (i.e. ``/var/log/foo/*.log``, but if globbing
            is being used then the path should be quoted to keep the shell from
            attempting to expand the glob expression.

    pattern
        Pattern to match. For example: ``test``, or ``a[0-5]``

    opts
        Additional command-line flags to pass to the grep command. For example:
        ``-v``, or ``-i -B2``

        .. note::
            The options should come after a double-dash (as shown in the
            examples below) to keep Salt's own argument parser from
            interpreting them.

    CLI Example:

    .. code-block:: bash

        salt '*' file.grep /etc/passwd nobody
        salt '*' file.grep /etc/sysconfig/network-scripts/ifcfg-eth0 ipaddr -- -i
        salt '*' file.grep /etc/sysconfig/network-scripts/ifcfg-eth0 ipaddr -- -i -B2
        salt '*' file.grep "/etc/sysconfig/network-scripts/*" ipaddr -- -i -l
    '''
    path = os.path.expanduser(path)

    # Backup the path in case the glob returns nothing
    _path = path
    path = glob.glob(path)

    # If the list is empty no files exist
    # so we revert back to the original path
    # so the result is an error.
    if not path:
        path = _path

    split_opts = []
    for opt in opts:
        try:
            split = salt.utils.args.shlex_split(opt)
        except AttributeError:
            split = salt.utils.args.shlex_split(six.text_type(opt))
        if len(split) > 1:
            raise SaltInvocationError(
                'Passing multiple command line arguments in a single string '
                'is not supported, please pass the following arguments '
                'separately: {0}'.format(opt)
            )
        split_opts.extend(split)

    if isinstance(path, list):
        cmd = ['grep'] + split_opts + [pattern] + path
    else:
        cmd = ['grep'] + split_opts + [pattern, path]
    try:
        ret = __salt__['cmd.run_all'](cmd, python_shell=False)
    except (IOError, OSError) as exc:
        raise CommandExecutionError(exc.strerror)

    return ret


def open_files(by_pid=False):
    '''
    Return a list of all physical open files on the system.

    CLI Examples:

    .. code-block:: bash

        salt '*' file.open_files
        salt '*' file.open_files by_pid=True
    '''
    # First we collect valid PIDs
    pids = {}
    procfs = os.listdir('/proc/')
    for pfile in procfs:
        try:
            pids[int(pfile)] = []
        except ValueError:
            # Not a valid PID, move on
            pass

    # Then we look at the open files for each PID
    files = {}
    for pid in pids:
        ppath = '/proc/{0}'.format(pid)
        try:
            tids = os.listdir('{0}/task'.format(ppath))
        except OSError:
            continue

        # Collect the names of all of the file descriptors
        fd_ = []

        #try:
        #    fd_.append(os.path.realpath('{0}/task/{1}exe'.format(ppath, tid)))
        #except Exception:
        #    pass

        for fpath in os.listdir('{0}/fd'.format(ppath)):
            fd_.append('{0}/fd/{1}'.format(ppath, fpath))

        for tid in tids:
            try:
                fd_.append(
                    os.path.realpath('{0}/task/{1}/exe'.format(ppath, tid))
                )
            except OSError:
                continue

            for tpath in os.listdir('{0}/task/{1}/fd'.format(ppath, tid)):
                fd_.append('{0}/task/{1}/fd/{2}'.format(ppath, tid, tpath))

        fd_ = sorted(set(fd_))

        # Loop through file descriptors and return useful data for each file
        for fdpath in fd_:
            # Sometimes PIDs and TIDs disappear before we can query them
            try:
                name = os.path.realpath(fdpath)
                # Running stat on the file cuts out all of the sockets and
                # deleted files from the list
                os.stat(name)
            except OSError:
                continue

            if name not in files:
                files[name] = [pid]
            else:
                # We still want to know which PIDs are using each file
                files[name].append(pid)
                files[name] = sorted(set(files[name]))

            pids[pid].append(name)
            pids[pid] = sorted(set(pids[pid]))

    if by_pid:
        return pids
    return files


def pardir():
    '''
    Return the relative parent directory path symbol for underlying OS

    .. versionadded:: 2014.7.0

    This can be useful when constructing Salt Formulas.

    .. code-block:: jinja

        {% set pardir = salt['file.pardir']() %}
        {% set final_path = salt['file.join']('subdir', pardir, 'confdir') %}

    CLI Example:

    .. code-block:: bash

        salt '*' file.pardir
    '''
    return os.path.pardir


def normpath(path):
    '''
    Returns Normalize path, eliminating double slashes, etc.

    .. versionadded:: 2015.5.0

    This can be useful at the CLI but is frequently useful when scripting.

    .. code-block:: jinja

        {%- from salt['file.normpath'](tpldir + '/../vars.jinja') import parent_vars %}

    CLI Example:

    .. code-block:: bash

        salt '*' file.normpath 'a/b/c/..'
    '''
    return os.path.normpath(path)


def basename(path):
    '''
    Returns the final component of a pathname

    .. versionadded:: 2015.5.0

    This can be useful at the CLI but is frequently useful when scripting.

    .. code-block:: jinja

        {%- set filename = salt['file.basename'](source_file) %}

    CLI Example:

    .. code-block:: bash

        salt '*' file.basename 'test/test.config'
    '''
    return os.path.basename(path)


def dirname(path):
    '''
    Returns the directory component of a pathname

    .. versionadded:: 2015.5.0

    This can be useful at the CLI but is frequently useful when scripting.

    .. code-block:: jinja

        {%- from salt['file.dirname'](tpldir) + '/vars.jinja' import parent_vars %}

    CLI Example:

    .. code-block:: bash

        salt '*' file.dirname 'test/path/filename.config'
    '''
    return os.path.dirname(path)


def join(*args):
    '''
    Return a normalized file system path for the underlying OS

    .. versionadded:: 2014.7.0

    This can be useful at the CLI but is frequently useful when scripting
    combining path variables:

    .. code-block:: jinja

        {% set www_root = '/var' %}
        {% set app_dir = 'myapp' %}

        myapp_config:
          file:
            - managed
            - name: {{ salt['file.join'](www_root, app_dir, 'config.yaml') }}

    CLI Example:

    .. code-block:: bash

        salt '*' file.join '/' 'usr' 'local' 'bin'
    '''
    return os.path.join(*args)


def move(src, dst):
    '''
    Move a file or directory

    CLI Example:

    .. code-block:: bash

        salt '*' file.move /path/to/src /path/to/dst
    '''
    src = os.path.expanduser(src)
    dst = os.path.expanduser(dst)

    if not os.path.isabs(src):
        raise SaltInvocationError('Source path must be absolute.')

    if not os.path.isabs(dst):
        raise SaltInvocationError('Destination path must be absolute.')

    ret = {
        'result': True,
        'comment': "'{0}' moved to '{1}'".format(src, dst),
    }

    try:
        shutil.move(src, dst)
    except (OSError, IOError) as exc:
        raise CommandExecutionError(
            "Unable to move '{0}' to '{1}': {2}".format(src, dst, exc)
        )

    return ret


def diskusage(path):
    '''
    Recursively calculate disk usage of path and return it
    in bytes

    CLI Example:

    .. code-block:: bash

        salt '*' file.diskusage /path/to/check
    '''

    total_size = 0
    seen = set()
    if os.path.isfile(path):
        stat_structure = os.stat(path)
        ret = stat_structure.st_size
        return ret

    for dirpath, dirnames, filenames in salt.utils.path.os_walk(path):
        for f in filenames:
            fp = os.path.join(dirpath, f)

            try:
                stat_structure = os.stat(fp)
            except OSError:
                continue

            if stat_structure.st_ino in seen:
                continue

            seen.add(stat_structure.st_ino)

            total_size += stat_structure.st_size

    ret = total_size
    return ret<|MERGE_RESOLUTION|>--- conflicted
+++ resolved
@@ -580,18 +580,8 @@
         # lsattr not installed
         return None
 
-<<<<<<< HEAD
-    old = [chr for chr in lattrs if chr not in attrs]
-    if old:
-        diff[1] = ''.join(old)
-
-    new = [chr for chr in attrs if chr not in lattrs]
-    if new:
-        diff[0] = ''.join(new)
-=======
     new = set(attrs)
     old = set(lattrs)
->>>>>>> 686778e3
 
     return AttrChanges(
         added=''.join(new-old) or None,
