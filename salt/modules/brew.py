# -*- coding: utf-8 -*-
'''
Homebrew for Mac OS X
'''
from __future__ import absolute_import

# Import python libs
import copy
import logging

# Import salt libs
import salt.utils
from salt.exceptions import CommandExecutionError, MinionError

log = logging.getLogger(__name__)

# Define the module's virtual name
__virtualname__ = 'pkg'


def __virtual__():
    '''
    Confine this module to Mac OS with Homebrew.
    '''

    if salt.utils.which('brew') and __grains__['os'] == 'MacOS':
        return __virtualname__
    return False


def _list_taps():
    '''
    List currently installed brew taps
    '''
    cmd = 'brew tap'
    return _call_brew(cmd)['stdout'].splitlines()


def _tap(tap):
    '''
    Add unofficial Github repos to the list of formulas that brew tracks,
    updates, and installs from.
    '''
    if tap in _list_taps():
        return True

    cmd = 'brew tap {0}'.format(tap)
    if _call_brew(cmd)['retcode']:
        log.error('Failed to tap "{0}"'.format(tap))
        return False

    return True


def _homebrew_bin():
    '''
    Returns the full path to the homebrew binary in the PATH
    '''
    ret = __salt__['cmd.run']('brew --prefix', output_loglevel='trace')
    ret += '/bin/brew'
    return ret


def _call_brew(cmd):
    '''
    Calls the brew command with the user user account of brew
    '''
    user = __salt__['file.get_user'](_homebrew_bin())
<<<<<<< HEAD
    return __salt__['cmd.run_all'](cmd, runas=user, output_loglevel='trace', python_shell=False)
=======
    return __salt__['cmd.run_all'](cmd,
                                   runas=user,
                                   output_loglevel='trace',
                                   python_shell=False)
>>>>>>> e46ccc82


def list_pkgs(versions_as_list=False, **kwargs):
    '''
    List the packages currently installed in a dict::

        {'<package_name>': '<version>'}

    CLI Example:

    .. code-block:: bash

        salt '*' pkg.list_pkgs
    '''
    versions_as_list = salt.utils.is_true(versions_as_list)
    # not yet implemented or not applicable
    if any([salt.utils.is_true(kwargs.get(x))
            for x in ('removed', 'purge_desired')]):
        return {}

    if 'pkg.list_pkgs' in __context__:
        if versions_as_list:
            return __context__['pkg.list_pkgs']
        else:
            ret = copy.deepcopy(__context__['pkg.list_pkgs'])
            __salt__['pkg_resource.stringify'](ret)
            return ret

    cmd = 'brew list --versions'
    ret = {}
    out = _call_brew(cmd)['stdout']
    for line in out.splitlines():
        try:
            name_and_versions = line.split(' ')
            name = name_and_versions[0]
            installed_versions = name_and_versions[1:]
            newest_version = sorted(installed_versions, cmp=salt.utils.version_cmp).pop()
        except ValueError:
            continue
        __salt__['pkg_resource.add_pkg'](ret, name, newest_version)

    __salt__['pkg_resource.sort_pkglist'](ret)
    __context__['pkg.list_pkgs'] = copy.deepcopy(ret)
    if not versions_as_list:
        __salt__['pkg_resource.stringify'](ret)
    return ret


def version(*names, **kwargs):
    '''
    Returns a string representing the package version or an empty string if not
    installed. If more than one package name is specified, a dict of
    name/version pairs is returned.

    CLI Example:

    .. code-block:: bash

        salt '*' pkg.version <package name>
        salt '*' pkg.version <package1> <package2> <package3>
    '''
    return __salt__['pkg_resource.version'](*names, **kwargs)


def latest_version(*names, **kwargs):
    '''
    Return the latest version of the named package available for upgrade or
    installation

    Note that this currently not fully implemented but needs to return
    something to avoid a traceback when calling pkg.latest.

    CLI Example:

    .. code-block:: bash

        salt '*' pkg.latest_version <package name>
        salt '*' pkg.latest_version <package1> <package2> <package3>
    '''
    refresh = salt.utils.is_true(kwargs.pop('refresh', True))

    if refresh:
        refresh_db()

    if len(names) <= 1:
        return ''
    else:
        ret = {}
        for name in names:
            ret[name] = ''
        return ret

# available_version is being deprecated
available_version = latest_version


def remove(name=None, pkgs=None, **kwargs):
    '''
    Removes packages with ``brew uninstall``.

    name
        The name of the package to be deleted.


    Multiple Package Options:

    pkgs
        A list of packages to delete. Must be passed as a python list. The
        ``name`` parameter will be ignored if this option is passed.

    .. versionadded:: 0.16.0


    Returns a dict containing the changes.

    CLI Example:

    .. code-block:: bash

        salt '*' pkg.remove <package name>
        salt '*' pkg.remove <package1>,<package2>,<package3>
        salt '*' pkg.remove pkgs='["foo", "bar"]'
    '''
    try:
        pkg_params = __salt__['pkg_resource.parse_targets'](
            name, pkgs, **kwargs
        )[0]
    except MinionError as exc:
        raise CommandExecutionError(exc)

    old = list_pkgs()
    targets = [x for x in pkg_params if x in old]
    if not targets:
        return {}
    cmd = 'brew uninstall {0}'.format(' '.join(targets))
    _call_brew(cmd)
    __context__.pop('pkg.list_pkgs', None)
    new = list_pkgs()
    return salt.utils.compare_dicts(old, new)


def refresh_db():
    '''
    Update the homebrew package repository.

    CLI Example:

    .. code-block:: bash

        salt '*' pkg.refresh_db
    '''
    cmd = 'brew update'
    if _call_brew(cmd)['retcode']:
        log.error('Failed to update')
        return False

    return True


def install(name=None, pkgs=None, taps=None, options=None, **kwargs):
    '''
    Install the passed package(s) with ``brew install``

    name
        The name of the formula to be installed. Note that this parameter is
        ignored if "pkgs" is passed.

        CLI Example:

        .. code-block:: bash

            salt '*' pkg.install <package name>

    taps
        Unofficial Github repos to use when updating and installing formulas.

        CLI Example:

        .. code-block:: bash

            salt '*' pkg.install <package name> tap='<tap>'
            salt '*' pkg.install zlib taps='homebrew/dupes'
            salt '*' pkg.install php54 taps='["josegonzalez/php", "homebrew/dupes"]'

    options
        Options to pass to brew. Only applies to initial install. Due to how brew
        works, modifying chosen options requires a full uninstall followed by a
        fresh install. Note that if "pkgs" is used, all options will be passed
        to all packages. Unrecognized options for a package will be silently
        ignored by brew.

        CLI Example:

        .. code-block:: bash

            salt '*' pkg.install <package name> tap='<tap>'
            salt '*' pkg.install php54 taps='["josegonzalez/php", "homebrew/dupes"]' options='["--with-fpm"]'

    Multiple Package Installation Options:

    pkgs
        A list of formulas to install. Must be passed as a python list.

        CLI Example:

        .. code-block:: bash

            salt '*' pkg.install pkgs='["foo","bar"]'


    Returns a dict containing the new package names and versions::

        {'<package>': {'old': '<old-version>',
                       'new': '<new-version>'}}

    CLI Example:

    .. code-block:: bash

        salt '*' pkg.install 'package package package'
    '''
    try:
        pkg_params, pkg_type = __salt__['pkg_resource.parse_targets'](
            name, pkgs, kwargs.get('sources', {})
        )
    except MinionError as exc:
        raise CommandExecutionError(exc)

    if pkg_params is None or len(pkg_params) == 0:
        return {}

    formulas = ' '.join(pkg_params)
    old = list_pkgs()

    # Ensure we've tapped the repo if necessary
    if taps:
        if not isinstance(taps, list):
            # Feels like there is a better way to allow for tap being
            # specified as both a string and a list
            taps = [taps]

        for tap in taps:
            _tap(tap)

    if options:
        cmd = 'brew install {0} {1}'.format(formulas, ' '.join(options))
    else:
        cmd = 'brew install {0}'.format(formulas)

    _call_brew(cmd)

    __context__.pop('pkg.list_pkgs', None)
    new = list_pkgs()
    return salt.utils.compare_dicts(old, new)


def list_upgrades(refresh=True):
    '''
    Check whether or not an upgrade is available for all packages

    CLI Example:

    .. code-block:: bash

        salt '*' pkg.list_upgrades
    '''
    if refresh:
        refresh_db()

    cmd = 'brew outdated'
    call = _call_brew(cmd)
    if call['retcode'] != 0:
        comment = ''
        if 'stderr' in call:
            comment += call['stderr']
        if 'stdout' in call:
            comment += call['stdout']
        raise CommandExecutionError(
            '{0}'.format(comment)
        )
    else:
        out = call['stdout']
    return out.splitlines()


def upgrade_available(pkg):
    '''
    Check whether or not an upgrade is available for a given package

    CLI Example:

    .. code-block:: bash

        salt '*' pkg.upgrade_available <package name>
    '''
    return pkg in list_upgrades()


def upgrade(refresh=True):
    '''
    Upgrade outdated, unpinned brews.

    refresh
        Fetch the newest version of Homebrew and all formulae from GitHub before installing.

    Return a dict containing the new package names and versions::

        {'<package>': {'old': '<old-version>',
                       'new': '<new-version>'}}

    CLI Example:

    .. code-block:: bash

        salt '*' pkg.upgrade
    '''
    ret = {'changes': {},
           'result': True,
           'comment': '',
           }

    old = list_pkgs()

    if salt.utils.is_true(refresh):
        refresh_db()

    cmd = 'brew upgrade'
    call = _call_brew(cmd)

    if call['retcode'] != 0:
        ret['result'] = False
        if 'stderr' in call:
            ret['comment'] += call['stderr']
        if 'stdout' in call:
            ret['comment'] += call['stdout']
    else:
        __context__.pop('pkg.list_pkgs', None)
        new = list_pkgs()
        ret['changes'] = salt.utils.compare_dicts(old, new)
    return ret<|MERGE_RESOLUTION|>--- conflicted
+++ resolved
@@ -66,14 +66,10 @@
     Calls the brew command with the user user account of brew
     '''
     user = __salt__['file.get_user'](_homebrew_bin())
-<<<<<<< HEAD
-    return __salt__['cmd.run_all'](cmd, runas=user, output_loglevel='trace', python_shell=False)
-=======
     return __salt__['cmd.run_all'](cmd,
                                    runas=user,
                                    output_loglevel='trace',
                                    python_shell=False)
->>>>>>> e46ccc82
 
 
 def list_pkgs(versions_as_list=False, **kwargs):
