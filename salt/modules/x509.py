--- conflicted
+++ resolved
@@ -627,13 +627,9 @@
     '''
     old_umask = os.umask(0o77)
     text = get_pem_entry(text, pem_type=pem_type)
-<<<<<<< HEAD
-    salt.utils.fopen(path, 'w').write(text)
-    os.umask(old_umask)
-=======
     with salt.utils.fopen(path, 'w') as fp_:
         fp_.write(text)
->>>>>>> d9c20c04
+    os.umask(old_umask)
     return 'PEM written to {0}'.format(path)
 
 
