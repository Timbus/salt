# -*- coding: utf-8 -*-
'''
Control the state system on the minion
'''
from __future__ import absolute_import

# Import python libs
import os
import json
import copy
import shutil
import time
import logging
import tarfile
import datetime
import tempfile

# Import salt libs
import salt.config
import salt.utils
import salt.utils.jid
import salt.state
import salt.payload
from salt.ext.six import string_types
from salt.exceptions import SaltInvocationError


__proxyenabled__ = ['*']

__outputter__ = {
    'sls': 'highstate',
    'sls_id': 'highstate',
    'pkg': 'highstate',
    'top': 'highstate',
    'single': 'highstate',
    'highstate': 'highstate',
    'template': 'highstate',
    'template_str': 'highstate',
}

__func_alias__ = {
    'apply_': 'apply'
}
log = logging.getLogger(__name__)


def _filter_running(runnings):
    '''
    Filter out the result: True + no changes data
    '''
    ret = dict((tag, value) for tag, value in runnings.items()
               if not value['result'] or value['changes'])
    return ret


def _set_retcode(ret):
    '''
    Set the return code based on the data back from the state system
    '''
    if isinstance(ret, list):
        __context__['retcode'] = 1
        return
    if not salt.utils.check_state_result(ret):
        __context__['retcode'] = 2


def _check_pillar(kwargs):
    '''
    Check the pillar for errors, refuse to run the state if there are errors
    in the pillar and return the pillar errors
    '''
    if kwargs.get('force'):
        return True
    if '_errors' in __pillar__:
        return False
    return True


def _wait(jid):
    '''
    Wait for all previously started state jobs to finish running
    '''
    if jid is None:
        jid = '{0:%Y%m%d%H%M%S%f}'.format(datetime.datetime.now())
    states = _prior_running_states(jid)
    while states:
        time.sleep(1)
        states = _prior_running_states(jid)


def running(concurrent=False):
    '''
    Return a dict of state return data if a state function is already running.
    This function is used to prevent multiple state calls from being run at
    the same time.

    CLI Example:

    .. code-block:: bash

        salt '*' state.running
    '''
    ret = []
    if concurrent:
        return ret
    active = __salt__['saltutil.is_running']('state.*')
    for data in active:
        err = (
            'The function "{0}" is running as PID {1} and was started at '
            '{2} with jid {3}'
        ).format(
            data['fun'],
            data['pid'],
            salt.utils.jid.jid_to_time(data['jid']),
            data['jid'],
        )
        ret.append(err)
    return ret


def _prior_running_states(jid):
    '''
    Return a list of dicts of prior calls to state functions.  This function is
    used to queue state calls so only one is run at a time.
    '''

    ret = []
    active = __salt__['saltutil.is_running']('state.*')
    for data in active:
        if int(data['jid']) < int(jid):
            ret.append(data)
    return ret


def _check_queue(queue, kwargs):
    '''
    Utility function to queue the state run if requested
    and to check for conflicts in currently running states
    '''
    if queue:
        _wait(kwargs.get('__pub_jid'))
    else:
        conflict = running()
        if conflict:
            __context__['retcode'] = 1
            return conflict


def _get_opts(localconfig=None):
    '''
    Return a copy of the opts for use, optionally load a local config on top
    '''
    opts = copy.deepcopy(__opts__)
    if localconfig:
        opts = salt.config.minion_config(localconfig, defaults=opts)
    return opts


def low(data, queue=False, **kwargs):
    '''
    Execute a single low data call
    This function is mostly intended for testing the state system

    CLI Example:

    .. code-block:: bash

        salt '*' state.low '{"state": "pkg", "fun": "installed", "name": "vi"}'
    '''
    conflict = _check_queue(queue, kwargs)
    if conflict is not None:
        return conflict
    st_ = salt.state.State(__opts__)
    err = st_.verify_data(data)
    if err:
        __context__['retcode'] = 1
        return err
    ret = st_.call(data)
    if isinstance(ret, list):
        __context__['retcode'] = 1
    if salt.utils.check_state_result(ret):
        __context__['retcode'] = 2
    return ret


def high(data, queue=False, **kwargs):
    '''
    Execute the compound calls stored in a single set of high data
    This function is mostly intended for testing the state system

    CLI Example:

    .. code-block:: bash

        salt '*' state.high '{"vim": {"pkg": ["installed"]}}'
    '''
    conflict = _check_queue(queue, kwargs)
    if conflict is not None:
        return conflict
    st_ = salt.state.State(__opts__)
    ret = st_.call_high(data)
    _set_retcode(ret)
    return ret


def template(tem, queue=False, **kwargs):
    '''
    Execute the information stored in a template file on the minion.

    This function does not ask a master for a SLS file to render but
    instead directly processes the file at the provided path on the minion.

    CLI Example:

    .. code-block:: bash

        salt '*' state.template '<Path to template on the minion>'
    '''
    conflict = _check_queue(queue, kwargs)
    if conflict is not None:
        return conflict
    st_ = salt.state.HighState(__opts__)
    if not tem.endswith('.sls'):
        tem = '{sls}.sls'.format(sls=tem)
    high_state, errors = st_.render_state(tem, None, '', None, local=True)
    if errors:
        __context__['retcode'] = 1
        return errors
    ret = st_.state.call_high(high_state)
    _set_retcode(ret)
    return ret


def template_str(tem, queue=False, **kwargs):
    '''
    Execute the information stored in a string from an sls template

    CLI Example:

    .. code-block:: bash

        salt '*' state.template_str '<Template String>'
    '''
    conflict = _check_queue(queue, kwargs)
    if conflict is not None:
        return conflict
    st_ = salt.state.State(__opts__)
    ret = st_.call_template_str(tem)
    _set_retcode(ret)
    return ret


def apply_(mods=None,
          **kwargs):
    '''
    Apply states! This function will call highstate or state.sls based on the
    arguments passed in, state.apply is intended to be the main gateway for
    all state executions.

    CLI Example:

    .. code-block:: bash

        salt '*' state.apply
        salt '*' state.apply test
        salt '*' state.apply test,pkgs
    '''
    if mods:
        return sls(mods, **kwargs)
    return highstate(**kwargs)


def request(mods=None,
            **kwargs):
    '''
    Request that the local admin execute a state run via
    `salt-callstate.apply_request`
    All arguments match state.apply

    CLI Example:

    .. code-block:: bash

        salt '*' state.request
        salt '*' state.request test
        salt '*' state.request test,pkgs
    '''
    kwargs['test'] = True
    ret = apply_(mods, **kwargs)
    notify_path = os.path.join(__opts__['cachedir'], 'req_state.p')
    serial = salt.payload.Serial(__opts__)
    req = check_request()
    req.update({kwargs.get('name', 'default'): {
            'test_run': ret,
            'mods': mods,
            'kwargs': kwargs
            }
        })
    cumask = os.umask(0o77)
    try:
        if salt.utils.is_windows():
            # Make sure cache file isn't read-only
            __salt__['cmd.run']('attrib -R "{0}"'.format(notify_path))
        with salt.utils.fopen(notify_path, 'w+b') as fp_:
            serial.dump(req, fp_)
    except (IOError, OSError):
        msg = 'Unable to write state request file {0}. Check permission.'
        log.error(msg.format(notify_path))
    os.umask(cumask)
    return ret


def check_request(name=None):
    '''
    Return the state request information, if any

    CLI Example:

    .. code-block:: bash

        salt '*' state.check_request
    '''
    notify_path = os.path.join(__opts__['cachedir'], 'req_state.p')
    serial = salt.payload.Serial(__opts__)
    if os.path.isfile(notify_path):
        with salt.utils.fopen(notify_path, 'rb') as fp_:
            req = serial.load(fp_)
        if name:
            return req[name]
        return req
    return {}


def clear_request(name=None):
    '''
    Clear out the state execution request without executing it

    CLI Example:

    .. code-block:: bash

        salt '*' state.clear_request
    '''
    notify_path = os.path.join(__opts__['cachedir'], 'req_state.p')
    serial = salt.payload.Serial(__opts__)
    if not os.path.isfile(notify_path):
        return True
    if not name:
        try:
            os.remove(notify_path)
        except (IOError, OSError):
            pass
    else:
        req = check_request()
        if name in req:
            req.pop(name)
        else:
            return False
        cumask = os.umask(0o77)
        try:
            if salt.utils.is_windows():
                # Make sure cache file isn't read-only
                __salt__['cmd.run']('attrib -R "{0}"'.format(notify_path))
            with salt.utils.fopen(notify_path, 'w+b') as fp_:
                serial.dump(req, fp_)
        except (IOError, OSError):
            msg = 'Unable to write state request file {0}. Check permission.'
            log.error(msg.format(notify_path))
        os.umask(cumask)
    return True


def run_request(name='default', **kwargs):
    '''
    Execute the pending state request

    CLI Example:

    .. code-block:: bash

        salt '*' state.run_request
    '''
    req = check_request()
    if name not in req:
        return {}
    n_req = req[name]
    if 'mods' not in n_req or 'kwargs' not in n_req:
        return {}
    req['kwargs'].update(kwargs)
    if req:
        ret = apply_(n_req['mods'], **n_req['kwargs'])
        try:
            os.remove(os.path.join(__opts__['cachedir'], 'req_state.p'))
        except (IOError, OSError):
            pass
        return ret
    return {}


def highstate(test=None,
              queue=False,
              **kwargs):
    '''
    Retrieve the state data from the salt master for this minion and execute it

    test
        Notify states to execute in test-only (dry-run) mode.

        Sets the ``test`` variable in the minion ``opts`` for the duration of
        the state run.
    pillar
        Custom Pillar data can be passed with the ``pillar`` kwarg. Values
        passed here will override hard-coded Pillar values.
    queue : ``False``
        Instead of failing immediately when another state run is in progress,
        queue the new state run to begin running once the other has finished.

        This option starts a new thread for each queued state run so use this
        option sparingly.
    localconfig:
        Instead of using running minion opts, load ``localconfig`` and merge that
        with the running minion opts. This functionality is intended for using
        "roots" of salt directories (with their own minion config, pillars,
        file_roots) to run highstate out of.

    CLI Example:

    .. code-block:: bash

        salt '*' state.highstate

        salt '*' state.highstate whitelist=sls1_to_run,sls2_to_run
        salt '*' state.highstate exclude=sls_to_exclude
        salt '*' state.highstate exclude="[{'id': 'id_to_exclude'}, {'sls': 'sls_to_exclude'}]"

        salt '*' state.highstate pillar="{foo: 'Foo!', bar: 'Bar!'}"
    '''
    if _disabled(['highstate']):
        ret = {
            'name': 'Salt highstate run is disabled. To re-enable, run state.enable highstate',
            'result': 'False',
            'comment': 'Disabled'
        }
        return ret

    conflict = _check_queue(queue, kwargs)
    if conflict is not None:
        return conflict
    orig_test = __opts__.get('test', None)

    opts = _get_opts(kwargs.get('localconfig'))

    if test is None:
        if salt.utils.test_mode(test=test, **kwargs):
            opts['test'] = True
        else:
            opts['test'] = __opts__.get('test', None)
    else:
        opts['test'] = test

    if 'env' in kwargs:
        salt.utils.warn_until(
            'Boron',
            'Passing a salt environment should be done using \'saltenv\' '
            'not \'env\'. This functionality will be removed in Salt Boron.'
        )
        opts['environment'] = kwargs['env']
    elif 'saltenv' in kwargs:
        opts['environment'] = kwargs['saltenv']

    pillar = kwargs.get('pillar')
    if pillar is not None and not isinstance(pillar, dict):
        raise SaltInvocationError(
            'Pillar data must be formatted as a dictionary'
        )

    st_ = salt.state.HighState(opts, pillar, kwargs.get('__pub_jid'))
    st_.push_active()
    try:
        ret = st_.call_highstate(
                exclude=kwargs.get('exclude', []),
                cache=kwargs.get('cache', None),
                cache_name=kwargs.get('cache_name', 'highstate'),
                force=kwargs.get('force', False),
                whitelist=kwargs.get('whitelist')
                )
    finally:
        st_.pop_active()

    if __salt__['config.option']('state_data', '') == 'terse' or \
            kwargs.get('terse'):
        ret = _filter_running(ret)

<<<<<<< HEAD
=======
    # Not 100% if this should be fatal or not,
    # but I'm guessing it likely should not be.
    cumask = os.umask(077)
    try:
        if salt.utils.is_windows():
            # Make sure cache file isn't read-only
            __salt__['cmd.run'](['attrib', '-R', cache_file], python_shell=False)
        with salt.utils.fopen(cache_file, 'w+b') as fp_:
            serial.dump(ret, fp_)
    except (IOError, OSError):
        msg = 'Unable to write to "state.highstate" cache file {0}'
        log.error(msg.format(cache_file))
    os.umask(cumask)
>>>>>>> b448a152
    _set_retcode(ret)
    # Work around Windows multiprocessing bug, set __opts__['test'] back to
    # value from before this function was run.
    __opts__['test'] = orig_test
    return ret


def sls(mods,
        saltenv=None,
        test=None,
        exclude=None,
        queue=False,
        env=None,
        **kwargs):
    '''
    Execute a set list of state files from an environment.

    test
        Notify states to execute in test-only (dry-run) mode.

        Sets the ``test`` variable in the minion ``opts`` for the duration of
        the state run.
    pillar
        Custom Pillar data can be passed with the ``pillar`` kwarg. Values
        passed here will override hard-coded Pillar values.
    queue : ``False``
        Instead of failing immediately when another state run is in progress,
        queue the new state run to begin running once the other has finished.

        This option starts a new thread for each queued state run so use this
        option sparingly.
    saltenv : None
        Specify a ``file_roots`` environment.

        .. versionchanged:: 0.17.0
            Argument name changed from ``env`` to ``saltenv``.
        .. versionchanged:: 2014.7
            Defaults to None. If no saltenv is specified, the minion config will
            be checked for a saltenv and if found, it will be used. If none is found,
            base will be used.
    concurrent:
        WARNING: This flag is potentially dangerous. It is designed
        for use when multiple state runs can safely be run at the same
        Do not use this flag for performance optimization.
    localconfig:
        Instead of using running minion opts, load ``localconfig`` and merge that
        with the running minion opts. This functionality is intended for using
        "roots" of salt directories (with their own minion config, pillars,
        file_roots) to run highstate out of.

    CLI Example:

    .. code-block:: bash

        salt '*' state.sls core,edit.vim dev
        salt '*' state.sls core exclude="[{'id': 'id_to_exclude'}, {'sls': 'sls_to_exclude'}]"

        salt '*' state.sls myslsfile pillar="{foo: 'Foo!', bar: 'Bar!'}"
    '''
    concurrent = kwargs.get('concurrent', False)
    if env is not None:
        salt.utils.warn_until(
            'Boron',
            'Passing a salt environment should be done using \'saltenv\' '
            'not \'env\'. This functionality will be removed in Salt Boron.'
        )
        # Backwards compatibility
        saltenv = env
    if not saltenv:
        if __opts__.get('saltenv', None):
            saltenv = __opts__['saltenv']
        else:
            saltenv = 'base'

    if queue:
        _wait(kwargs.get('__pub_jid'))
    else:
        conflict = running(concurrent)
        if conflict:
            __context__['retcode'] = 1
            return conflict

    if isinstance(mods, list):
        disabled = _disabled(mods)
    else:
        disabled = _disabled([mods])

    if disabled:
        __context__['retcode'] = 1
        return disabled

    if not _check_pillar(kwargs):
        __context__['retcode'] = 5
        err = ['Pillar failed to render with the following messages:']
        err += __pillar__['_errors']
        return err
    orig_test = __opts__.get('test', None)
    opts = _get_opts(kwargs.get('localconfig'))

    if salt.utils.test_mode(test=test, **kwargs):
        opts['test'] = True
    elif test is not None:
        opts['test'] = test
    else:
        opts['test'] = __opts__.get('test', None)

    pillar = kwargs.get('pillar')
    if pillar is not None and not isinstance(pillar, dict):
        raise SaltInvocationError(
            'Pillar data must be formatted as a dictionary'
        )

    serial = salt.payload.Serial(__opts__)
    cfn = os.path.join(
            __opts__['cachedir'],
            '{0}.cache.p'.format(kwargs.get('cache_name', 'highstate'))
            )

    st_ = salt.state.HighState(opts, pillar, kwargs.get('__pub_jid'))

    if kwargs.get('cache'):
        if os.path.isfile(cfn):
            with salt.utils.fopen(cfn, 'rb') as fp_:
                high_ = serial.load(fp_)
                return st_.state.call_high(high_)

    if isinstance(mods, string_types):
        mods = mods.split(',')

    st_.push_active()
    try:
        high_, errors = st_.render_highstate({saltenv: mods})

        if errors:
            __context__['retcode'] = 1
            return errors

        if exclude:
            if isinstance(exclude, str):
                exclude = exclude.split(',')
            if '__exclude__' in high_:
                high_['__exclude__'].extend(exclude)
            else:
                high_['__exclude__'] = exclude
        ret = st_.state.call_high(high_)
    finally:
        st_.pop_active()
    if __salt__['config.option']('state_data', '') == 'terse' or kwargs.get('terse'):
        ret = _filter_running(ret)
    cache_file = os.path.join(__opts__['cachedir'], 'sls.p')
    cumask = os.umask(0o77)
    try:
        if salt.utils.is_windows():
            # Make sure cache file isn't read-only
            __salt__['cmd.run'](['attrib', '-R', cache_file], python_shell=False)
        with salt.utils.fopen(cache_file, 'w+b') as fp_:
            serial.dump(ret, fp_)
    except (IOError, OSError):
        msg = 'Unable to write to SLS cache file {0}. Check permission.'
        log.error(msg.format(cache_file))

    os.umask(cumask)
    _set_retcode(ret)
    # Work around Windows multiprocessing bug, set __opts__['test'] back to
    # value from before this function was run.
    __opts__['test'] = orig_test
    try:
        with salt.utils.fopen(cfn, 'w+b') as fp_:
            try:
                serial.dump(high_, fp_)
            except TypeError:
                # Can't serialize pydsl
                pass
    except (IOError, OSError):
        msg = 'Unable to write to highstate cache file {0}. Do you have permissions?'
        log.error(msg.format(cfn))
    return ret


def top(topfn,
        test=None,
        queue=False,
        **kwargs):
    '''
    Execute a specific top file instead of the default

    CLI Example:

    .. code-block:: bash

        salt '*' state.top reverse_top.sls
        salt '*' state.top reverse_top.sls exclude=sls_to_exclude
        salt '*' state.top reverse_top.sls exclude="[{'id': 'id_to_exclude'}, {'sls': 'sls_to_exclude'}]"
    '''
    conflict = _check_queue(queue, kwargs)
    if conflict is not None:
        return conflict
    if not _check_pillar(kwargs):
        __context__['retcode'] = 5
        err = ['Pillar failed to render with the following messages:']
        err += __pillar__['_errors']
        return err
    orig_test = __opts__.get('test', None)
    opts = _get_opts(kwargs.get('localconfig'))
    if salt.utils.test_mode(test=test, **kwargs):
        opts['test'] = True
    else:
        opts['test'] = __opts__.get('test', None)

    pillar = kwargs.get('pillar')
    if pillar is not None and not isinstance(pillar, dict):
        raise SaltInvocationError(
            'Pillar data must be formatted as a dictionary'
        )

    st_ = salt.state.HighState(opts, pillar)
    st_.push_active()
    st_.opts['state_top'] = os.path.join('salt://', topfn)
    try:
        ret = st_.call_highstate(
                exclude=kwargs.get('exclude', []),
                cache=kwargs.get('cache', None),
                cache_name=kwargs.get('cache_name', 'highstate')
                )
    finally:
        st_.pop_active()
    _set_retcode(ret)
    # Work around Windows multiprocessing bug, set __opts__['test'] back to
    # value from before this function was run.
    __opts__['test'] = orig_test
    return ret


def show_highstate(queue=False, **kwargs):
    '''
    Retrieve the highstate data from the salt master and display it

    Custom Pillar data can be passed with the ``pillar`` kwarg.

    CLI Example:

    .. code-block:: bash

        salt '*' state.show_highstate
    '''
    conflict = _check_queue(queue, kwargs)
    if conflict is not None:
        return conflict
    pillar = kwargs.get('pillar')
    if pillar is not None and not isinstance(pillar, dict):
        raise SaltInvocationError(
            'Pillar data must be formatted as a dictionary'
        )

    st_ = salt.state.HighState(__opts__, pillar)
    st_.push_active()
    try:
        ret = st_.compile_highstate()
    finally:
        st_.pop_active()
    if isinstance(ret, list):
        __context__['retcode'] = 1
    return ret


def show_lowstate(queue=False, **kwargs):
    '''
    List out the low data that will be applied to this minion

    CLI Example:

    .. code-block:: bash

        salt '*' state.show_lowstate
    '''
    conflict = _check_queue(queue, kwargs)
    if conflict is not None:
        assert False
        return conflict
    st_ = salt.state.HighState(__opts__)
    st_.push_active()
    try:
        ret = st_.compile_low_chunks()
    finally:
        st_.pop_active()
    return ret


def sls_id(
        id_,
        mods,
        saltenv='base',
        test=None,
        queue=False,
        **kwargs):
    '''
    Call a single ID from the named module(s) and handle all requisites

    .. versionadded:: 2014.7.0

    CLI Example:

    .. code-block:: bash

        salt '*' state.sls_id apache http
    '''
    conflict = _check_queue(queue, kwargs)
    if conflict is not None:
        return conflict
    orig_test = __opts__.get('test', None)
    opts = _get_opts(kwargs.get('localconfig'))
    if salt.utils.test_mode(test=test, **kwargs):
        opts['test'] = True
    else:
        opts['test'] = __opts__.get('test', None)
    st_ = salt.state.HighState(opts)
    if isinstance(mods, string_types):
        split_mods = mods.split(',')
    st_.push_active()
    try:
        high_, errors = st_.render_highstate({saltenv: split_mods})
    finally:
        st_.pop_active()
    errors += st_.state.verify_high(high_)
    if errors:
        __context__['retcode'] = 1
        return errors
    chunks = st_.state.compile_high_data(high_)
    ret = {}
    for chunk in chunks:
        if chunk.get('__id__', '') == id_:
            ret.update(st_.state.call_chunk(chunk, {}, chunks))
    # Work around Windows multiprocessing bug, set __opts__['test'] back to
    # value from before this function was run.
    __opts__['test'] = orig_test
    if not ret:
        raise SaltInvocationError(
            'No matches for ID \'{0}\' found in SLS \'{1}\' within saltenv '
            '\'{2}\''.format(id_, mods, saltenv)
        )
    return ret


def show_low_sls(mods,
                 saltenv='base',
                 test=None,
                 queue=False,
                 env=None,
                 **kwargs):
    '''
    Display the low data from a specific sls. The default environment is
    ``base``, use ``saltenv`` (``env`` in Salt 0.17.x and older) to specify a
    different environment.

    CLI Example:

    .. code-block:: bash

        salt '*' state.show_low_sls foo
    '''
    if env is not None:
        salt.utils.warn_until(
            'Boron',
            'Passing a salt environment should be done using \'saltenv\' '
            'not \'env\'. This functionality will be removed in Salt Boron.'
        )
        # Backwards compatibility
        saltenv = env
    conflict = _check_queue(queue, kwargs)
    if conflict is not None:
        return conflict
    orig_test = __opts__.get('test', None)
    opts = _get_opts(kwargs.get('localconfig'))
    if salt.utils.test_mode(test=test, **kwargs):
        opts['test'] = True
    else:
        opts['test'] = __opts__.get('test', None)
    st_ = salt.state.HighState(opts)
    if isinstance(mods, string_types):
        mods = mods.split(',')
    st_.push_active()
    try:
        high_, errors = st_.render_highstate({saltenv: mods})
    finally:
        st_.pop_active()
    errors += st_.state.verify_high(high_)
    if errors:
        __context__['retcode'] = 1
        return errors
    ret = st_.state.compile_high_data(high_)
    # Work around Windows multiprocessing bug, set __opts__['test'] back to
    # value from before this function was run.
    __opts__['test'] = orig_test
    return ret


def show_sls(mods, saltenv='base', test=None, queue=False, env=None, **kwargs):
    '''
    Display the state data from a specific sls or list of sls files on the
    master. The default environment is ``base``, use ``saltenv`` (``env`` in
    Salt 0.17.x and older) to specify a different environment.

    This function does not support topfiles.  For ``top.sls`` please use
    ``show_top`` instead.

    Custom Pillar data can be passed with the ``pillar`` kwarg.

    CLI Example:

    .. code-block:: bash

        salt '*' state.show_sls core,edit.vim dev
    '''
    if env is not None:
        salt.utils.warn_until(
            'Boron',
            'Passing a salt environment should be done using \'saltenv\' '
            'not \'env\'. This functionality will be removed in Salt Boron.'
        )
        # Backwards compatibility
        saltenv = env
    conflict = _check_queue(queue, kwargs)
    if conflict is not None:
        return conflict
    orig_test = __opts__.get('test', None)
    opts = _get_opts(kwargs.get('localconfig'))

    if salt.utils.test_mode(test=test, **kwargs):
        opts['test'] = True
    else:
        opts['test'] = __opts__.get('test', None)

    pillar = kwargs.get('pillar')
    if pillar is not None and not isinstance(pillar, dict):
        raise SaltInvocationError(
            'Pillar data must be formatted as a dictionary'
        )

    st_ = salt.state.HighState(opts, pillar)
    if isinstance(mods, string_types):
        mods = mods.split(',')
    st_.push_active()
    try:
        high_, errors = st_.render_highstate({saltenv: mods})
    finally:
        st_.pop_active()
    errors += st_.state.verify_high(high_)
    # Work around Windows multiprocessing bug, set __opts__['test'] back to
    # value from before this function was run.
    __opts__['test'] = orig_test
    if errors:
        __context__['retcode'] = 1
        return errors
    return high_


def show_top(queue=False, **kwargs):
    '''
    Return the top data that the minion will use for a highstate

    CLI Example:

    .. code-block:: bash

        salt '*' state.show_top
    '''
    conflict = _check_queue(queue, kwargs)
    if conflict is not None:
        return conflict
    st_ = salt.state.HighState(__opts__)
    errors = []
    top_ = st_.get_top()
    errors += st_.verify_tops(top_)
    if errors:
        __context__['retcode'] = 1
        return errors
    matches = st_.top_matches(top_)
    return matches


def single(fun, name, test=None, queue=False, **kwargs):
    '''
    Execute a single state function with the named kwargs, returns False if
    insufficient data is sent to the command

    By default, the values of the kwargs will be parsed as YAML. So, you can
    specify lists values, or lists of single entry key-value maps, as you
    would in a YAML salt file. Alternatively, JSON format of keyword values
    is also supported.

    CLI Example:

    .. code-block:: bash

        salt '*' state.single pkg.installed name=vim

    '''
    conflict = _check_queue(queue, kwargs)
    if conflict is not None:
        return conflict
    comps = fun.split('.')
    if len(comps) < 2:
        __context__['retcode'] = 1
        return 'Invalid function passed'
    kwargs.update({'state': comps[0],
                   'fun': comps[1],
                   '__id__': name,
                   'name': name})
    orig_test = __opts__.get('test', None)
    opts = _get_opts(kwargs.get('localconfig'))
    if salt.utils.test_mode(test=test, **kwargs):
        opts['test'] = True
    else:
        opts['test'] = __opts__.get('test', None)

    pillar = kwargs.get('pillar')
    if pillar is not None and not isinstance(pillar, dict):
        raise SaltInvocationError(
            'Pillar data must be formatted as a dictionary'
        )

    st_ = salt.state.State(opts, pillar)
    err = st_.verify_data(kwargs)
    if err:
        __context__['retcode'] = 1
        return err

    st_._mod_init(kwargs)
    ret = {'{0[state]}_|-{0[__id__]}_|-{0[name]}_|-{0[fun]}'.format(kwargs):
            st_.call(kwargs)}
    _set_retcode(ret)
    # Work around Windows multiprocessing bug, set __opts__['test'] back to
    # value from before this function was run.
    __opts__['test'] = orig_test
    return ret


def clear_cache():
    '''
    Clear out cached state files, forcing even cache runs to refresh the cache
    on the next state execution.

    Remember that the state cache is completely disabled by default, this
    execution only applies if cache=True is used in states

    CLI Example:

    .. code-block:: bash

        salt '*' state.clear_cache
    '''
    ret = []
    for fn_ in os.listdir(__opts__['cachedir']):
        if fn_.endswith('.cache.p'):
            path = os.path.join(__opts__['cachedir'], fn_)
            if not os.path.isfile(path):
                continue
            os.remove(path)
            ret.append(fn_)
    return ret


def pkg(pkg_path, pkg_sum, hash_type, test=False, **kwargs):
    '''
    Execute a packaged state run, the packaged state run will exist in a
    tarball available locally. This packaged state
    can be generated using salt-ssh.

    CLI Example:

    .. code-block:: bash

        salt '*' state.pkg /tmp/state_pkg.tgz
    '''
    # TODO - Add ability to download from salt master or other source
    if not os.path.isfile(pkg_path):
        return {}
    if not salt.utils.get_hash(pkg_path, hash_type) == pkg_sum:
        return {}
    root = tempfile.mkdtemp()
    s_pkg = tarfile.open(pkg_path, 'r:gz')
    # Verify that the tarball does not extract outside of the intended root
    members = s_pkg.getmembers()
    for member in members:
        if member.path.startswith((os.sep, '..{0}'.format(os.sep))):
            return {}
        elif '..{0}'.format(os.sep) in member.path:
            return {}
    s_pkg.extractall(root)
    s_pkg.close()
    lowstate_json = os.path.join(root, 'lowstate.json')
    with salt.utils.fopen(lowstate_json, 'r') as fp_:
        lowstate = json.load(fp_, object_hook=salt.utils.decode_dict)
    # Check for errors in the lowstate
    for chunk in lowstate:
        if not isinstance(chunk, dict):
            return lowstate
    pillar_json = os.path.join(root, 'pillar.json')
    if os.path.isfile(pillar_json):
        with salt.utils.fopen(pillar_json, 'r') as fp_:
            pillar = json.load(fp_)
    else:
        pillar = None
    popts = _get_opts(kwargs.get('localconfig'))
    popts['fileclient'] = 'local'
    popts['file_roots'] = {}
    if salt.utils.test_mode(test=test, **kwargs):
        popts['test'] = True
    else:
        popts['test'] = __opts__.get('test', None)
    envs = os.listdir(root)
    for fn_ in envs:
        full = os.path.join(root, fn_)
        if not os.path.isdir(full):
            continue
        popts['file_roots'][fn_] = [full]
    st_ = salt.state.State(popts, pillar=pillar)
    ret = st_.call_chunks(lowstate)
    try:
        shutil.rmtree(root)
    except (IOError, OSError):
        pass
    return ret


def disable(states):
    '''
    Disable state runs.

    CLI Example:

    .. code-block:: bash

        salt '*' state.disable highstate

        salt '*' state.disable highstate,test.succeed_without_changes

    .. note::
        To disable a state file from running provide the same name that would
        be passed in a state.sls call.

        salt '*' state.disable bind.config

    '''
    ret = {
        'res': True,
        'msg': ''
    }

    if isinstance(states, string_types):
        states = states.split(',')

    msg = []
    _disabled = __salt__['grains.get']('state_runs_disabled')
    if not isinstance(_disabled, list):
        _disabled = []

    _changed = False
    for _state in states:
        if _state in _disabled:
            msg.append('Info: {0} state already disabled.'.format(_state))
        else:
            msg.append('Info: {0} state disabled.'.format(_state))
            _disabled.append(_state)
            _changed = True

    if _changed:
        __salt__['grains.setval']('state_runs_disabled', _disabled)

    ret['msg'] = '\n'.join(msg)

    # refresh the grains
    __salt__['saltutil.refresh_modules']()

    return ret


def enable(states):
    '''
    Enable state function or sls run

    CLI Example:

    .. code-block:: bash

        salt '*' state.enable highstate

        salt '*' state.enable test.succeed_without_changes

    .. note::
        To enable a state file from running provide the same name that would
        be passed in a state.sls call.

        salt '*' state.disable bind.config

    '''
    ret = {
        'res': True,
        'msg': ''
    }

    if isinstance(states, string_types):
        states = states.split(',')
    log.debug("states {0}".format(states))

    msg = []
    _disabled = __salt__['grains.get']('state_runs_disabled')
    if not isinstance(_disabled, list):
        _disabled = []

    _changed = False
    for _state in states:
        log.debug("_state {0}".format(_state))
        if _state not in _disabled:
            msg.append('Info: {0} state already enabled.'.format(_state))
        else:
            msg.append('Info: {0} state enabled.'.format(_state))
            _disabled.remove(_state)
            _changed = True

    if _changed:
        __salt__['grains.setval']('state_runs_disabled', _disabled)

    ret['msg'] = '\n'.join(msg)

    # refresh the grains
    __salt__['saltutil.refresh_modules']()

    return ret


def list_disabled():
    '''
    List the states which are currently disabled

    CLI Example:

    .. code-block:: bash

        salt '*' state.list_disabled
    '''
    return __salt__['grains.get']('state_runs_disabled')


def _disabled(funs):
    '''
    Return messages for disabled states
    that match state functions in funs.
    '''
    ret = []
    _disabled = __salt__['grains.get']('state_runs_disabled')
    for state in funs:
        for _state in _disabled:
            if '.*' in _state:
                target_state = _state.split('.')[0]
                target_state = target_state + '.' if not target_state.endswith('.') else target_state
                if state.startswith(target_state):
                    err = (
                        'The state file "{0}" is currently disabled by "{1}", '
                        'to re-enable, run state.enable {1}.'
                    ).format(
                        state,
                        _state,
                    )
                    ret.append(err)
                    continue
            else:
                if _state == state:
                    err = (
                        'The state file "{0}" is currently disabled, '
                        'to re-enable, run state.enable {0}.'
                    ).format(
                        _state,
                    )
                    ret.append(err)
                    continue
    return ret<|MERGE_RESOLUTION|>--- conflicted
+++ resolved
@@ -491,8 +491,6 @@
             kwargs.get('terse'):
         ret = _filter_running(ret)
 
-<<<<<<< HEAD
-=======
     # Not 100% if this should be fatal or not,
     # but I'm guessing it likely should not be.
     cumask = os.umask(077)
@@ -506,7 +504,6 @@
         msg = 'Unable to write to "state.highstate" cache file {0}'
         log.error(msg.format(cache_file))
     os.umask(cumask)
->>>>>>> b448a152
     _set_retcode(ret)
     # Work around Windows multiprocessing bug, set __opts__['test'] back to
     # value from before this function was run.
