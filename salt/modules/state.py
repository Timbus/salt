# -*- coding: utf-8 -*-
'''
Control the state system on the minion.

State Caching
-------------

When a highstate is called, the minion automatically caches a copy of the last
high data. If you then run a highstate with cache=True it will use that cached
highdata and won't hit the fileserver except for ``salt://`` links in the
states themselves.
'''

# Import python libs
from __future__ import absolute_import
import copy
import fnmatch
import json
import logging
import os
import shutil
import sys
import tarfile
import tempfile
import time

# Import salt libs
import salt.config
import salt.payload
import salt.state
import salt.utils
import salt.utils.jid
import salt.utils.url
from salt.exceptions import SaltInvocationError

# Import 3rd-party libs
import salt.ext.six as six

__proxyenabled__ = ['*']

__outputter__ = {
    'sls': 'highstate',
    'sls_id': 'highstate',
    'pkg': 'highstate',
    'top': 'highstate',
    'single': 'highstate',
    'highstate': 'highstate',
    'template': 'highstate',
    'template_str': 'highstate',
    'apply': 'highstate',
    'apply_': 'highstate',
    'request': 'highstate',
    'check_request': 'highstate',
    'run_request': 'highstate',
}

__func_alias__ = {
    'apply_': 'apply'
}
log = logging.getLogger(__name__)


def _filter_running(runnings):
    '''
    Filter out the result: True + no changes data
    '''
    ret = dict((tag, value) for tag, value in six.iteritems(runnings)
               if not value['result'] or value['changes'])
    return ret


def _set_retcode(ret):
    '''
    Set the return code based on the data back from the state system
    '''
    if isinstance(ret, list):
        __context__['retcode'] = 1
        return
    if not salt.utils.check_state_result(ret):
        __context__['retcode'] = 2


def _check_pillar(kwargs):
    '''
    Check the pillar for errors, refuse to run the state if there are errors
    in the pillar and return the pillar errors
    '''
    if kwargs.get('force'):
        return True
    if '_errors' in __pillar__:
        return False
    return True


def _wait(jid):
    '''
    Wait for all previously started state jobs to finish running
    '''
    if jid is None:
        jid = salt.utils.jid.gen_jid()
    states = _prior_running_states(jid)
    while states:
        time.sleep(1)
        states = _prior_running_states(jid)


def running(concurrent=False):
    '''
    Return a list of strings that contain state return data if a state function is
    already running. This function is used to prevent multiple state calls from being
    run at the same time.

    CLI Example:

    .. code-block:: bash

        salt '*' state.running
    '''
    ret = []
    if concurrent:
        return ret
    active = __salt__['saltutil.is_running']('state.*')
    for data in active:
        err = (
            'The function "{0}" is running as PID {1} and was started at '
            '{2} with jid {3}'
        ).format(
            data['fun'],
            data['pid'],
            salt.utils.jid.jid_to_time(data['jid']),
            data['jid'],
        )
        ret.append(err)
    return ret


def _prior_running_states(jid):
    '''
    Return a list of dicts of prior calls to state functions.  This function is
    used to queue state calls so only one is run at a time.
    '''

    ret = []
    active = __salt__['saltutil.is_running']('state.*')
    for data in active:
        if int(data['jid']) < int(jid):
            ret.append(data)
    return ret


def _check_queue(queue, kwargs):
    '''
    Utility function to queue the state run if requested
    and to check for conflicts in currently running states
    '''
    if queue:
        _wait(kwargs.get('__pub_jid'))
    else:
        conflict = running()
        if conflict:
            __context__['retcode'] = 1
            return conflict


def _get_opts(localconfig=None):
    '''
    Return a copy of the opts for use, optionally load a local config on top
    '''
    opts = copy.deepcopy(__opts__)
    if localconfig:
        opts = salt.config.minion_config(localconfig, defaults=opts)
    return opts


def low(data, queue=False, **kwargs):
    '''
    Execute a single low data call
    This function is mostly intended for testing the state system

    CLI Example:

    .. code-block:: bash

        salt '*' state.low '{"state": "pkg", "fun": "installed", "name": "vi"}'
    '''
    conflict = _check_queue(queue, kwargs)
    if conflict is not None:
        return conflict
    try:
        st_ = salt.state.State(__opts__, proxy=__proxy__)
    except NameError:
        st_ = salt.state.State(__opts__)
    err = st_.verify_data(data)
    if err:
        __context__['retcode'] = 1
        return err
    ret = st_.call(data)
    if isinstance(ret, list):
        __context__['retcode'] = 1
    if salt.utils.check_state_result(ret):
        __context__['retcode'] = 2
    return ret


def high(data, test=False, queue=False, **kwargs):
    '''
    Execute the compound calls stored in a single set of high data
    This function is mostly intended for testing the state system

    CLI Example:

    .. code-block:: bash

        salt '*' state.high '{"vim": {"pkg": ["installed"]}}'
    '''
    conflict = _check_queue(queue, kwargs)
    if conflict is not None:
        return conflict
    opts = _get_opts(kwargs.get('localconfig'))

    if salt.utils.test_mode(test=test, **kwargs):
        opts['test'] = True
    elif test is not None:
        opts['test'] = test
    else:
        opts['test'] = __opts__.get('test', None)

    pillar = kwargs.get('pillar')
    pillar_enc = kwargs.get('pillar_enc')
    if pillar_enc is None \
            and pillar is not None \
            and not isinstance(pillar, dict):
        raise SaltInvocationError(
            'Pillar data must be formatted as a dictionary, unless pillar_enc '
            'is specified.'
        )
<<<<<<< HEAD
    st_ = salt.state.State(__opts__, pillar, pillar_enc=pillar_enc)
=======
    try:
        st_ = salt.state.State(__opts__, pillar, proxy=__proxy__)
    except NameError:
        st_ = salt.state.State(__opts__, pillar)

>>>>>>> 722327ee
    ret = st_.call_high(data)
    _set_retcode(ret)
    return ret


def template(tem, queue=False, **kwargs):
    '''
    Execute the information stored in a template file on the minion.

    This function does not ask a master for a SLS file to render but
    instead directly processes the file at the provided path on the minion.

    CLI Example:

    .. code-block:: bash

        salt '*' state.template '<Path to template on the minion>'
    '''
    if 'env' in kwargs:
        salt.utils.warn_until(
            'Boron',
            'Passing a salt environment should be done using \'saltenv\' '
            'not \'env\'. This functionality will be removed in Salt Boron.'
        )
        saltenv = kwargs['env']
    elif 'saltenv' in kwargs:
        saltenv = kwargs['saltenv']
    else:
        saltenv = ''

    conflict = _check_queue(queue, kwargs)
    if conflict is not None:
        return conflict
    st_ = salt.state.HighState(__opts__)
    if not tem.endswith('.sls'):
        tem = '{sls}.sls'.format(sls=tem)
    high_state, errors = st_.render_state(tem, saltenv, '', None, local=True)
    if errors:
        __context__['retcode'] = 1
        return errors
    ret = st_.state.call_high(high_state)
    _set_retcode(ret)
    return ret


def template_str(tem, queue=False, **kwargs):
    '''
    Execute the information stored in a string from an sls template

    CLI Example:

    .. code-block:: bash

        salt '*' state.template_str '<Template String>'
    '''
    conflict = _check_queue(queue, kwargs)
    if conflict is not None:
        return conflict
    try:
        st_ = salt.state.State(__opts__, proxy=__proxy__)
    except NameError:
        st_ = salt.state.State(__opts__)
    ret = st_.call_template_str(tem)
    _set_retcode(ret)
    return ret


def apply_(mods=None,
          **kwargs):
    '''
    .. versionadded:: 2015.5.0

    Apply states! This function will call highstate or state.sls based on the
    arguments passed in, state.apply is intended to be the main gateway for
    all state executions.

    CLI Example:

    .. code-block:: bash

        salt '*' state.apply
        salt '*' state.apply test
        salt '*' state.apply test,pkgs
    '''
    if mods:
        return sls(mods, **kwargs)
    return highstate(**kwargs)


def request(mods=None,
            **kwargs):
    '''
    .. versionadded:: 2015.5.0

    Request that the local admin execute a state run via
    `salt-call state.run_request`
    All arguments match state.apply

    CLI Example:

    .. code-block:: bash

        salt '*' state.request
        salt '*' state.request test
        salt '*' state.request test,pkgs
    '''
    kwargs['test'] = True
    ret = apply_(mods, **kwargs)
    notify_path = os.path.join(__opts__['cachedir'], 'req_state.p')
    serial = salt.payload.Serial(__opts__)
    req = check_request()
    req.update({kwargs.get('name', 'default'): {
            'test_run': ret,
            'mods': mods,
            'kwargs': kwargs
            }
        })
    cumask = os.umask(0o77)
    try:
        if salt.utils.is_windows():
            # Make sure cache file isn't read-only
            __salt__['cmd.run']('attrib -R "{0}"'.format(notify_path))
        with salt.utils.fopen(notify_path, 'w+b') as fp_:
            serial.dump(req, fp_)
    except (IOError, OSError):
        msg = 'Unable to write state request file {0}. Check permission.'
        log.error(msg.format(notify_path))
    os.umask(cumask)
    return ret


def check_request(name=None):
    '''
    .. versionadded:: 2015.5.0

    Return the state request information, if any

    CLI Example:

    .. code-block:: bash

        salt '*' state.check_request
    '''
    notify_path = os.path.join(__opts__['cachedir'], 'req_state.p')
    serial = salt.payload.Serial(__opts__)
    if os.path.isfile(notify_path):
        with salt.utils.fopen(notify_path, 'rb') as fp_:
            req = serial.load(fp_)
        if name:
            return req[name]
        return req
    return {}


def clear_request(name=None):
    '''
    .. versionadded:: 2015.5.0

    Clear out the state execution request without executing it

    CLI Example:

    .. code-block:: bash

        salt '*' state.clear_request
    '''
    notify_path = os.path.join(__opts__['cachedir'], 'req_state.p')
    serial = salt.payload.Serial(__opts__)
    if not os.path.isfile(notify_path):
        return True
    if not name:
        try:
            os.remove(notify_path)
        except (IOError, OSError):
            pass
    else:
        req = check_request()
        if name in req:
            req.pop(name)
        else:
            return False
        cumask = os.umask(0o77)
        try:
            if salt.utils.is_windows():
                # Make sure cache file isn't read-only
                __salt__['cmd.run']('attrib -R "{0}"'.format(notify_path))
            with salt.utils.fopen(notify_path, 'w+b') as fp_:
                serial.dump(req, fp_)
        except (IOError, OSError):
            msg = 'Unable to write state request file {0}. Check permission.'
            log.error(msg.format(notify_path))
        os.umask(cumask)
    return True


def run_request(name='default', **kwargs):
    '''
    .. versionadded:: 2015.5.0

    Execute the pending state request

    CLI Example:

    .. code-block:: bash

        salt '*' state.run_request
    '''
    req = check_request()
    if name not in req:
        return {}
    n_req = req[name]
    if 'mods' not in n_req or 'kwargs' not in n_req:
        return {}
    req[name]['kwargs'].update(kwargs)
    if 'test' in n_req['kwargs']:
        n_req['kwargs'].pop('test')
    if req:
        ret = apply_(n_req['mods'], **n_req['kwargs'])
        try:
            os.remove(os.path.join(__opts__['cachedir'], 'req_state.p'))
        except (IOError, OSError):
            pass
        return ret
    return {}


def highstate(test=None,
              queue=False,
              **kwargs):
    '''
    Retrieve the state data from the salt master for this minion and execute it

    test
        Notify states to execute in test-only (dry-run) mode.

        Sets the ``test`` variable in the minion ``opts`` for the duration of
        the state run.

    pillar
        Additional pillar data to use for this function. Any pillar keys
        specified here will overwrite matching keys in the Pillar data.

        .. versionchanged:: Boron
            GPG-encrypted CLI Pillar data is now supported via the GPG
            renderer. See :ref:`here <encrypted-cli-pillar-data>` for details.

    pillar_enc
        Specify which renderer to use to decrypt encrypted data located within
        the ``pillar`` value. Currently, only ``gpg`` is supported.

        .. versionadded:: Boron

    queue : False
        Instead of failing immediately when another state run is in progress,
        queue the new state run to begin running once the other has finished.

        This option starts a new thread for each queued state run so use this
        option sparingly.

    localconfig
        Instead of using running minion opts, load ``localconfig`` and merge that
        with the running minion opts. This functionality is intended for using
        "roots" of salt directories (with their own minion config, pillars,
        file_roots) to run highstate out of.

    CLI Example:

    .. code-block:: bash

        salt '*' state.highstate

        salt '*' state.highstate whitelist=sls1_to_run,sls2_to_run
        salt '*' state.highstate exclude=sls_to_exclude
        salt '*' state.highstate exclude="[{'id': 'id_to_exclude'}, {'sls': 'sls_to_exclude'}]"

        salt '*' state.highstate pillar="{foo: 'Foo!', bar: 'Bar!'}"
    '''
    if _disabled(['highstate']):
        log.debug('Salt highstate run is disabled. To re-enable, run state.enable highstate')
        ret = {
            'name': 'Salt highstate run is disabled. To re-enable, run state.enable highstate',
            'result': 'False',
            'comment': 'Disabled'
        }
        return ret

    conflict = _check_queue(queue, kwargs)
    if conflict is not None:
        return conflict
    orig_test = __opts__.get('test', None)

    opts = _get_opts(kwargs.get('localconfig'))

    if test is None:
        if salt.utils.test_mode(test=test, **kwargs):
            opts['test'] = True
        else:
            opts['test'] = __opts__.get('test', None)
    else:
        opts['test'] = test

    if 'env' in kwargs:
        salt.utils.warn_until(
            'Boron',
            'Passing a salt environment should be done using \'saltenv\' '
            'not \'env\'. This functionality will be removed in Salt Boron.'
        )
        opts['environment'] = kwargs['env']
    elif 'saltenv' in kwargs:
        opts['environment'] = kwargs['saltenv']

    pillar = kwargs.get('pillar')
    pillar_enc = kwargs.get('pillar_enc')
    if pillar_enc is None \
            and pillar is not None \
            and not isinstance(pillar, dict):
        raise SaltInvocationError(
            'Pillar data must be formatted as a dictionary, unless pillar_enc '
            'is specified.'
        )

    if 'pillarenv' in kwargs:
        opts['pillarenv'] = kwargs['pillarenv']

<<<<<<< HEAD
    st_ = salt.state.HighState(opts,
                               pillar,
                               kwargs.get('__pub_jid'),
                               pillar_enc=pillar_enc)
=======
    try:
        st_ = salt.state.HighState(opts, pillar, kwargs.get('__pub_jid'), proxy=__proxy__)
    except NameError:
        st_ = salt.state.HighState(opts, pillar, kwargs.get('__pub_jid'))

>>>>>>> 722327ee
    st_.push_active()
    try:
        ret = st_.call_highstate(
                exclude=kwargs.get('exclude', []),
                cache=kwargs.get('cache', None),
                cache_name=kwargs.get('cache_name', 'highstate'),
                force=kwargs.get('force', False),
                whitelist=kwargs.get('whitelist')
                )
    finally:
        st_.pop_active()

    if __salt__['config.option']('state_data', '') == 'terse' or \
            kwargs.get('terse'):
        ret = _filter_running(ret)

    serial = salt.payload.Serial(__opts__)
    cache_file = os.path.join(__opts__['cachedir'], 'highstate.p')

    _set_retcode(ret)
    # Work around Windows multiprocessing bug, set __opts__['test'] back to
    # value from before this function was run.
    __opts__['test'] = orig_test
    return ret


def sls(mods,
        saltenv=None,
        test=None,
        exclude=None,
        queue=False,
        env=None,
        pillarenv=None,
        **kwargs):
    '''
    Execute a set list of state files from an environment.

    test
        Notify states to execute in test-only (dry-run) mode.

        Sets the ``test`` variable in the minion ``opts`` for the duration of
        the state run.

    pillar
        Additional pillar data to use for this function. Any pillar keys
        specified here will overwrite matching keys in the Pillar data.

        .. versionchanged:: Boron
            GPG-encrypted CLI Pillar data is now supported via the GPG
            renderer. See :ref:`here <encrypted-cli-pillar-data>` for details.

    pillar_enc
        Specify which renderer to use to decrypt encrypted data located within
        the ``pillar`` value. Currently, only ``gpg`` is supported.

        .. versionadded:: Boron

    queue : ``False``
        Instead of failing immediately when another state run is in progress,
        queue the new state run to begin running once the other has finished.

        This option starts a new thread for each queued state run so use this
        option sparingly.

    saltenv : None
        Specify a ``file_roots`` environment.

        .. versionchanged:: 0.17.0
            Argument name changed from ``env`` to ``saltenv``.
        .. versionchanged:: 2014.7
            Defaults to None. If no saltenv is specified, the minion config will
            be checked for a saltenv and if found, it will be used. If none is found,
            base will be used.

    pillarenv : None
        Specify a ``pillar_roots`` environment. By default all pillar environments
        merged together will be used.

    concurrent:
        WARNING: This flag is potentially dangerous. It is designed
        for use when multiple state runs can safely be run at the same
        Do not use this flag for performance optimization.

    localconfig:
        Instead of using running minion opts, load ``localconfig`` and merge that
        with the running minion opts. This functionality is intended for using
        "roots" of salt directories (with their own minion config, pillars,
        file_roots) to run highstate out of.

    CLI Example:

    .. code-block:: bash

        salt '*' state.sls core,edit.vim dev
        salt '*' state.sls core exclude="[{'id': 'id_to_exclude'}, {'sls': 'sls_to_exclude'}]"

        salt '*' state.sls myslsfile pillar="{foo: 'Foo!', bar: 'Bar!'}"
    '''
    concurrent = kwargs.get('concurrent', False)
    if env is not None:
        salt.utils.warn_until(
            'Boron',
            'Passing a salt environment should be done using \'saltenv\' '
            'not \'env\'. This functionality will be removed in Salt Boron.'
        )
        # Backwards compatibility
        saltenv = env
    if saltenv is None:
        if __opts__.get('environment', None):
            saltenv = __opts__['environment']
        else:
            saltenv = 'base'
    else:
        __opts__['environment'] = saltenv

    if not pillarenv:
        if __opts__.get('pillarenv', None):
            pillarenv = __opts__['pillarenv']
    else:
        __opts__['pillarenv'] = pillarenv

    if queue:
        _wait(kwargs.get('__pub_jid'))
    else:
        conflict = running(concurrent)
        if conflict:
            __context__['retcode'] = 1
            return conflict

    if isinstance(mods, list):
        disabled = _disabled(mods)
    else:
        disabled = _disabled([mods])

    if disabled:
        for state in disabled:
            log.debug('Salt state {0} run is disabled. To re-enable, run state.enable {0}'.format(state))
        __context__['retcode'] = 1
        return disabled

    if not _check_pillar(kwargs):
        __context__['retcode'] = 5
        err = ['Pillar failed to render with the following messages:']
        err += __pillar__['_errors']
        return err
    orig_test = __opts__.get('test', None)
    opts = _get_opts(kwargs.get('localconfig'))

    if salt.utils.test_mode(test=test, **kwargs):
        opts['test'] = True
    elif test is not None:
        opts['test'] = test
    else:
        opts['test'] = __opts__.get('test', None)

    pillar = kwargs.get('pillar')
    pillar_enc = kwargs.get('pillar_enc')
    if pillar_enc is None \
            and pillar is not None \
            and not isinstance(pillar, dict):
        raise SaltInvocationError(
            'Pillar data must be formatted as a dictionary, unless pillar_enc '
            'is specified.'
        )

    serial = salt.payload.Serial(__opts__)
    cfn = os.path.join(
            __opts__['cachedir'],
            '{0}.cache.p'.format(kwargs.get('cache_name', 'highstate'))
            )

<<<<<<< HEAD
    st_ = salt.state.HighState(opts,
                               pillar,
                               kwargs.get('__pub_jid'),
                               pillar_enc=pillar_enc)
=======
    try:
        st_ = salt.state.HighState(opts, pillar, kwargs.get('__pub_jid'), proxy=__proxy__)
    except NameError:
        st_ = salt.state.HighState(opts, pillar, kwargs.get('__pub_jid'))
>>>>>>> 722327ee

    if kwargs.get('cache'):
        if os.path.isfile(cfn):
            with salt.utils.fopen(cfn, 'rb') as fp_:
                high_ = serial.load(fp_)
                return st_.state.call_high(high_)

    if isinstance(mods, six.string_types):
        mods = mods.split(',')

    st_.push_active()
    try:
        high_, errors = st_.render_highstate({saltenv: mods})

        if errors:
            __context__['retcode'] = 1
            return errors

        if exclude:
            if isinstance(exclude, str):
                exclude = exclude.split(',')
            if '__exclude__' in high_:
                high_['__exclude__'].extend(exclude)
            else:
                high_['__exclude__'] = exclude
        ret = st_.state.call_high(high_)
    finally:
        st_.pop_active()
    if __salt__['config.option']('state_data', '') == 'terse' or kwargs.get('terse'):
        ret = _filter_running(ret)
    cache_file = os.path.join(__opts__['cachedir'], 'sls.p')
    cumask = os.umask(0o77)
    try:
        if salt.utils.is_windows():
            # Make sure cache file isn't read-only
            __salt__['cmd.run'](['attrib', '-R', cache_file], python_shell=False)
        with salt.utils.fopen(cache_file, 'w+b') as fp_:
            serial.dump(ret, fp_)
    except (IOError, OSError):
        msg = 'Unable to write to SLS cache file {0}. Check permission.'
        log.error(msg.format(cache_file))

    os.umask(cumask)
    _set_retcode(ret)
    # Work around Windows multiprocessing bug, set __opts__['test'] back to
    # value from before this function was run.
    __opts__['test'] = orig_test
    try:
        with salt.utils.fopen(cfn, 'w+b') as fp_:
            try:
                serial.dump(high_, fp_)
            except TypeError:
                # Can't serialize pydsl
                pass
    except (IOError, OSError):
        msg = 'Unable to write to highstate cache file {0}. Do you have permissions?'
        log.error(msg.format(cfn))
    return ret


def top(topfn,
        test=None,
        queue=False,
        saltenv=None,
        **kwargs):
    '''
    Execute a specific top file instead of the default

    CLI Example:

    .. code-block:: bash

        salt '*' state.top reverse_top.sls
        salt '*' state.top reverse_top.sls exclude=sls_to_exclude
        salt '*' state.top reverse_top.sls exclude="[{'id': 'id_to_exclude'}, {'sls': 'sls_to_exclude'}]"
    '''
    conflict = _check_queue(queue, kwargs)
    if conflict is not None:
        return conflict
    if not _check_pillar(kwargs):
        __context__['retcode'] = 5
        err = ['Pillar failed to render with the following messages:']
        err += __pillar__['_errors']
        return err
    orig_test = __opts__.get('test', None)
    opts = _get_opts(kwargs.get('localconfig'))
    if salt.utils.test_mode(test=test, **kwargs):
        opts['test'] = True
    else:
        opts['test'] = __opts__.get('test', None)

    pillar = kwargs.get('pillar')
    pillar_enc = kwargs.get('pillar_enc')
    if pillar_enc is None \
            and pillar is not None \
            and not isinstance(pillar, dict):
        raise SaltInvocationError(
            'Pillar data must be formatted as a dictionary, unless pillar_enc '
            'is specified.'
        )

    st_ = salt.state.HighState(opts, pillar, pillar_enc=pillar_enc)
    st_.push_active()
    st_.opts['state_top'] = salt.utils.url.create(topfn)
    if saltenv:
        st_.opts['state_top_saltenv'] = saltenv
    try:
        ret = st_.call_highstate(
                exclude=kwargs.get('exclude', []),
                cache=kwargs.get('cache', None),
                cache_name=kwargs.get('cache_name', 'highstate')
                )
    finally:
        st_.pop_active()
    _set_retcode(ret)
    # Work around Windows multiprocessing bug, set __opts__['test'] back to
    # value from before this function was run.
    __opts__['test'] = orig_test
    return ret


def show_highstate(queue=False, **kwargs):
    '''
    Retrieve the highstate data from the salt master and display it

    Custom Pillar data can be passed with the ``pillar`` kwarg.

    CLI Example:

    .. code-block:: bash

        salt '*' state.show_highstate
    '''
    conflict = _check_queue(queue, kwargs)
    if conflict is not None:
        return conflict
    pillar = kwargs.get('pillar')
    pillar_enc = kwargs.get('pillar_enc')
    if pillar_enc is None \
            and pillar is not None \
            and not isinstance(pillar, dict):
        raise SaltInvocationError(
            'Pillar data must be formatted as a dictionary, unless pillar_enc '
            'is specified.'
        )

    st_ = salt.state.HighState(__opts__, pillar, pillar_enc=pillar_enc)
    st_.push_active()
    try:
        ret = st_.compile_highstate()
    finally:
        st_.pop_active()
    if isinstance(ret, list):
        __context__['retcode'] = 1
    return ret


def show_lowstate(queue=False, **kwargs):
    '''
    List out the low data that will be applied to this minion

    CLI Example:

    .. code-block:: bash

        salt '*' state.show_lowstate
    '''
    conflict = _check_queue(queue, kwargs)
    if conflict is not None:
        assert False
        return conflict
    st_ = salt.state.HighState(__opts__)
    st_.push_active()
    try:
        ret = st_.compile_low_chunks()
    finally:
        st_.pop_active()
    return ret


def sls_id(
        id_,
        mods,
        saltenv='base',
        test=None,
        queue=False,
        **kwargs):
    '''
    Call a single ID from the named module(s) and handle all requisites

    .. versionadded:: 2014.7.0

    CLI Example:

    .. code-block:: bash

        salt '*' state.sls_id apache http
    '''
    conflict = _check_queue(queue, kwargs)
    if conflict is not None:
        return conflict
    orig_test = __opts__.get('test', None)
    opts = _get_opts(kwargs.get('localconfig'))
    if salt.utils.test_mode(test=test, **kwargs):
        opts['test'] = True
    else:
        opts['test'] = __opts__.get('test', None)
    if 'pillarenv' in kwargs:
        opts['pillarenv'] = kwargs['pillarenv']
    st_ = salt.state.HighState(opts)
    if isinstance(mods, six.string_types):
        split_mods = mods.split(',')
    st_.push_active()
    try:
        high_, errors = st_.render_highstate({saltenv: split_mods})
    finally:
        st_.pop_active()
    errors += st_.state.verify_high(high_)
    if errors:
        __context__['retcode'] = 1
        return errors
    chunks = st_.state.compile_high_data(high_)
    ret = {}
    for chunk in chunks:
        if chunk.get('__id__', '') == id_:
            ret.update(st_.state.call_chunk(chunk, {}, chunks))
    # Work around Windows multiprocessing bug, set __opts__['test'] back to
    # value from before this function was run.
    __opts__['test'] = orig_test
    if not ret:
        raise SaltInvocationError(
            'No matches for ID \'{0}\' found in SLS \'{1}\' within saltenv '
            '\'{2}\''.format(id_, mods, saltenv)
        )
    return ret


def show_low_sls(mods,
                 saltenv='base',
                 test=None,
                 queue=False,
                 env=None,
                 **kwargs):
    '''
    Display the low data from a specific sls. The default environment is
    ``base``, use ``saltenv`` (``env`` in Salt 0.17.x and older) to specify a
    different environment.

    CLI Example:

    .. code-block:: bash

        salt '*' state.show_low_sls foo
    '''
    if env is not None:
        salt.utils.warn_until(
            'Boron',
            'Passing a salt environment should be done using \'saltenv\' '
            'not \'env\'. This functionality will be removed in Salt Boron.'
        )
        # Backwards compatibility
        saltenv = env
    conflict = _check_queue(queue, kwargs)
    if conflict is not None:
        return conflict
    orig_test = __opts__.get('test', None)
    opts = _get_opts(kwargs.get('localconfig'))
    if salt.utils.test_mode(test=test, **kwargs):
        opts['test'] = True
    else:
        opts['test'] = __opts__.get('test', None)
    if 'pillarenv' in kwargs:
        opts['pillarenv'] = kwargs['pillarenv']
    st_ = salt.state.HighState(opts)
    if isinstance(mods, six.string_types):
        mods = mods.split(',')
    st_.push_active()
    try:
        high_, errors = st_.render_highstate({saltenv: mods})
    finally:
        st_.pop_active()
    errors += st_.state.verify_high(high_)
    if errors:
        __context__['retcode'] = 1
        return errors
    ret = st_.state.compile_high_data(high_)
    # Work around Windows multiprocessing bug, set __opts__['test'] back to
    # value from before this function was run.
    __opts__['test'] = orig_test
    return ret


def show_sls(mods, saltenv='base', test=None, queue=False, env=None, **kwargs):
    '''
    Display the state data from a specific sls or list of sls files on the
    master. The default environment is ``base``, use ``saltenv`` (``env`` in
    Salt 0.17.x and older) to specify a different environment.

    This function does not support topfiles.  For ``top.sls`` please use
    ``show_top`` instead.

    Custom Pillar data can be passed with the ``pillar`` kwarg.

    CLI Example:

    .. code-block:: bash

        salt '*' state.show_sls core,edit.vim dev
    '''
    if env is not None:
        salt.utils.warn_until(
            'Boron',
            'Passing a salt environment should be done using \'saltenv\' '
            'not \'env\'. This functionality will be removed in Salt Boron.'
        )
        # Backwards compatibility
        saltenv = env
    conflict = _check_queue(queue, kwargs)
    if conflict is not None:
        return conflict
    orig_test = __opts__.get('test', None)
    opts = _get_opts(kwargs.get('localconfig'))

    if salt.utils.test_mode(test=test, **kwargs):
        opts['test'] = True
    else:
        opts['test'] = __opts__.get('test', None)

    pillar = kwargs.get('pillar')
    pillar_enc = kwargs.get('pillar_enc')
    if pillar_enc is None \
            and pillar is not None \
            and not isinstance(pillar, dict):
        raise SaltInvocationError(
            'Pillar data must be formatted as a dictionary, unless pillar_enc '
            'is specified.'
        )

    if 'pillarenv' in kwargs:
        opts['pillarenv'] = kwargs['pillarenv']

    st_ = salt.state.HighState(opts, pillar, pillar_enc=pillar_enc)
    if isinstance(mods, six.string_types):
        mods = mods.split(',')
    st_.push_active()
    try:
        high_, errors = st_.render_highstate({saltenv: mods})
    finally:
        st_.pop_active()
    errors += st_.state.verify_high(high_)
    # Work around Windows multiprocessing bug, set __opts__['test'] back to
    # value from before this function was run.
    __opts__['test'] = orig_test
    if errors:
        __context__['retcode'] = 1
        return errors
    return high_


def show_top(queue=False, **kwargs):
    '''
    Return the top data that the minion will use for a highstate

    CLI Example:

    .. code-block:: bash

        salt '*' state.show_top
    '''
    opts = copy.deepcopy(__opts__)
    if 'env' in kwargs:
        salt.utils.warn_until(
            'Boron',
            'Passing a salt environment should be done using \'saltenv\' '
            'not \'env\'. This functionality will be removed in Salt Boron.'
        )
        opts['environment'] = kwargs['env']
    elif 'saltenv' in kwargs:
        opts['environment'] = kwargs['saltenv']
    conflict = _check_queue(queue, kwargs)
    if conflict is not None:
        return conflict
    st_ = salt.state.HighState(opts)
    errors = []
    top_ = st_.get_top()
    errors += st_.verify_tops(top_)
    if errors:
        __context__['retcode'] = 1
        return errors
    matches = st_.top_matches(top_)
    return matches


def single(fun, name, test=None, queue=False, **kwargs):
    '''
    Execute a single state function with the named kwargs, returns False if
    insufficient data is sent to the command

    By default, the values of the kwargs will be parsed as YAML. So, you can
    specify lists values, or lists of single entry key-value maps, as you
    would in a YAML salt file. Alternatively, JSON format of keyword values
    is also supported.

    CLI Example:

    .. code-block:: bash

        salt '*' state.single pkg.installed name=vim

    '''
    conflict = _check_queue(queue, kwargs)
    if conflict is not None:
        return conflict
    comps = fun.split('.')
    if len(comps) < 2:
        __context__['retcode'] = 1
        return 'Invalid function passed'
    kwargs.update({'state': comps[0],
                   'fun': comps[1],
                   '__id__': name,
                   'name': name})
    orig_test = __opts__.get('test', None)
    opts = _get_opts(kwargs.get('localconfig'))
    if salt.utils.test_mode(test=test, **kwargs):
        opts['test'] = True
    else:
        opts['test'] = __opts__.get('test', None)

    pillar = kwargs.get('pillar')
    pillar_enc = kwargs.get('pillar_enc')
    if pillar_enc is None \
            and pillar is not None \
            and not isinstance(pillar, dict):
        raise SaltInvocationError(
            'Pillar data must be formatted as a dictionary, unless pillar_enc '
            'is specified.'
        )

<<<<<<< HEAD
    st_ = salt.state.State(opts, pillar, pillar_enc=pillar_enc)
=======
    try:
        st_ = salt.state.State(opts, pillar, proxy=__proxy__)
    except NameError:
        st_ = salt.state.State(opts, pillar)
>>>>>>> 722327ee
    err = st_.verify_data(kwargs)
    if err:
        __context__['retcode'] = 1
        return err

    st_._mod_init(kwargs)
    ret = {'{0[state]}_|-{0[__id__]}_|-{0[name]}_|-{0[fun]}'.format(kwargs):
            st_.call(kwargs)}
    _set_retcode(ret)
    # Work around Windows multiprocessing bug, set __opts__['test'] back to
    # value from before this function was run.
    __opts__['test'] = orig_test
    return ret


def clear_cache():
    '''
    Clear out cached state files, forcing even cache runs to refresh the cache
    on the next state execution.

    Remember that the state cache is completely disabled by default, this
    execution only applies if cache=True is used in states

    CLI Example:

    .. code-block:: bash

        salt '*' state.clear_cache
    '''
    ret = []
    for fn_ in os.listdir(__opts__['cachedir']):
        if fn_.endswith('.cache.p'):
            path = os.path.join(__opts__['cachedir'], fn_)
            if not os.path.isfile(path):
                continue
            os.remove(path)
            ret.append(fn_)
    return ret


def pkg(pkg_path, pkg_sum, hash_type, test=False, **kwargs):
    '''
    Execute a packaged state run, the packaged state run will exist in a
    tarball available locally. This packaged state
    can be generated using salt-ssh.

    CLI Example:

    .. code-block:: bash

        salt '*' state.pkg /tmp/state_pkg.tgz
    '''
    # TODO - Add ability to download from salt master or other source
    if not os.path.isfile(pkg_path):
        return {}
    if not salt.utils.get_hash(pkg_path, hash_type) == pkg_sum:
        return {}
    root = tempfile.mkdtemp()
    s_pkg = tarfile.open(pkg_path, 'r:gz')
    # Verify that the tarball does not extract outside of the intended root
    members = s_pkg.getmembers()
    for member in members:
        if member.path.startswith((os.sep, '..{0}'.format(os.sep))):
            return {}
        elif '..{0}'.format(os.sep) in member.path:
            return {}
    s_pkg.extractall(root)
    s_pkg.close()
    lowstate_json = os.path.join(root, 'lowstate.json')
    with salt.utils.fopen(lowstate_json, 'r') as fp_:
        lowstate = json.load(fp_, object_hook=salt.utils.decode_dict)
    # Check for errors in the lowstate
    for chunk in lowstate:
        if not isinstance(chunk, dict):
            return lowstate
    pillar_json = os.path.join(root, 'pillar.json')
    if os.path.isfile(pillar_json):
        with salt.utils.fopen(pillar_json, 'r') as fp_:
            pillar = json.load(fp_)
    else:
        pillar = None
    popts = _get_opts(kwargs.get('localconfig'))
    popts['fileclient'] = 'local'
    popts['file_roots'] = {}
    if salt.utils.test_mode(test=test, **kwargs):
        popts['test'] = True
    else:
        popts['test'] = __opts__.get('test', None)
    envs = os.listdir(root)
    for fn_ in envs:
        full = os.path.join(root, fn_)
        if not os.path.isdir(full):
            continue
        popts['file_roots'][fn_] = [full]
    st_ = salt.state.State(popts, pillar=pillar)
    ret = st_.call_chunks(lowstate)
    try:
        shutil.rmtree(root)
    except (IOError, OSError):
        pass
    return ret


def disable(states):
    '''
    Disable state runs.

    CLI Example:

    .. code-block:: bash

        salt '*' state.disable highstate

        salt '*' state.disable highstate,test.succeed_without_changes

    .. note::
        To disable a state file from running provide the same name that would
        be passed in a state.sls call.

        salt '*' state.disable bind.config

    '''
    ret = {
        'res': True,
        'msg': ''
    }

    if isinstance(states, six.string_types):
        states = states.split(',')

    msg = []
    _disabled = __salt__['grains.get']('state_runs_disabled')
    if not isinstance(_disabled, list):
        _disabled = []

    _changed = False
    for _state in states:
        if _state in _disabled:
            msg.append('Info: {0} state already disabled.'.format(_state))
        else:
            msg.append('Info: {0} state disabled.'.format(_state))
            _disabled.append(_state)
            _changed = True

    if _changed:
        __salt__['grains.setval']('state_runs_disabled', _disabled)

    ret['msg'] = '\n'.join(msg)

    # refresh the grains
    __salt__['saltutil.refresh_modules']()

    return ret


def enable(states):
    '''
    Enable state function or sls run

    CLI Example:

    .. code-block:: bash

        salt '*' state.enable highstate

        salt '*' state.enable test.succeed_without_changes

    .. note::
        To enable a state file from running provide the same name that would
        be passed in a state.sls call.

        salt '*' state.disable bind.config

    '''
    ret = {
        'res': True,
        'msg': ''
    }

    if isinstance(states, six.string_types):
        states = states.split(',')
    log.debug("states {0}".format(states))

    msg = []
    _disabled = __salt__['grains.get']('state_runs_disabled')
    if not isinstance(_disabled, list):
        _disabled = []

    _changed = False
    for _state in states:
        log.debug("_state {0}".format(_state))
        if _state not in _disabled:
            msg.append('Info: {0} state already enabled.'.format(_state))
        else:
            msg.append('Info: {0} state enabled.'.format(_state))
            _disabled.remove(_state)
            _changed = True

    if _changed:
        __salt__['grains.setval']('state_runs_disabled', _disabled)

    ret['msg'] = '\n'.join(msg)

    # refresh the grains
    __salt__['saltutil.refresh_modules']()

    return ret


def list_disabled():
    '''
    List the states which are currently disabled

    CLI Example:

    .. code-block:: bash

        salt '*' state.list_disabled
    '''
    return __salt__['grains.get']('state_runs_disabled')


def _disabled(funs):
    '''
    Return messages for disabled states
    that match state functions in funs.
    '''
    ret = []
    _disabled = __salt__['grains.get']('state_runs_disabled')
    for state in funs:
        for _state in _disabled:
            if '.*' in _state:
                target_state = _state.split('.')[0]
                target_state = target_state + '.' if not target_state.endswith('.') else target_state
                if state.startswith(target_state):
                    err = (
                        'The state file "{0}" is currently disabled by "{1}", '
                        'to re-enable, run state.enable {1}.'
                    ).format(
                        state,
                        _state,
                    )
                    ret.append(err)
                    continue
            else:
                if _state == state:
                    err = (
                        'The state file "{0}" is currently disabled, '
                        'to re-enable, run state.enable {0}.'
                    ).format(
                        _state,
                    )
                    ret.append(err)
                    continue
    return ret


def event(tagmatch='*',
        count=-1,
        quiet=False,
        sock_dir=None,
        pretty=False,
        node='minion'):
    r'''
    Watch Salt's event bus and block until the given tag is matched

    .. versionadded:: Boron

    This is useful for utilizing Salt's event bus from shell scripts or for
    taking simple actions directly from the CLI.

    Enable debug logging to see ignored events.

    :param tagmatch: the event is written to stdout for each tag that matches
        this pattern; uses the same matching semantics as Salt's Reactor.
    :param count: this number is decremented for each event that matches the
        ``tagmatch`` parameter; pass ``-1`` to listen forever.
    :param quiet: do not print to stdout; just block
    :param sock_dir: path to the Salt master's event socket file.
    :param pretty: Output the JSON all on a single line if ``False`` (useful
        for shell tools); pretty-print the JSON output if ``True``.
    :param node: Watch the minion-side or master-side event bus.

    CLI Example:

    .. code-block:: bash

        salt-call --local state.event pretty=True
    '''
    sevent = salt.utils.event.get_event(
            node,
            sock_dir or __opts__['sock_dir'],
            __opts__['transport'],
            opts=__opts__,
            listen=True)

    while True:
        ret = sevent.get_event(full=True)
        if ret is None:
            continue

        if fnmatch.fnmatch(ret['tag'], tagmatch):
            if not quiet:
                print('{0}\t{1}'.format(
                    ret['tag'],
                    json.dumps(
                        ret['data'],
                        sort_keys=pretty,
                        indent=None if not pretty else 4)))
                sys.stdout.flush()

            count -= 1
            log.debug('Remaining event matches: %s', count)

            if count == 0:
                break
        else:
            log.debug('Skipping event tag: %s', ret['tag'])
            continue<|MERGE_RESOLUTION|>--- conflicted
+++ resolved
@@ -234,15 +234,11 @@
             'Pillar data must be formatted as a dictionary, unless pillar_enc '
             'is specified.'
         )
-<<<<<<< HEAD
-    st_ = salt.state.State(__opts__, pillar, pillar_enc=pillar_enc)
-=======
-    try:
-        st_ = salt.state.State(__opts__, pillar, proxy=__proxy__)
+    try:
+        st_ = salt.state.State(__opts__, pillar, pillar_enc=pillar_enc, proxy=__proxy__)
     except NameError:
-        st_ = salt.state.State(__opts__, pillar)
-
->>>>>>> 722327ee
+        st_ = salt.state.State(__opts__, pillar, pillar_enc=pillar_enc)
+
     ret = st_.call_high(data)
     _set_retcode(ret)
     return ret
@@ -567,18 +563,18 @@
     if 'pillarenv' in kwargs:
         opts['pillarenv'] = kwargs['pillarenv']
 
-<<<<<<< HEAD
-    st_ = salt.state.HighState(opts,
-                               pillar,
-                               kwargs.get('__pub_jid'),
-                               pillar_enc=pillar_enc)
-=======
-    try:
-        st_ = salt.state.HighState(opts, pillar, kwargs.get('__pub_jid'), proxy=__proxy__)
+    try:
+        st_ = salt.state.HighState(opts,
+                                   pillar,
+                                   kwargs.get('__pub_jid'),
+                                   pillar_enc=pillar_enc,
+                                   proxy=__proxy__)
     except NameError:
-        st_ = salt.state.HighState(opts, pillar, kwargs.get('__pub_jid'))
-
->>>>>>> 722327ee
+        st_ = salt.state.HighState(opts,
+                                   pillar,
+                                   kwargs.get('__pub_jid'),
+                                   pillar_enc=pillar_enc)
+
     st_.push_active()
     try:
         ret = st_.call_highstate(
@@ -750,17 +746,17 @@
             '{0}.cache.p'.format(kwargs.get('cache_name', 'highstate'))
             )
 
-<<<<<<< HEAD
-    st_ = salt.state.HighState(opts,
-                               pillar,
-                               kwargs.get('__pub_jid'),
-                               pillar_enc=pillar_enc)
-=======
-    try:
-        st_ = salt.state.HighState(opts, pillar, kwargs.get('__pub_jid'), proxy=__proxy__)
+    try:
+        st_ = salt.state.HighState(opts,
+                                   pillar,
+                                   kwargs.get('__pub_jid'),
+                                   pillar_enc=pillar_enc,
+                                   proxy=__proxy__)
     except NameError:
-        st_ = salt.state.HighState(opts, pillar, kwargs.get('__pub_jid'))
->>>>>>> 722327ee
+        st_ = salt.state.HighState(opts,
+                                   pillar,
+                                   kwargs.get('__pub_jid'),
+                                   pillar_enc=pillar_enc)
 
     if kwargs.get('cache'):
         if os.path.isfile(cfn):
@@ -1199,14 +1195,10 @@
             'is specified.'
         )
 
-<<<<<<< HEAD
-    st_ = salt.state.State(opts, pillar, pillar_enc=pillar_enc)
-=======
-    try:
-        st_ = salt.state.State(opts, pillar, proxy=__proxy__)
+    try:
+        st_ = salt.state.State(opts, pillar, pillar_enc=pillar_enc, proxy=__proxy__)
     except NameError:
-        st_ = salt.state.State(opts, pillar)
->>>>>>> 722327ee
+        st_ = salt.state.State(opts, pillar, pillar_enc=pillar_enc)
     err = st_.verify_data(kwargs)
     if err:
         __context__['retcode'] = 1
