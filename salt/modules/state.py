# -*- coding: utf-8 -*-
'''
Control the state system on the minion.

State Caching
-------------

When a highstate is called, the minion automatically caches a copy of the last
high data. If you then run a highstate with cache=True it will use that cached
highdata and won't hit the fileserver except for ``salt://`` links in the
states themselves.
'''

# Import python libs
from __future__ import absolute_import, print_function
import copy
import fnmatch
import json
import logging
import os
import shutil
import sys
import tarfile
import tempfile
import time

# Import salt libs
import salt.config
import salt.payload
import salt.state
import salt.utils
import salt.utils.jid
import salt.utils.url
from salt.exceptions import CommandExecutionError, SaltInvocationError
from salt.runners.state import orchestrate as _orchestrate

# Import 3rd-party libs
import salt.ext.six as six

__proxyenabled__ = ['*']

__outputter__ = {
    'sls': 'highstate',
    'sls_id': 'highstate',
    'pkg': 'highstate',
    'top': 'highstate',
    'single': 'highstate',
    'highstate': 'highstate',
    'template': 'highstate',
    'template_str': 'highstate',
    'apply_': 'highstate',
    'request': 'highstate',
    'check_request': 'highstate',
    'run_request': 'highstate',
}

__func_alias__ = {
    'apply_': 'apply'
}
log = logging.getLogger(__name__)

# Define the module's virtual name
__virtualname__ = 'state'


def __virtual__():
    '''
    Set the virtualname
    '''
    # Update global namespace with functions that are cloned in this module
    global _orchestrate
    _orchestrate = salt.utils.namespaced_function(_orchestrate, globals())

    return __virtualname__


def _filter_running(runnings):
    '''
    Filter out the result: True + no changes data
    '''
    ret = dict((tag, value) for tag, value in six.iteritems(runnings)
               if not value['result'] or value['changes'])
    return ret


def _set_retcode(ret, highstate=None):
    '''
    Set the return code based on the data back from the state system
    '''

    # Set default retcode to 0
    __context__['retcode'] = 0

    if isinstance(ret, list):
        __context__['retcode'] = 1
        return
    if not salt.utils.check_state_result(ret, highstate=highstate):

        __context__['retcode'] = 2


def _check_pillar(kwargs, pillar=None):
    '''
    Check the pillar for errors, refuse to run the state if there are errors
    in the pillar and return the pillar errors
    '''
    if kwargs.get('force'):
        return True
    pillar_dict = pillar if pillar is not None else __pillar__
    if '_errors' in pillar_dict:
        return False
    return True


def _wait(jid):
    '''
    Wait for all previously started state jobs to finish running
    '''
    if jid is None:
        jid = salt.utils.jid.gen_jid()
    states = _prior_running_states(jid)
    while states:
        time.sleep(1)
        states = _prior_running_states(jid)


def _snapper_pre(opts, jid):
    '''
    Create a snapper pre snapshot
    '''
    snapper_pre = None
    try:
        if not opts['test'] and __opts__.get('snapper_states'):
            # Run the snapper pre snapshot
            snapper_pre = __salt__['snapper.create_snapshot'](
                    config=__opts__.get('snapper_states_config', 'root'),
                    snapshot_type='pre',
                    description='Salt State run for jid {0}'.format(jid),
                    __pub_jid=jid)
    except Exception:
        log.error('Failed to create snapper pre snapshot for jid: {0}'.format(jid))
    return snapper_pre


def _snapper_post(opts, jid, pre_num):
    '''
    Create the post states snapshot
    '''
    try:
        if not opts['test'] and __opts__.get('snapper_states') and pre_num:
            # Run the snapper pre snapshot
            __salt__['snapper.create_snapshot'](
                    config=__opts__.get('snapper_states_config', 'root'),
                    snapshot_type='post',
                    pre_number=pre_num,
                    description='Salt State run for jid {0}'.format(jid),
                    __pub_jid=jid)
    except Exception:
        log.error('Failed to create snapper pre snapshot for jid: {0}'.format(jid))


def orchestrate(mods,
                saltenv='base',
                test=None,
                exclude=None,
                pillar=None,
                pillarenv=None):
    '''
    .. versionadded:: 2016.11.0

    Execute the orchestrate runner from a masterless minion.

    .. seealso:: More Orchestrate documentation

        * :ref:`Full Orchestrate Tutorial <orchestrate-runner>`
        * :py:mod:`Docs for the ``salt`` state module <salt.states.saltmod>`

    CLI Examples:

    .. code-block:: bash

        salt-call --local state.orchestrate webserver
        salt-call --local state.orchestrate webserver saltenv=dev test=True
        salt-call --local state.orchestrate webserver saltenv=dev pillarenv=aws
    '''
    return _orchestrate(mods=mods,
                        saltenv=saltenv,
                        test=test,
                        exclude=exclude,
                        pillar=pillar,
                        pillarenv=pillarenv)


def running(concurrent=False):
    '''
    Return a list of strings that contain state return data if a state function
    is already running. This function is used to prevent multiple state calls
    from being run at the same time.

    CLI Example:

    .. code-block:: bash

        salt '*' state.running
    '''
    ret = []
    if concurrent:
        return ret
    active = __salt__['saltutil.is_running']('state.*')
    for data in active:
        err = (
            'The function "{0}" is running as PID {1} and was started at '
            '{2} with jid {3}'
        ).format(
            data['fun'],
            data['pid'],
            salt.utils.jid.jid_to_time(data['jid']),
            data['jid'],
        )
        ret.append(err)
    return ret


def _prior_running_states(jid):
    '''
    Return a list of dicts of prior calls to state functions.  This function is
    used to queue state calls so only one is run at a time.
    '''

    ret = []
    active = __salt__['saltutil.is_running']('state.*')
    for data in active:
        try:
            data_jid = int(data['jid'])
        except ValueError:
            continue
        if data_jid < int(jid):
            ret.append(data)
    return ret


def _check_queue(queue, kwargs):
    '''
    Utility function to queue the state run if requested
    and to check for conflicts in currently running states
    '''
    if queue:
        _wait(kwargs.get('__pub_jid'))
    else:
        conflict = running(concurrent=kwargs.get('concurrent', False))
        if conflict:
            __context__['retcode'] = 1
            return conflict


def _get_opts(**kwargs):
    '''
    Return a copy of the opts for use, optionally load a local config on top
    '''
    opts = copy.deepcopy(__opts__)
    if 'localconfig' in kwargs:
        opts = salt.config.minion_config(kwargs['localconfig'], defaults=opts)
    else:
        if 'saltenv' in kwargs:
            opts['environment'] = kwargs['saltenv']
        if 'pillarenv' in kwargs:
            opts['pillarenv'] = kwargs['pillarenv']

    return opts


def _get_initial_pillar(opts):
    return __pillar__ if __opts__['__cli'] == 'salt-call' \
        and opts['pillarenv'] == __opts__['pillarenv'] \
        else None


def low(data, queue=False, **kwargs):
    '''
    Execute a single low data call

    This function is mostly intended for testing the state system and is not
    likely to be needed in everyday usage.

    CLI Example:

    .. code-block:: bash

        salt '*' state.low '{"state": "pkg", "fun": "installed", "name": "vi"}'
    '''
    conflict = _check_queue(queue, kwargs)
    if conflict is not None:
        return conflict
    try:
        st_ = salt.state.State(__opts__, proxy=__proxy__)
    except NameError:
        st_ = salt.state.State(__opts__)
    err = st_.verify_data(data)
    if err:
        __context__['retcode'] = 1
        return err
    ret = st_.call(data)
    if isinstance(ret, list):
        __context__['retcode'] = 1
    if salt.utils.check_state_result(ret):
        __context__['retcode'] = 2
    return ret


def _get_test_value(test=None, **kwargs):
    '''
    Determine the correct value for the test flag.
    '''
    ret = True
    if test is None:
        if salt.utils.test_mode(test=test, **kwargs):
            ret = True
        else:
            ret = __opts__.get('test', None)
    else:
        ret = test
    return ret


def high(data, test=None, queue=False, **kwargs):
    '''
    Execute the compound calls stored in a single set of high data

    This function is mostly intended for testing the state system and is not
    likely to be needed in everyday usage.

    CLI Example:

    .. code-block:: bash

        salt '*' state.high '{"vim": {"pkg": ["installed"]}}'
    '''
    conflict = _check_queue(queue, kwargs)
    if conflict is not None:
        return conflict
    opts = _get_opts(**kwargs)

    opts['test'] = _get_test_value(test, **kwargs)

    pillar_override = kwargs.get('pillar')
    pillar_enc = kwargs.get('pillar_enc')
    if pillar_enc is None \
            and pillar_override is not None \
            and not isinstance(pillar_override, dict):
        raise SaltInvocationError(
            'Pillar data must be formatted as a dictionary, unless pillar_enc '
            'is specified.'
        )

    try:
<<<<<<< HEAD
<<<<<<< HEAD
        st_ = salt.state.State(opts, pillar, pillar_enc=pillar_enc, proxy=__proxy__,
                context=__context__)
    except NameError:
        st_ = salt.state.State(opts, pillar, pillar_enc=pillar_enc)
=======
        st_ = salt.state.State(opts,
                               pillar_override,
                               pillar_enc=pillar_enc,
                               proxy=__proxy__,
                               context=__context__,
                               initial_pillar=_get_initial_pillar(opts))
    except NameError:
        st_ = salt.state.State(opts,
                               pillar_override,
                               pillar_enc=pillar_enc,
                               initial_pillar=_get_initial_pillar(opts))
>>>>>>> 2016.11
=======
        st_ = salt.state.State(opts,
                               pillar_override,
                               pillar_enc=pillar_enc,
                               proxy=__proxy__,
                               context=__context__,
                               initial_pillar=_get_initial_pillar(opts))
    except NameError:
        st_ = salt.state.State(opts,
                               pillar_override,
                               pillar_enc=pillar_enc,
                               initial_pillar=_get_initial_pillar(opts))
>>>>>>> 4a326444

    ret = st_.call_high(data)
    _set_retcode(ret, highstate=data)
    return ret


def template(tem, queue=False, **kwargs):
    '''
    Execute the information stored in a template file on the minion.

    This function does not ask a master for a SLS file to render but
    instead directly processes the file at the provided path on the minion.

    CLI Example:

    .. code-block:: bash

        salt '*' state.template '<Path to template on the minion>'
    '''
    if 'env' in kwargs:
        salt.utils.warn_until(
            'Oxygen',
            'Parameter \'env\' has been detected in the argument list.  This '
            'parameter is no longer used and has been replaced by \'saltenv\' '
            'as of Salt 2016.11.0.  This warning will be removed in Salt Oxygen.'
            )
        kwargs.pop('env')

    conflict = _check_queue(queue, kwargs)
    if conflict is not None:
        return conflict

    opts = _get_opts(**kwargs)

    st_ = salt.state.HighState(opts,
                               context=__context__,
                               initial_pillar=_get_initial_pillar(opts))

    if not _check_pillar(kwargs, st_.opts['pillar']):
        __context__['retcode'] = 5
        raise CommandExecutionError('Pillar failed to render',
                                    info=st_.opts['pillar']['_errors'])

    if not tem.endswith('.sls'):
        tem = '{sls}.sls'.format(sls=tem)
    high_state, errors = st_.render_state(tem,
                                          kwargs.get('saltenv', ''),
                                          '',
                                          None,
                                          local=True)
    if errors:
        __context__['retcode'] = 1
        return errors
    ret = st_.state.call_high(high_state)
    _set_retcode(ret, highstate=high_state)
    return ret


def template_str(tem, queue=False, **kwargs):
    '''
    Execute the information stored in a string from an sls template

    CLI Example:

    .. code-block:: bash

        salt '*' state.template_str '<Template String>'
    '''
    conflict = _check_queue(queue, kwargs)
    if conflict is not None:
        return conflict

    opts = _get_opts(**kwargs)

    try:
        st_ = salt.state.State(opts,
                               proxy=__proxy__,
                               initial_pillar=_get_initial_pillar(opts))
    except NameError:
        st_ = salt.state.State(opts, initial_pillar=_get_initial_pillar(opts))
    ret = st_.call_template_str(tem)
    _set_retcode(ret)
    return ret


def apply_(mods=None,
          **kwargs):
    '''
    .. versionadded:: 2015.5.0

    This function will call :mod:`state.highstate
    <salt.modules.state.highstate>` or :mod:`state.sls
    <salt.modules.state.sls>` based on the arguments passed to this function.
    It exists as a more intuitive way of applying states.

    .. rubric:: APPLYING ALL STATES CONFIGURED IN TOP.SLS (A.K.A. :ref:`HIGHSTATE <running-highstate>`)

    To apply all configured states, simply run ``state.apply``:

    .. code-block:: bash

        salt '*' state.apply

    The following additional arguments are also accepted when applying all
    states configured in top.sls:

    test
        Run states in test-only (dry-run) mode

    pillar
        Custom Pillar values, passed as a dictionary of key-value pairs

        .. code-block:: bash

            salt '*' state.apply test pillar='{"foo": "bar"}'

        .. note::
            Values passed this way will override Pillar values set via
            ``pillar_roots`` or an external Pillar source.

    queue : False
        Instead of failing immediately when another state run is in progress,
        queue the new state run to begin running once the other has finished.

        This option starts a new thread for each queued state run, so use this
        option sparingly.

    localconfig
        Optionally, instead of using the minion config, load minion opts from
        the file specified by this argument, and then merge them with the
        options from the minion config. This functionality allows for specific
        states to be run with their own custom minion configuration, including
        different pillars, file_roots, etc.

        .. code-block:: bash

            salt '*' state.apply localconfig=/path/to/minion.yml


    .. rubric:: APPLYING INDIVIDUAL SLS FILES (A.K.A. :py:func:`STATE.SLS <salt.modules.state.sls>`)

    To apply individual SLS files, pass them as a comma-separated list:

    .. code-block:: bash

        # Run the states configured in salt://test.sls (or salt://test/init.sls)
        salt '*' state.apply test
        # Run the states configured in salt://test.sls (or salt://test/init.sls)
        # and salt://pkgs.sls (or salt://pkgs/init.sls).
        salt '*' state.apply test,pkgs

    The following additional arguments are also accepted when applying
    individual SLS files:

    test
        Run states in test-only (dry-run) mode

    pillar
        Custom Pillar values, passed as a dictionary of key-value pairs

        .. code-block:: bash

            salt '*' state.apply test pillar='{"foo": "bar"}'

        .. note::
            Values passed this way will override Pillar values set via
            ``pillar_roots`` or an external Pillar source.

    queue : False
        Instead of failing immediately when another state run is in progress,
        queue the new state run to begin running once the other has finished.

        This option starts a new thread for each queued state run, so use this
        option sparingly.

    concurrent : False
        Execute state runs concurrently instead of serially

        .. warning::

            This flag is potentially dangerous. It is designed for use when
            multiple state runs can safely be run at the same time. Do *not*
            use this flag for performance optimization.

    saltenv
        Specify a salt fileserver environment to be used when applying states

        .. versionchanged:: 0.17.0
            Argument name changed from ``env`` to ``saltenv``

        .. versionchanged:: 2014.7.0
            If no saltenv is specified, the minion config will be checked for an
            ``environment`` parameter and if found, it will be used. If none is
            found, ``base`` will be used. In prior releases, the minion config
            was not checked and ``base`` would always be assumed when the
            saltenv was not explicitly set.

    pillarenv
        Specify a Pillar environment to be used when applying states. This
        can also be set in the minion config file using the
        :conf_minion:`pillarenv` option. When neither the
        :conf_minion:`pillarenv` minion config option nor this CLI argument is
        used, all Pillar environments will be merged together.

    localconfig
        Optionally, instead of using the minion config, load minion opts from
        the file specified by this argument, and then merge them with the
        options from the minion config. This functionality allows for specific
        states to be run with their own custom minion configuration, including
        different pillars, file_roots, etc.

        .. code-block:: bash

            salt '*' state.apply test localconfig=/path/to/minion.yml
    '''
    if mods:
        return sls(mods, **kwargs)
    return highstate(**kwargs)


def request(mods=None,
            **kwargs):
    '''
    .. versionadded:: 2015.5.0

    Request that the local admin execute a state run via
    `salt-call state.run_request`
    All arguments match state.apply

    CLI Example:

    .. code-block:: bash

        salt '*' state.request
        salt '*' state.request test
        salt '*' state.request test,pkgs
    '''
    kwargs['test'] = True
    ret = apply_(mods, **kwargs)
    notify_path = os.path.join(__opts__['cachedir'], 'req_state.p')
    serial = salt.payload.Serial(__opts__)
    req = check_request()
    req.update({kwargs.get('name', 'default'): {
            'test_run': ret,
            'mods': mods,
            'kwargs': kwargs
            }
        })
    cumask = os.umask(0o77)
    try:
        if salt.utils.is_windows():
            # Make sure cache file isn't read-only
            __salt__['cmd.run']('attrib -R "{0}"'.format(notify_path))
        with salt.utils.fopen(notify_path, 'w+b') as fp_:
            serial.dump(req, fp_)
    except (IOError, OSError):
        msg = 'Unable to write state request file {0}. Check permission.'
        log.error(msg.format(notify_path))
    os.umask(cumask)
    return ret


def check_request(name=None):
    '''
    .. versionadded:: 2015.5.0

    Return the state request information, if any

    CLI Example:

    .. code-block:: bash

        salt '*' state.check_request
    '''
    notify_path = os.path.join(__opts__['cachedir'], 'req_state.p')
    serial = salt.payload.Serial(__opts__)
    if os.path.isfile(notify_path):
        with salt.utils.fopen(notify_path, 'rb') as fp_:
            req = serial.load(fp_)
        if name:
            return req[name]
        return req
    return {}


def clear_request(name=None):
    '''
    .. versionadded:: 2015.5.0

    Clear out the state execution request without executing it

    CLI Example:

    .. code-block:: bash

        salt '*' state.clear_request
    '''
    notify_path = os.path.join(__opts__['cachedir'], 'req_state.p')
    serial = salt.payload.Serial(__opts__)
    if not os.path.isfile(notify_path):
        return True
    if not name:
        try:
            os.remove(notify_path)
        except (IOError, OSError):
            pass
    else:
        req = check_request()
        if name in req:
            req.pop(name)
        else:
            return False
        cumask = os.umask(0o77)
        try:
            if salt.utils.is_windows():
                # Make sure cache file isn't read-only
                __salt__['cmd.run']('attrib -R "{0}"'.format(notify_path))
            with salt.utils.fopen(notify_path, 'w+b') as fp_:
                serial.dump(req, fp_)
        except (IOError, OSError):
            msg = 'Unable to write state request file {0}. Check permission.'
            log.error(msg.format(notify_path))
        os.umask(cumask)
    return True


def run_request(name='default', **kwargs):
    '''
    .. versionadded:: 2015.5.0

    Execute the pending state request

    CLI Example:

    .. code-block:: bash

        salt '*' state.run_request
    '''
    req = check_request()
    if name not in req:
        return {}
    n_req = req[name]
    if 'mods' not in n_req or 'kwargs' not in n_req:
        return {}
    req[name]['kwargs'].update(kwargs)
    if 'test' in n_req['kwargs']:
        n_req['kwargs'].pop('test')
    if req:
        ret = apply_(n_req['mods'], **n_req['kwargs'])
        try:
            os.remove(os.path.join(__opts__['cachedir'], 'req_state.p'))
        except (IOError, OSError):
            pass
        return ret
    return {}


def highstate(test=None, queue=False, **kwargs):
    '''
    Retrieve the state data from the salt master for this minion and execute it

    test
        Run states in test-only (dry-run) mode

    pillar
        Custom Pillar values, passed as a dictionary of key-value pairs

        .. code-block:: bash

            salt '*' state.apply test pillar='{"foo": "bar"}'

        .. note::
            Values passed this way will override Pillar values set via
            ``pillar_roots`` or an external Pillar source.

        .. versionchanged:: 2016.3.0
            GPG-encrypted CLI Pillar data is now supported via the GPG
            renderer. See :ref:`here <encrypted-cli-pillar-data>` for details.

    pillar_enc
        Specify which renderer to use to decrypt encrypted data located within
        the ``pillar`` value. Currently, only ``gpg`` is supported.

        .. versionadded:: 2016.3.0

    saltenv
        Specify a salt fileserver environment to be used when applying states

        .. versionchanged:: 0.17.0
            Argument name changed from ``env`` to ``saltenv``.

        .. versionchanged:: 2014.7.0
            If no saltenv is specified, the minion config will be checked for a
            ``saltenv`` parameter and if found, it will be used. If none is
            found, ``base`` will be used. In prior releases, the minion config
            was not checked and ``base`` would always be assumed when the
            saltenv was not explicitly set.

    pillarenv
        Specify a Pillar environment to be used when applying states. This
        can also be set in the minion config file using the
        :conf_minion:`pillarenv` option. When neither the
        :conf_minion:`pillarenv` minion config option nor this CLI argument is
        used, all Pillar environments will be merged together.

    queue : False
        Instead of failing immediately when another state run is in progress,
        queue the new state run to begin running once the other has finished.

        This option starts a new thread for each queued state run, so use this
        option sparingly.

    localconfig
        Optionally, instead of using the minion config, load minion opts from
        the file specified by this argument, and then merge them with the
        options from the minion config. This functionality allows for specific
        states to be run with their own custom minion configuration, including
        different pillars, file_roots, etc.

    mock
        The mock option allows for the state run to execute without actually
        calling any states. This then returns a mocked return which will show
        the requisite ordering as well as fully validate the state run.

        .. versionadded:: 2015.8.4

    CLI Examples:

    .. code-block:: bash

        salt '*' state.highstate

        salt '*' state.highstate whitelist=sls1_to_run,sls2_to_run
        salt '*' state.highstate exclude=sls_to_exclude
        salt '*' state.highstate exclude="[{'id': 'id_to_exclude'}, {'sls': 'sls_to_exclude'}]"

        salt '*' state.highstate pillar="{foo: 'Foo!', bar: 'Bar!'}"
    '''
    if _disabled(['highstate']):
        log.debug('Salt highstate run is disabled. To re-enable, run state.enable highstate')
        ret = {
            'name': 'Salt highstate run is disabled. To re-enable, run state.enable highstate',
            'result': 'False',
            'comment': 'Disabled'
        }
        return ret

    conflict = _check_queue(queue, kwargs)
    if conflict is not None:
        return conflict
    orig_test = __opts__.get('test', None)

    opts = _get_opts(**kwargs)

    opts['test'] = _get_test_value(test, **kwargs)

    if 'env' in kwargs:
        salt.utils.warn_until(
            'Oxygen',
            'Parameter \'env\' has been detected in the argument list.  This '
            'parameter is no longer used and has been replaced by \'saltenv\' '
            'as of Salt 2016.11.0.  This warning will be removed in Salt Oxygen.'
            )
        kwargs.pop('env')

<<<<<<< HEAD
<<<<<<< HEAD
    if 'saltenv' in kwargs:
        opts['environment'] = kwargs['saltenv']

    if 'pillarenv' in kwargs:
        opts['pillarenv'] = kwargs['pillarenv']

    pillar = kwargs.get('pillar')
=======
    pillar_override = kwargs.get('pillar')
>>>>>>> 2016.11
=======
    pillar_override = kwargs.get('pillar')
>>>>>>> 4a326444
    pillar_enc = kwargs.get('pillar_enc')
    if pillar_enc is None \
            and pillar_override is not None \
            and not isinstance(pillar_override, dict):
        raise SaltInvocationError(
            'Pillar data must be formatted as a dictionary, unless pillar_enc '
            'is specified.'
        )

    try:
        st_ = salt.state.HighState(opts,
                                   pillar_override,
                                   kwargs.get('__pub_jid'),
                                   pillar_enc=pillar_enc,
                                   proxy=__proxy__,
                                   context=__context__,
                                   mocked=kwargs.get('mock', False),
                                   initial_pillar=_get_initial_pillar(opts))
    except NameError:
        st_ = salt.state.HighState(opts,
                                   pillar_override,
                                   kwargs.get('__pub_jid'),
                                   pillar_enc=pillar_enc,
                                   mocked=kwargs.get('mock', False),
                                   initial_pillar=_get_initial_pillar(opts))

    if not _check_pillar(kwargs, st_.opts['pillar']):
        __context__['retcode'] = 5
        err = ['Pillar failed to render with the following messages:']
        err += __pillar__['_errors']
        return err

    st_.push_active()
    ret = {}
    orchestration_jid = kwargs.get('orchestration_jid')
    snapper_pre = _snapper_pre(opts, kwargs.get('__pub_jid', 'called localy'))
    try:
        ret = st_.call_highstate(
                exclude=kwargs.get('exclude', []),
                cache=kwargs.get('cache', None),
                cache_name=kwargs.get('cache_name', 'highstate'),
                force=kwargs.get('force', False),
                whitelist=kwargs.get('whitelist'),
                orchestration_jid=orchestration_jid)
    finally:
        st_.pop_active()

    if __salt__['config.option']('state_data', '') == 'terse' or \
            kwargs.get('terse'):
        ret = _filter_running(ret)

    serial = salt.payload.Serial(__opts__)
    cache_file = os.path.join(__opts__['cachedir'], 'highstate.p')
    _set_retcode(ret, highstate=st_.building_highstate)
    # Work around Windows multiprocessing bug, set __opts__['test'] back to
    # value from before this function was run.
    _snapper_post(opts, kwargs.get('__pub_jid', 'called localy'), snapper_pre)
    __opts__['test'] = orig_test
    return ret


def sls(mods, test=None, exclude=None, queue=False, **kwargs):
    '''
    Execute the states in one or more SLS files

    test
        Run states in test-only (dry-run) mode

    pillar
        Custom Pillar values, passed as a dictionary of key-value pairs

        .. code-block:: bash

            salt '*' state.apply test pillar='{"foo": "bar"}'

        .. note::
            Values passed this way will override Pillar values set via
            ``pillar_roots`` or an external Pillar source.

        .. versionchanged:: 2016.3.0
            GPG-encrypted CLI Pillar data is now supported via the GPG
            renderer. See :ref:`here <encrypted-cli-pillar-data>` for details.

    pillar_enc
        Specify which renderer to use to decrypt encrypted data located within
        the ``pillar`` value. Currently, only ``gpg`` is supported.

        .. versionadded:: 2016.3.0

    queue : False
        Instead of failing immediately when another state run is in progress,
        queue the new state run to begin running once the other has finished.

        This option starts a new thread for each queued state run, so use this
        option sparingly.

    concurrent : False
        Execute state runs concurrently instead of serially

        .. warning::

            This flag is potentially dangerous. It is designed for use when
            multiple state runs can safely be run at the same time. Do *not*
            use this flag for performance optimization.

    saltenv
        Specify a salt fileserver environment to be used when applying states

        .. versionchanged:: 0.17.0
            Argument name changed from ``env`` to ``saltenv``.

        .. versionchanged:: 2014.7.0
            If no saltenv is specified, the minion config will be checked for an
            ``environment`` parameter and if found, it will be used. If none is
            found, ``base`` will be used. In prior releases, the minion config
            was not checked and ``base`` would always be assumed when the
            saltenv was not explicitly set.

    pillarenv
        Specify a Pillar environment to be used when applying states. This
        can also be set in the minion config file using the
        :conf_minion:`pillarenv` option. When neither the
        :conf_minion:`pillarenv` minion config option nor this CLI argument is
        used, all Pillar environments will be merged together.

    localconfig

        Optionally, instead of using the minion config, load minion opts from
        the file specified by this argument, and then merge them with the
        options from the minion config. This functionality allows for specific
        states to be run with their own custom minion configuration, including
        different pillars, file_roots, etc.

    mock:
        The mock option allows for the state run to execute without actually
        calling any states. This then returns a mocked return which will show
        the requisite ordering as well as fully validate the state run.

        .. versionadded:: 2015.8.4

    CLI Example:

    .. code-block:: bash

        salt '*' state.sls core,edit.vim dev
        salt '*' state.sls core exclude="[{'id': 'id_to_exclude'}, {'sls': 'sls_to_exclude'}]"

        salt '*' state.sls myslsfile pillar="{foo: 'Foo!', bar: 'Bar!'}"
    '''
    concurrent = kwargs.get('concurrent', False)
    if 'env' in kwargs:
        salt.utils.warn_until(
            'Oxygen',
            'Parameter \'env\' has been detected in the argument list.  This '
            'parameter is no longer used and has been replaced by \'saltenv\' '
            'as of Salt 2016.11.0.  This warning will be removed in Salt Oxygen.'
            )
        kwargs.pop('env')

    # Modification to __opts__ lost after this if-else
    if queue:
        _wait(kwargs.get('__pub_jid'))
    else:
        conflict = running(concurrent)
        if conflict:
            __context__['retcode'] = 1
            return conflict

    if isinstance(mods, list):
        disabled = _disabled(mods)
    else:
        disabled = _disabled([mods])

    if disabled:
        for state in disabled:
            log.debug(
                'Salt state %s is disabled. To re-enable, run '
                'state.enable %s', state, state
            )
        __context__['retcode'] = 1
        return disabled

    orig_test = __opts__.get('test', None)
    opts = _get_opts(**kwargs)

    opts['test'] = _get_test_value(test, **kwargs)

    # Since this is running a specific SLS file (or files), fall back to the
    # 'base' saltenv if none is configured and none was passed.
    if opts['environment'] is None:
        opts['environment'] = 'base'

    pillar_override = kwargs.get('pillar')
    pillar_enc = kwargs.get('pillar_enc')
    if pillar_enc is None \
            and pillar_override is not None \
            and not isinstance(pillar_override, dict):
        raise SaltInvocationError(
            'Pillar data must be formatted as a dictionary, unless pillar_enc '
            'is specified.'
        )

    serial = salt.payload.Serial(__opts__)
    cfn = os.path.join(
            __opts__['cachedir'],
            '{0}.cache.p'.format(kwargs.get('cache_name', 'highstate'))
            )

    try:
        st_ = salt.state.HighState(opts,
                                   pillar_override,
                                   kwargs.get('__pub_jid'),
                                   pillar_enc=pillar_enc,
                                   proxy=__proxy__,
                                   context=__context__,
                                   mocked=kwargs.get('mock', False),
                                   initial_pillar=_get_initial_pillar(opts))
    except NameError:
        st_ = salt.state.HighState(opts,
                                   pillar_override,
                                   kwargs.get('__pub_jid'),
                                   pillar_enc=pillar_enc,
                                   mocked=kwargs.get('mock', False),
                                   initial_pillar=_get_initial_pillar(opts))

    if not _check_pillar(kwargs, st_.opts['pillar']):
        __context__['retcode'] = 5
        err = ['Pillar failed to render with the following messages:']
        err += __pillar__['_errors']
        return err

    orchestration_jid = kwargs.get('orchestration_jid')
    umask = os.umask(0o77)
    if kwargs.get('cache'):
        if os.path.isfile(cfn):
            with salt.utils.fopen(cfn, 'rb') as fp_:
                high_ = serial.load(fp_)
                return st_.state.call_high(high_, orchestration_jid)
    os.umask(umask)

    if isinstance(mods, six.string_types):
        mods = mods.split(',')

    st_.push_active()
    ret = {}
    try:
        high_, errors = st_.render_highstate({opts['environment']: mods})

        if errors:
            __context__['retcode'] = 1
            return errors

        if exclude:
            if isinstance(exclude, str):
                exclude = exclude.split(',')
            if '__exclude__' in high_:
                high_['__exclude__'].extend(exclude)
            else:
                high_['__exclude__'] = exclude
        snapper_pre = _snapper_pre(opts, kwargs.get('__pub_jid', 'called localy'))
        ret = st_.state.call_high(high_, orchestration_jid)
    finally:
        st_.pop_active()
    if __salt__['config.option']('state_data', '') == 'terse' or kwargs.get('terse'):
        ret = _filter_running(ret)
    cache_file = os.path.join(__opts__['cachedir'], 'sls.p')
    cumask = os.umask(0o77)
    try:
        if salt.utils.is_windows():
            # Make sure cache file isn't read-only
            __salt__['cmd.run'](['attrib', '-R', cache_file], python_shell=False)
        with salt.utils.fopen(cache_file, 'w+b') as fp_:
            serial.dump(ret, fp_)
    except (IOError, OSError):
        msg = 'Unable to write to SLS cache file {0}. Check permission.'
        log.error(msg.format(cache_file))
    _set_retcode(ret, high_)
    # Work around Windows multiprocessing bug, set __opts__['test'] back to
    # value from before this function was run.
    __opts__['test'] = orig_test

    try:
        with salt.utils.fopen(cfn, 'w+b') as fp_:
            try:
                serial.dump(high_, fp_)
            except TypeError:
                # Can't serialize pydsl
                pass
    except (IOError, OSError):
        msg = 'Unable to write to highstate cache file {0}. Do you have permissions?'
        log.error(msg.format(cfn))
    os.umask(cumask)
    _snapper_post(opts, kwargs.get('__pub_jid', 'called localy'), snapper_pre)
    return ret


<<<<<<< HEAD
<<<<<<< HEAD
def top(topfn,
        test=None,
        queue=False,
        saltenv=None,
        pillarenv=None,
        **kwargs):
=======
def top(topfn, test=None, queue=False, **kwargs):
>>>>>>> 2016.11
=======
def top(topfn, test=None, queue=False, **kwargs):
>>>>>>> 4a326444
    '''
    Execute a specific top file instead of the default. This is useful to apply
    configurations from a different environment (for example, dev or prod), without
    modifying the default top file.

    queue : False
        Instead of failing immediately when another state run is in progress,
        queue the new state run to begin running once the other has finished.

        This option starts a new thread for each queued state run, so use this
        option sparingly.

    saltenv
        Specify a salt fileserver environment to be used when applying states

    pillarenv
        Specify a Pillar environment to be used when applying states. This
        can also be set in the minion config file using the
        :conf_minion:`pillarenv` option. When neither the
        :conf_minion:`pillarenv` minion config option nor this CLI argument is
        used, all Pillar environments will be merged together.

        .. versionadded:: 2017.7.0

    CLI Example:

    .. code-block:: bash

        salt '*' state.top reverse_top.sls
        salt '*' state.top prod_top.sls exclude=sls_to_exclude
        salt '*' state.top dev_top.sls exclude="[{'id': 'id_to_exclude'}, {'sls': 'sls_to_exclude'}]"
    '''
    conflict = _check_queue(queue, kwargs)
    if conflict is not None:
        return conflict
    orig_test = __opts__.get('test', None)
    opts = _get_opts(**kwargs)
    opts['test'] = _get_test_value(test, **kwargs)

<<<<<<< HEAD
<<<<<<< HEAD
    if saltenv is not None:
        opts['environment'] = saltenv

    if pillarenv is not None:
        opts['pillarenv'] = pillarenv

    pillar = kwargs.get('pillar')
=======
    pillar_override = kwargs.get('pillar')
>>>>>>> 2016.11
=======
    pillar_override = kwargs.get('pillar')
>>>>>>> 4a326444
    pillar_enc = kwargs.get('pillar_enc')
    if pillar_enc is None \
            and pillar_override is not None \
            and not isinstance(pillar_override, dict):
        raise SaltInvocationError(
            'Pillar data must be formatted as a dictionary, unless pillar_enc '
            'is specified.'
        )

    st_ = salt.state.HighState(opts,
                               pillar_override,
                               pillar_enc=pillar_enc,
                               context=__context__,
                               initial_pillar=_get_initial_pillar(opts))
    if not _check_pillar(kwargs, st_.opts['pillar']):
        __context__['retcode'] = 5
        err = ['Pillar failed to render with the following messages:']
        err += __pillar__['_errors']
        return err

    st_.push_active()
    st_.opts['state_top'] = salt.utils.url.create(topfn)
    ret = {}
    orchestration_jid = kwargs.get('orchestration_jid')
    if 'saltenv' in kwargs:
        st_.opts['state_top_saltenv'] = kwargs['saltenv']
    try:
        snapper_pre = _snapper_pre(opts, kwargs.get('__pub_jid', 'called localy'))
        ret = st_.call_highstate(
                exclude=kwargs.get('exclude', []),
                cache=kwargs.get('cache', None),
                cache_name=kwargs.get('cache_name', 'highstate'),
                orchestration_jid=orchestration_jid)
    finally:
        st_.pop_active()

    _set_retcode(ret, highstate=st_.building_highstate)
    # Work around Windows multiprocessing bug, set __opts__['test'] back to
    # value from before this function was run.
    _snapper_post(opts, kwargs.get('__pub_jid', 'called localy'), snapper_pre)
    __opts__['test'] = orig_test
    return ret


def show_highstate(queue=False, **kwargs):
    '''
    Retrieve the highstate data from the salt master and display it

    Custom Pillar data can be passed with the ``pillar`` kwarg.

    CLI Example:

    .. code-block:: bash

        salt '*' state.show_highstate
    '''
    conflict = _check_queue(queue, kwargs)
    if conflict is not None:
        return conflict
    pillar_override = kwargs.get('pillar')
    pillar_enc = kwargs.get('pillar_enc')
    if pillar_enc is None \
            and pillar_override is not None \
            and not isinstance(pillar_override, dict):
        raise SaltInvocationError(
            'Pillar data must be formatted as a dictionary, unless pillar_enc '
            'is specified.'
        )

    opts = _get_opts(**kwargs)

    st_ = salt.state.HighState(opts,
                               pillar_override,
                               pillar_enc=pillar_enc,
                               initial_pillar=_get_initial_pillar(opts))

    if not _check_pillar(kwargs, st_.opts['pillar']):
        __context__['retcode'] = 5
        raise CommandExecutionError('Pillar failed to render',
                                    info=st_.opts['pillar']['_errors'])

    st_.push_active()
    try:
        ret = st_.compile_highstate()
    finally:
        st_.pop_active()
    _set_retcode(ret)
    return ret


def show_lowstate(queue=False, **kwargs):
    '''
    List out the low data that will be applied to this minion

    CLI Example:

    .. code-block:: bash

        salt '*' state.show_lowstate
    '''
    conflict = _check_queue(queue, kwargs)
    if conflict is not None:
        assert False
        return conflict

    opts = _get_opts(**kwargs)

    st_ = salt.state.HighState(opts,
                               initial_pillar=_get_initial_pillar(opts))

    if not _check_pillar(kwargs, st_.opts['pillar']):
        __context__['retcode'] = 5
        raise CommandExecutionError('Pillar failed to render',
                                    info=st_.opts['pillar']['_errors'])

    st_.push_active()
    try:
        ret = st_.compile_low_chunks()
    finally:
        st_.pop_active()
    return ret


<<<<<<< HEAD
<<<<<<< HEAD
def show_state_usage(queue=False, **kwargs):
    '''
    Retrieve the highstate data from the salt master to analyse used and unused states

    Custom Pillar data can be passed with the ``pillar`` kwarg.

    CLI Example:

    .. code-block:: bash

        salt '*' state.show_state_usage
    '''
    conflict = _check_queue(queue, kwargs)
    if conflict is not None:
        return conflict
    pillar = kwargs.get('pillar')
    pillar_enc = kwargs.get('pillar_enc')
    if pillar_enc is None \
            and pillar is not None \
            and not isinstance(pillar, dict):
        raise SaltInvocationError(
            'Pillar data must be formatted as a dictionary, unless pillar_enc '
            'is specified.'
        )

    st_ = salt.state.HighState(__opts__, pillar, pillar_enc=pillar_enc)
    st_.push_active()

    try:
        ret = st_.compile_state_usage()
    finally:
        st_.pop_active()
    _set_retcode(ret)
    return ret


def sls_id(
        id_,
        mods,
        saltenv='base',
        pillarenv=None,
        test=None,
        queue=False,
        **kwargs):
=======
def sls_id(id_, mods, test=None, queue=False, **kwargs):
>>>>>>> 2016.11
=======
def sls_id(id_, mods, test=None, queue=False, **kwargs):
>>>>>>> 4a326444
    '''
    Call a single ID from the named module(s) and handle all requisites

    The state ID comes *before* the module ID(s) on the command line.

    id
        ID to call

    mods
        Comma-delimited list of modules to search for given id and its requisites

    .. versionadded:: 2014.7.0

    saltenv : base
        Specify a salt fileserver environment to be used when applying states

    pillarenv
        Specify a Pillar environment to be used when applying states. This
        can also be set in the minion config file using the
        :conf_minion:`pillarenv` option. When neither the
        :conf_minion:`pillarenv` minion config option nor this CLI argument is
        used, all Pillar environments will be merged together.

    CLI Example:

    .. code-block:: bash

        salt '*' state.sls_id my_state my_module

        salt '*' state.sls_id my_state my_module,a_common_module
    '''
    conflict = _check_queue(queue, kwargs)
    if conflict is not None:
        return conflict
    orig_test = __opts__.get('test', None)
    opts = _get_opts(**kwargs)
    opts['test'] = _get_test_value(test, **kwargs)
<<<<<<< HEAD
<<<<<<< HEAD
    opts['environment'] = saltenv
    if pillarenv is not None:
        opts['pillarenv'] = pillarenv

    pillar = kwargs.get('pillar')
    pillar_enc = kwargs.get('pillar_enc')
    if pillar_enc is None \
            and pillar is not None \
            and not isinstance(pillar, dict):
        raise SaltInvocationError(
            'Pillar data must be formatted as a dictionary, unless pillar_enc '
            'is specified.'
        )

    try:
        st_ = salt.state.HighState(opts, pillar=pillar, pillar_enc=pillar_enc, proxy=__proxy__)
=======

    # Since this is running a specific ID within a specific SLS file, fall back
    # to the 'base' saltenv if none is configured and none was passed.
    if opts['environment'] is None:
        opts['environment'] = 'base'

    try:
        st_ = salt.state.HighState(opts,
                                   proxy=__proxy__,
                                   initial_pillar=_get_initial_pillar(opts))
>>>>>>> 2016.11
=======

    # Since this is running a specific ID within a specific SLS file, fall back
    # to the 'base' saltenv if none is configured and none was passed.
    if opts['environment'] is None:
        opts['environment'] = 'base'

    try:
        st_ = salt.state.HighState(opts,
                                   proxy=__proxy__,
                                   initial_pillar=_get_initial_pillar(opts))
>>>>>>> 4a326444
    except NameError:
        st_ = salt.state.HighState(opts,
                                   initial_pillar=_get_initial_pillar(opts))

    if not _check_pillar(kwargs, st_.opts['pillar']):
        __context__['retcode'] = 5
        err = ['Pillar failed to render with the following messages:']
        err += __pillar__['_errors']
        return err

    if isinstance(mods, six.string_types):
        split_mods = mods.split(',')
    st_.push_active()
    try:
        high_, errors = st_.render_highstate({opts['environment']: split_mods})
    finally:
        st_.pop_active()
    errors += st_.state.verify_high(high_)
    if errors:
        __context__['retcode'] = 1
        return errors
    chunks = st_.state.compile_high_data(high_)
    ret = {}
    for chunk in chunks:
        if chunk.get('__id__', '') == id_:
            ret.update(st_.state.call_chunk(chunk, {}, chunks))

    _set_retcode(ret, highstate=highstate)
    # Work around Windows multiprocessing bug, set __opts__['test'] back to
    # value from before this function was run.
    __opts__['test'] = orig_test
    if not ret:
        raise SaltInvocationError(
            'No matches for ID \'{0}\' found in SLS \'{1}\' within saltenv '
            '\'{2}\''.format(id_, mods, opts['environment'])
        )
    return ret


<<<<<<< HEAD
<<<<<<< HEAD
def show_low_sls(mods,
                 saltenv='base',
                 pillarenv=None,
                 test=None,
                 queue=False,
                 **kwargs):
=======
def show_low_sls(mods, test=None, queue=False, **kwargs):
>>>>>>> 2016.11
=======
def show_low_sls(mods, test=None, queue=False, **kwargs):
>>>>>>> 4a326444
    '''
    Display the low data from a specific sls. The default environment is
    ``base``, use ``saltenv`` to specify a different environment.

    saltenv
        Specify a salt fileserver environment to be used when applying states

    pillarenv
        Specify a Pillar environment to be used when applying states. This
        can also be set in the minion config file using the
        :conf_minion:`pillarenv` option. When neither the
        :conf_minion:`pillarenv` minion config option nor this CLI argument is
        used, all Pillar environments will be merged together.

    CLI Example:

    .. code-block:: bash

        salt '*' state.show_low_sls foo
        salt '*' state.show_low_sls foo saltenv=dev
    '''
    if 'env' in kwargs:
        salt.utils.warn_until(
            'Oxygen',
            'Parameter \'env\' has been detected in the argument list.  This '
            'parameter is no longer used and has been replaced by \'saltenv\' '
            'as of Salt 2016.11.0.  This warning will be removed in Salt Oxygen.'
            )
        kwargs.pop('env')

    conflict = _check_queue(queue, kwargs)
    if conflict is not None:
        return conflict
    orig_test = __opts__.get('test', None)
    opts = _get_opts(**kwargs)
    opts['test'] = _get_test_value(test, **kwargs)
<<<<<<< HEAD
<<<<<<< HEAD
    opts['environment'] = saltenv
    if pillarenv is not None:
        opts['pillarenv'] = pillarenv
    st_ = salt.state.HighState(opts)
=======
=======
>>>>>>> 4a326444

    # Since this is dealing with a specific SLS file (or files), fall back to
    # the 'base' saltenv if none is configured and none was passed.
    if opts['environment'] is None:
        opts['environment'] = 'base'

    st_ = salt.state.HighState(opts, initial_pillar=_get_initial_pillar(opts))
<<<<<<< HEAD
>>>>>>> 2016.11
=======
>>>>>>> 4a326444

    if not _check_pillar(kwargs, st_.opts['pillar']):
        __context__['retcode'] = 5
        raise CommandExecutionError('Pillar failed to render',
                                    info=st_.opts['pillar']['_errors'])

    if isinstance(mods, six.string_types):
        mods = mods.split(',')
    st_.push_active()
    try:
        high_, errors = st_.render_highstate({opts['environment']: mods})
    finally:
        st_.pop_active()
    errors += st_.state.verify_high(high_)
    if errors:
        __context__['retcode'] = 1
        return errors
    ret = st_.state.compile_high_data(high_)
    # Work around Windows multiprocessing bug, set __opts__['test'] back to
    # value from before this function was run.
    __opts__['test'] = orig_test
    return ret


def show_sls(mods, test=None, queue=False, **kwargs):
    '''
    Display the state data from a specific sls or list of sls files on the
    master. The default environment is ``base``, use ``saltenv`` to specify a
    different environment.

    This function does not support topfiles.  For ``top.sls`` please use
    ``show_top`` instead.

    Custom Pillar data can be passed with the ``pillar`` kwarg.

    saltenv
        Specify a salt fileserver environment to be used when applying states

    pillarenv
        Specify a Pillar environment to be used when applying states. This
        can also be set in the minion config file using the
        :conf_minion:`pillarenv` option. When neither the
        :conf_minion:`pillarenv` minion config option nor this CLI argument is
        used, all Pillar environments will be merged together.

    CLI Example:

    .. code-block:: bash

        salt '*' state.show_sls core,edit.vim dev
    '''
    if 'env' in kwargs:
        salt.utils.warn_until(
            'Oxygen',
            'Parameter \'env\' has been detected in the argument list.  This '
            'parameter is no longer used and has been replaced by \'saltenv\' '
            'as of Salt 2016.11.0.  This warning will be removed in Salt Oxygen.'
            )
        kwargs.pop('env')

    conflict = _check_queue(queue, kwargs)
    if conflict is not None:
        return conflict
    orig_test = __opts__.get('test', None)
    opts = _get_opts(**kwargs)

    opts['test'] = _get_test_value(test, **kwargs)

    # Since this is dealing with a specific SLS file (or files), fall back to
    # the 'base' saltenv if none is configured and none was passed.
    if opts['environment'] is None:
        opts['environment'] = 'base'

    pillar_override = kwargs.get('pillar')
    pillar_enc = kwargs.get('pillar_enc')
    if pillar_enc is None \
            and pillar_override is not None \
            and not isinstance(pillar_override, dict):
        raise SaltInvocationError(
            'Pillar data must be formatted as a dictionary, unless pillar_enc '
            'is specified.'
        )

    st_ = salt.state.HighState(opts,
                               pillar_override,
                               pillar_enc=pillar_enc,
                               initial_pillar=_get_initial_pillar(opts))

    if not _check_pillar(kwargs, st_.opts['pillar']):
        __context__['retcode'] = 5
        raise CommandExecutionError('Pillar failed to render',
                                    info=st_.opts['pillar']['_errors'])

    if isinstance(mods, six.string_types):
        mods = mods.split(',')
    st_.push_active()
    try:
        high_, errors = st_.render_highstate({opts['environment']: mods})
    finally:
        st_.pop_active()
    errors += st_.state.verify_high(high_)
    # Work around Windows multiprocessing bug, set __opts__['test'] back to
    # value from before this function was run.
    __opts__['test'] = orig_test
    if errors:
        __context__['retcode'] = 1
        return errors
    return high_


def show_top(queue=False, **kwargs):
    '''
    Return the top data that the minion will use for a highstate

    CLI Example:

    .. code-block:: bash

        salt '*' state.show_top
    '''
    if 'env' in kwargs:
        salt.utils.warn_until(
            'Oxygen',
            'Parameter \'env\' has been detected in the argument list.  This '
            'parameter is no longer used and has been replaced by \'saltenv\' '
            'as of Salt 2016.11.0.  This warning will be removed in Salt Oxygen.'
            )
        kwargs.pop('env')

    conflict = _check_queue(queue, kwargs)
    if conflict is not None:
        return conflict

    opts = _get_opts(**kwargs)

    st_ = salt.state.HighState(opts, initial_pillar=_get_initial_pillar(opts))

    if not _check_pillar(kwargs, st_.opts['pillar']):
        __context__['retcode'] = 5
        raise CommandExecutionError('Pillar failed to render',
                                    info=st_.opts['pillar']['_errors'])

    errors = []
    top_ = st_.get_top()
    errors += st_.verify_tops(top_)
    if errors:
        __context__['retcode'] = 1
        return errors
    matches = st_.top_matches(top_)
    return matches


def single(fun, name, test=None, queue=False, **kwargs):
    '''
    Execute a single state function with the named kwargs, returns False if
    insufficient data is sent to the command

    By default, the values of the kwargs will be parsed as YAML. So, you can
    specify lists values, or lists of single entry key-value maps, as you
    would in a YAML salt file. Alternatively, JSON format of keyword values
    is also supported.

    CLI Example:

    .. code-block:: bash

        salt '*' state.single pkg.installed name=vim

    '''
    conflict = _check_queue(queue, kwargs)
    if conflict is not None:
        return conflict
    comps = fun.split('.')
    if len(comps) < 2:
        __context__['retcode'] = 1
        return 'Invalid function passed'
    kwargs.update({'state': comps[0],
                   'fun': comps[1],
                   '__id__': name,
                   'name': name})
    orig_test = __opts__.get('test', None)
    opts = _get_opts(**kwargs)
    opts['test'] = _get_test_value(test, **kwargs)

    pillar_override = kwargs.get('pillar')
    pillar_enc = kwargs.get('pillar_enc')
    if pillar_enc is None \
            and pillar_override is not None \
            and not isinstance(pillar_override, dict):
        raise SaltInvocationError(
            'Pillar data must be formatted as a dictionary, unless pillar_enc '
            'is specified.'
        )

    try:
        st_ = salt.state.State(opts,
                               pillar_override,
                               pillar_enc=pillar_enc,
                               proxy=__proxy__,
                               initial_pillar=_get_initial_pillar(opts))
    except NameError:
        st_ = salt.state.State(opts,
                               pillar_override,
                               pillar_enc=pillar_enc,
                               initial_pillar=_get_initial_pillar(opts))
    err = st_.verify_data(kwargs)
    if err:
        __context__['retcode'] = 1
        return err

    st_._mod_init(kwargs)
    snapper_pre = _snapper_pre(opts, kwargs.get('__pub_jid', 'called localy'))
    ret = {'{0[state]}_|-{0[__id__]}_|-{0[name]}_|-{0[fun]}'.format(kwargs):
            st_.call(kwargs)}
    _set_retcode(ret)
    # Work around Windows multiprocessing bug, set __opts__['test'] back to
    # value from before this function was run.
    _snapper_post(opts, kwargs.get('__pub_jid', 'called localy'), snapper_pre)
    __opts__['test'] = orig_test
    return ret


def clear_cache():
    '''
    Clear out cached state files, forcing even cache runs to refresh the cache
    on the next state execution.

    Remember that the state cache is completely disabled by default, this
    execution only applies if cache=True is used in states

    CLI Example:

    .. code-block:: bash

        salt '*' state.clear_cache
    '''
    ret = []
    for fn_ in os.listdir(__opts__['cachedir']):
        if fn_.endswith('.cache.p'):
            path = os.path.join(__opts__['cachedir'], fn_)
            if not os.path.isfile(path):
                continue
            os.remove(path)
            ret.append(fn_)
    return ret


def pkg(pkg_path,
        pkg_sum,
        hash_type,
        test=None,
        **kwargs):
    '''
    Execute a packaged state run, the packaged state run will exist in a
    tarball available locally. This packaged state
    can be generated using salt-ssh.

    CLI Example:

    .. code-block:: bash

        salt '*' state.pkg /tmp/salt_state.tgz 760a9353810e36f6d81416366fc426dc md5
    '''
    # TODO - Add ability to download from salt master or other source
    if not os.path.isfile(pkg_path):
        return {}
    if not salt.utils.get_hash(pkg_path, hash_type) == pkg_sum:
        return {}
    root = tempfile.mkdtemp()
    s_pkg = tarfile.open(pkg_path, 'r:gz')
    # Verify that the tarball does not extract outside of the intended root
    members = s_pkg.getmembers()
    for member in members:
        if member.path.startswith((os.sep, '..{0}'.format(os.sep))):
            return {}
        elif '..{0}'.format(os.sep) in member.path:
            return {}
    s_pkg.extractall(root)
    s_pkg.close()
    lowstate_json = os.path.join(root, 'lowstate.json')
    with salt.utils.fopen(lowstate_json, 'r') as fp_:
        lowstate = json.load(fp_, object_hook=salt.utils.decode_dict)
    # Check for errors in the lowstate
    for chunk in lowstate:
        if not isinstance(chunk, dict):
            return lowstate
    pillar_json = os.path.join(root, 'pillar.json')
    if os.path.isfile(pillar_json):
        with salt.utils.fopen(pillar_json, 'r') as fp_:
            pillar_override = json.load(fp_)
    else:
        pillar_override = None
    popts = _get_opts(**kwargs)
    popts['fileclient'] = 'local'
    popts['file_roots'] = {}
    popts['test'] = _get_test_value(test, **kwargs)
    envs = os.listdir(root)
    for fn_ in envs:
        full = os.path.join(root, fn_)
        if not os.path.isdir(full):
            continue
        popts['file_roots'][fn_] = [full]
    st_ = salt.state.State(popts, pillar_override=pillar_override)
    snapper_pre = _snapper_pre(popts, kwargs.get('__pub_jid', 'called localy'))
    ret = st_.call_chunks(lowstate)
    ret = st_.call_listen(lowstate, ret)
    try:
        shutil.rmtree(root)
    except (IOError, OSError):
        pass
    _set_retcode(ret)
    _snapper_post(popts, kwargs.get('__pub_jid', 'called localy'), snapper_pre)
    return ret


def disable(states):
    '''
    Disable state runs.

    CLI Example:

    .. code-block:: bash

        salt '*' state.disable highstate

        salt '*' state.disable highstate,test.succeed_without_changes

    .. note::
        To disable a state file from running provide the same name that would
        be passed in a state.sls call.

        salt '*' state.disable bind.config

    '''
    ret = {
        'res': True,
        'msg': ''
    }

    if isinstance(states, six.string_types):
        states = states.split(',')

    msg = []
    _disabled = __salt__['grains.get']('state_runs_disabled')
    if not isinstance(_disabled, list):
        _disabled = []

    _changed = False
    for _state in states:
        if _state in _disabled:
            msg.append('Info: {0} state already disabled.'.format(_state))
        else:
            msg.append('Info: {0} state disabled.'.format(_state))
            _disabled.append(_state)
            _changed = True

    if _changed:
        __salt__['grains.setval']('state_runs_disabled', _disabled)

    ret['msg'] = '\n'.join(msg)

    # refresh the grains
    __salt__['saltutil.refresh_modules']()

    return ret


def enable(states):
    '''
    Enable state function or sls run

    CLI Example:

    .. code-block:: bash

        salt '*' state.enable highstate

        salt '*' state.enable test.succeed_without_changes

    .. note::
        To enable a state file from running provide the same name that would
        be passed in a state.sls call.

        salt '*' state.disable bind.config

    '''
    ret = {
        'res': True,
        'msg': ''
    }

    if isinstance(states, six.string_types):
        states = states.split(',')
    log.debug("states {0}".format(states))

    msg = []
    _disabled = __salt__['grains.get']('state_runs_disabled')
    if not isinstance(_disabled, list):
        _disabled = []

    _changed = False
    for _state in states:
        log.debug("_state {0}".format(_state))
        if _state not in _disabled:
            msg.append('Info: {0} state already enabled.'.format(_state))
        else:
            msg.append('Info: {0} state enabled.'.format(_state))
            _disabled.remove(_state)
            _changed = True

    if _changed:
        __salt__['grains.setval']('state_runs_disabled', _disabled)

    ret['msg'] = '\n'.join(msg)

    # refresh the grains
    __salt__['saltutil.refresh_modules']()

    return ret


def list_disabled():
    '''
    List the states which are currently disabled

    CLI Example:

    .. code-block:: bash

        salt '*' state.list_disabled
    '''
    return __salt__['grains.get']('state_runs_disabled')


def _disabled(funs):
    '''
    Return messages for disabled states
    that match state functions in funs.
    '''
    ret = []
    _disabled = __salt__['grains.get']('state_runs_disabled')
    for state in funs:
        for _state in _disabled:
            if '.*' in _state:
                target_state = _state.split('.')[0]
                target_state = target_state + '.' if not target_state.endswith('.') else target_state
                if state.startswith(target_state):
                    err = (
                        'The state file "{0}" is currently disabled by "{1}", '
                        'to re-enable, run state.enable {1}.'
                    ).format(
                        state,
                        _state,
                    )
                    ret.append(err)
                    continue
            else:
                if _state == state:
                    err = (
                        'The state file "{0}" is currently disabled, '
                        'to re-enable, run state.enable {0}.'
                    ).format(
                        _state,
                    )
                    ret.append(err)
                    continue
    return ret


def event(tagmatch='*',
        count=-1,
        quiet=False,
        sock_dir=None,
        pretty=False,
        node='minion'):
    r'''
    Watch Salt's event bus and block until the given tag is matched

    .. versionadded:: 2016.3.0

    This is useful for utilizing Salt's event bus from shell scripts or for
    taking simple actions directly from the CLI.

    Enable debug logging to see ignored events.

    :param tagmatch: the event is written to stdout for each tag that matches
        this pattern; uses the same matching semantics as Salt's Reactor.
    :param count: this number is decremented for each event that matches the
        ``tagmatch`` parameter; pass ``-1`` to listen forever.
    :param quiet: do not print to stdout; just block
    :param sock_dir: path to the Salt master's event socket file.
    :param pretty: Output the JSON all on a single line if ``False`` (useful
        for shell tools); pretty-print the JSON output if ``True``.
    :param node: Watch the minion-side or master-side event bus.

    CLI Example:

    .. code-block:: bash

        salt-call --local state.event pretty=True
    '''
    sevent = salt.utils.event.get_event(
            node,
            sock_dir or __opts__['sock_dir'],
            __opts__['transport'],
            opts=__opts__,
            listen=True)

    while True:
        ret = sevent.get_event(full=True, auto_reconnect=True)
        if ret is None:
            continue

        if fnmatch.fnmatch(ret['tag'], tagmatch):
            if not quiet:
                print('{0}\t{1}'.format(
                    ret['tag'],
                    json.dumps(
                        ret['data'],
                        sort_keys=pretty,
                        indent=None if not pretty else 4)))
                sys.stdout.flush()

            count -= 1
            log.debug('Remaining event matches: %s', count)

            if count == 0:
                break
        else:
            log.debug('Skipping event tag: %s', ret['tag'])
            continue<|MERGE_RESOLUTION|>--- conflicted
+++ resolved
@@ -351,15 +351,7 @@
             'Pillar data must be formatted as a dictionary, unless pillar_enc '
             'is specified.'
         )
-
-    try:
-<<<<<<< HEAD
-<<<<<<< HEAD
-        st_ = salt.state.State(opts, pillar, pillar_enc=pillar_enc, proxy=__proxy__,
-                context=__context__)
-    except NameError:
-        st_ = salt.state.State(opts, pillar, pillar_enc=pillar_enc)
-=======
+    try:
         st_ = salt.state.State(opts,
                                pillar_override,
                                pillar_enc=pillar_enc,
@@ -371,20 +363,6 @@
                                pillar_override,
                                pillar_enc=pillar_enc,
                                initial_pillar=_get_initial_pillar(opts))
->>>>>>> 2016.11
-=======
-        st_ = salt.state.State(opts,
-                               pillar_override,
-                               pillar_enc=pillar_enc,
-                               proxy=__proxy__,
-                               context=__context__,
-                               initial_pillar=_get_initial_pillar(opts))
-    except NameError:
-        st_ = salt.state.State(opts,
-                               pillar_override,
-                               pillar_enc=pillar_enc,
-                               initial_pillar=_get_initial_pillar(opts))
->>>>>>> 4a326444
 
     ret = st_.call_high(data)
     _set_retcode(ret, highstate=data)
@@ -850,8 +828,6 @@
             )
         kwargs.pop('env')
 
-<<<<<<< HEAD
-<<<<<<< HEAD
     if 'saltenv' in kwargs:
         opts['environment'] = kwargs['saltenv']
 
@@ -859,12 +835,7 @@
         opts['pillarenv'] = kwargs['pillarenv']
 
     pillar = kwargs.get('pillar')
-=======
     pillar_override = kwargs.get('pillar')
->>>>>>> 2016.11
-=======
-    pillar_override = kwargs.get('pillar')
->>>>>>> 4a326444
     pillar_enc = kwargs.get('pillar_enc')
     if pillar_enc is None \
             and pillar_override is not None \
@@ -1161,20 +1132,7 @@
     return ret
 
 
-<<<<<<< HEAD
-<<<<<<< HEAD
-def top(topfn,
-        test=None,
-        queue=False,
-        saltenv=None,
-        pillarenv=None,
-        **kwargs):
-=======
 def top(topfn, test=None, queue=False, **kwargs):
->>>>>>> 2016.11
-=======
-def top(topfn, test=None, queue=False, **kwargs):
->>>>>>> 4a326444
     '''
     Execute a specific top file instead of the default. This is useful to apply
     configurations from a different environment (for example, dev or prod), without
@@ -1214,21 +1172,7 @@
     opts = _get_opts(**kwargs)
     opts['test'] = _get_test_value(test, **kwargs)
 
-<<<<<<< HEAD
-<<<<<<< HEAD
-    if saltenv is not None:
-        opts['environment'] = saltenv
-
-    if pillarenv is not None:
-        opts['pillarenv'] = pillarenv
-
-    pillar = kwargs.get('pillar')
-=======
     pillar_override = kwargs.get('pillar')
->>>>>>> 2016.11
-=======
-    pillar_override = kwargs.get('pillar')
->>>>>>> 4a326444
     pillar_enc = kwargs.get('pillar_enc')
     if pillar_enc is None \
             and pillar_override is not None \
@@ -1352,8 +1296,6 @@
     return ret
 
 
-<<<<<<< HEAD
-<<<<<<< HEAD
 def show_state_usage(queue=False, **kwargs):
     '''
     Retrieve the highstate data from the salt master to analyse used and unused states
@@ -1390,20 +1332,7 @@
     return ret
 
 
-def sls_id(
-        id_,
-        mods,
-        saltenv='base',
-        pillarenv=None,
-        test=None,
-        queue=False,
-        **kwargs):
-=======
 def sls_id(id_, mods, test=None, queue=False, **kwargs):
->>>>>>> 2016.11
-=======
-def sls_id(id_, mods, test=None, queue=False, **kwargs):
->>>>>>> 4a326444
     '''
     Call a single ID from the named module(s) and handle all requisites
 
@@ -1441,25 +1370,6 @@
     orig_test = __opts__.get('test', None)
     opts = _get_opts(**kwargs)
     opts['test'] = _get_test_value(test, **kwargs)
-<<<<<<< HEAD
-<<<<<<< HEAD
-    opts['environment'] = saltenv
-    if pillarenv is not None:
-        opts['pillarenv'] = pillarenv
-
-    pillar = kwargs.get('pillar')
-    pillar_enc = kwargs.get('pillar_enc')
-    if pillar_enc is None \
-            and pillar is not None \
-            and not isinstance(pillar, dict):
-        raise SaltInvocationError(
-            'Pillar data must be formatted as a dictionary, unless pillar_enc '
-            'is specified.'
-        )
-
-    try:
-        st_ = salt.state.HighState(opts, pillar=pillar, pillar_enc=pillar_enc, proxy=__proxy__)
-=======
 
     # Since this is running a specific ID within a specific SLS file, fall back
     # to the 'base' saltenv if none is configured and none was passed.
@@ -1470,19 +1380,6 @@
         st_ = salt.state.HighState(opts,
                                    proxy=__proxy__,
                                    initial_pillar=_get_initial_pillar(opts))
->>>>>>> 2016.11
-=======
-
-    # Since this is running a specific ID within a specific SLS file, fall back
-    # to the 'base' saltenv if none is configured and none was passed.
-    if opts['environment'] is None:
-        opts['environment'] = 'base'
-
-    try:
-        st_ = salt.state.HighState(opts,
-                                   proxy=__proxy__,
-                                   initial_pillar=_get_initial_pillar(opts))
->>>>>>> 4a326444
     except NameError:
         st_ = salt.state.HighState(opts,
                                    initial_pillar=_get_initial_pillar(opts))
@@ -1522,20 +1419,7 @@
     return ret
 
 
-<<<<<<< HEAD
-<<<<<<< HEAD
-def show_low_sls(mods,
-                 saltenv='base',
-                 pillarenv=None,
-                 test=None,
-                 queue=False,
-                 **kwargs):
-=======
 def show_low_sls(mods, test=None, queue=False, **kwargs):
->>>>>>> 2016.11
-=======
-def show_low_sls(mods, test=None, queue=False, **kwargs):
->>>>>>> 4a326444
     '''
     Display the low data from a specific sls. The default environment is
     ``base``, use ``saltenv`` to specify a different environment.
@@ -1572,15 +1456,6 @@
     orig_test = __opts__.get('test', None)
     opts = _get_opts(**kwargs)
     opts['test'] = _get_test_value(test, **kwargs)
-<<<<<<< HEAD
-<<<<<<< HEAD
-    opts['environment'] = saltenv
-    if pillarenv is not None:
-        opts['pillarenv'] = pillarenv
-    st_ = salt.state.HighState(opts)
-=======
-=======
->>>>>>> 4a326444
 
     # Since this is dealing with a specific SLS file (or files), fall back to
     # the 'base' saltenv if none is configured and none was passed.
@@ -1588,10 +1463,6 @@
         opts['environment'] = 'base'
 
     st_ = salt.state.HighState(opts, initial_pillar=_get_initial_pillar(opts))
-<<<<<<< HEAD
->>>>>>> 2016.11
-=======
->>>>>>> 4a326444
 
     if not _check_pillar(kwargs, st_.opts['pillar']):
         __context__['retcode'] = 5
