# -*- coding: utf-8 -*-
"""
Support for YUM/DNF

.. important::
    If you feel that Salt should be using this module to manage packages on a
    minion, and it is using a different module (or gives an error similar to
    *'pkg.install' is not available*), see :ref:`here
    <module-provider-override>`.

.. note::
    DNF is fully supported as of version 2015.5.10 and 2015.8.4 (partial
    support for DNF was initially added in 2015.8.0), and DNF is used
    automatically in place of YUM in Fedora 22 and newer.
"""

# Import python libs
from __future__ import absolute_import, print_function, unicode_literals

import contextlib
import datetime
import fnmatch
import itertools
import logging
import os
import re
import string

# Import Salt libs
import salt.utils.args
import salt.utils.data
import salt.utils.decorators.path
import salt.utils.environment
import salt.utils.files
import salt.utils.functools
import salt.utils.itertools
import salt.utils.lazy
import salt.utils.path
import salt.utils.pkg
import salt.utils.pkg.rpm
import salt.utils.systemd
import salt.utils.versions
from salt.exceptions import CommandExecutionError, MinionError, SaltInvocationError

# Import 3rd-party libs
# pylint: disable=import-error,redefined-builtin
# Import 3rd-party libs
from salt.ext import six
from salt.ext.six.moves import configparser, zip
from salt.utils.versions import LooseVersion as _LooseVersion

try:
    import yum

    HAS_YUM = True
except ImportError:
    HAS_YUM = False


# pylint: enable=import-error,redefined-builtin


log = logging.getLogger(__name__)

__HOLD_PATTERN = r"[\w+]+(?:[.-][^-]+)*"

PKG_ARCH_SEPARATOR = "."

# Define the module's virtual name
__virtualname__ = "pkg"


def __virtual__():
    """
    Confine this module to yum based systems
    """
    if __opts__.get("yum_provider") == "yumpkg_api":
        return (False, "Module yumpkg: yumpkg_api provider not available")
    try:
        os_grain = __grains__["os"].lower()
        os_family = __grains__["os_family"].lower()
    except Exception:  # pylint: disable=broad-except
        return (False, "Module yumpkg: no yum based system detected")

    enabled = ("amazon", "xcp", "xenserver", "virtuozzolinux", "virtuozzo")

    if os_family == "redhat" or os_grain in enabled:
        return __virtualname__
    return (False, "Module yumpkg: no yum based system detected")


def _strip_headers(output, *args):
    if not args:
        args_lc = (
            "installed packages",
            "available packages",
            "available upgrades",
            "updated packages",
            "upgraded packages",
        )
    else:
        args_lc = [x.lower() for x in args]
    ret = ""
    for line in salt.utils.itertools.split(output, "\n"):
        if line.lower() not in args_lc:
            ret += line + "\n"
    return ret


def _get_hold(line, pattern=__HOLD_PATTERN, full=True):
    """
    Resolve a package name from a line containing the hold expression. If the
    regex is not matched, None is returned.

    yum ==> 2:vim-enhanced-7.4.629-5.el6.*
    dnf ==> vim-enhanced-2:7.4.827-1.fc22.*
    """
    if full:
        if _yum() == "dnf":
            lock_re = r"({0}-\S+)".format(pattern)
        else:
            lock_re = r"(\d+:{0}-\S+)".format(pattern)
    else:
        if _yum() == "dnf":
            lock_re = r"({0}-\S+)".format(pattern)
        else:
            lock_re = r"\d+:({0}-\S+)".format(pattern)

    match = re.search(lock_re, line)
    if match:
        if not full:
            woarch = match.group(1).rsplit(".", 1)[0]
            worel = woarch.rsplit("-", 1)[0]
            return worel.rsplit("-", 1)[0]
        else:
            return match.group(1)
    return None


def _yum():
    """
    Determine package manager name (yum or dnf),
    depending on the system version.
    """
    contextkey = "yum_bin"
    if contextkey not in __context__:
        if (
            "fedora" in __grains__["os"].lower() and int(__grains__["osrelease"]) >= 22
        ) or (
            __grains__["os"].lower() in ("redhat", "centos")
            and int(__grains__["osmajorrelease"]) >= 8
        ):
            __context__[contextkey] = "dnf"
        else:
            __context__[contextkey] = "yum"
    return __context__[contextkey]


def _call_yum(args, **kwargs):
    """
    Call yum/dnf.
    """
    params = {
        "output_loglevel": "trace",
        "python_shell": False,
        "env": salt.utils.environment.get_module_environment(globals()),
    }
    params.update(kwargs)
    cmd = []
    if salt.utils.systemd.has_scope(__context__) and __salt__["config.get"](
        "systemd.scope", True
    ):
        cmd.extend(["systemd-run", "--scope"])
    cmd.append(_yum())
    cmd.extend(args)

    return __salt__["cmd.run_all"](cmd, **params)


def _yum_pkginfo(output):
    """
    Parse yum/dnf output (which could contain irregular line breaks if package
    names are long) retrieving the name, version, etc., and return a list of
    pkginfo namedtuples.
    """
    cur = {}
    keys = itertools.cycle(("name", "version", "repoid"))
    values = salt.utils.itertools.split(_strip_headers(output))
    osarch = __grains__["osarch"]
    for (key, value) in zip(keys, values):
        if key == "name":
            try:
                cur["name"], cur["arch"] = value.rsplit(".", 1)
            except ValueError:
                cur["name"] = value
                cur["arch"] = osarch
            cur["name"] = salt.utils.pkg.rpm.resolve_name(
                cur["name"], cur["arch"], osarch
            )
        else:
            if key == "version":
                # Suppport packages with no 'Release' parameter
                value = value.rstrip("-")
            elif key == "repoid":
                # Installed packages show a '@' at the beginning
                value = value.lstrip("@")
            cur[key] = value
            if key == "repoid":
                # We're done with this package, create the pkginfo namedtuple
                pkginfo = salt.utils.pkg.rpm.pkginfo(**cur)
                # Clear the dict for the next package
                cur = {}
                # Yield the namedtuple
                if pkginfo is not None:
                    yield pkginfo


def _check_versionlock():
    """
    Ensure that the appropriate versionlock plugin is present
    """
    if _yum() == "dnf":
        if (
            "fedora" in __grains__["os"].lower()
            and int(__grains__.get("osrelease")) >= 26
        ) or (
            __grains__.get("os").lower() in ("redhat", "centos")
            and int(__grains__.get("osmajorrelease")) >= 8
        ):
            if six.PY3:
                vl_plugin = "python3-dnf-plugin-versionlock"
            else:
                vl_plugin = "python2-dnf-plugin-versionlock"
        else:
            if six.PY3:
                vl_plugin = "python3-dnf-plugins-extras-versionlock"
            else:
                vl_plugin = "python-dnf-plugins-extras-versionlock"
    else:
        vl_plugin = (
            "yum-versionlock"
            if __grains__.get("osmajorrelease") == "5"
            else "yum-plugin-versionlock"
        )

    if vl_plugin not in list_pkgs():
        raise SaltInvocationError(
            "Cannot proceed, {0} is not installed.".format(vl_plugin)
        )


def _get_options(**kwargs):
    """
    Returns a list of options to be used in the yum/dnf command, based on the
    kwargs passed.
    """
    # Get repo options from the kwargs
    fromrepo = kwargs.pop("fromrepo", "")
    repo = kwargs.pop("repo", "")
    disablerepo = kwargs.pop("disablerepo", "")
    enablerepo = kwargs.pop("enablerepo", "")
    disableexcludes = kwargs.pop("disableexcludes", "")
    branch = kwargs.pop("branch", "")
    setopt = kwargs.pop("setopt", None)
    if setopt is None:
        setopt = []
    else:
        setopt = salt.utils.args.split_input(setopt)
    get_extra_options = kwargs.pop("get_extra_options", False)

    # Support old 'repo' argument
    if repo and not fromrepo:
        fromrepo = repo

    ret = []

    if fromrepo:
        log.info("Restricting to repo '%s'", fromrepo)
        ret.extend(["--disablerepo=*", "--enablerepo={0}".format(fromrepo)])
    else:
        if disablerepo:
            targets = (
                [disablerepo] if not isinstance(disablerepo, list) else disablerepo
            )
            log.info("Disabling repo(s): %s", ", ".join(targets))
            ret.extend(["--disablerepo={0}".format(x) for x in targets])
        if enablerepo:
            targets = [enablerepo] if not isinstance(enablerepo, list) else enablerepo
            log.info("Enabling repo(s): %s", ", ".join(targets))
            ret.extend(["--enablerepo={0}".format(x) for x in targets])

    if disableexcludes:
        log.info("Disabling excludes for '%s'", disableexcludes)
        ret.append("--disableexcludes={0}".format(disableexcludes))

    if branch:
        log.info("Adding branch '%s'", branch)
        ret.append("--branch={0}".format(branch))

    for item in setopt:
        ret.extend(["--setopt", six.text_type(item)])

    if get_extra_options:
        # sorting here to make order uniform, makes unit testing more reliable
        for key in sorted(kwargs):
            if key.startswith("__"):
                continue
            value = kwargs[key]
            if isinstance(value, six.string_types):
                log.info("Found extra option --%s=%s", key, value)
                ret.append("--{0}={1}".format(key, value))
            elif value is True:
                log.info("Found extra option --%s", key)
                ret.append("--{0}".format(key))
        if ret:
            log.info("Adding extra options: %s", ret)

    return ret


def _get_yum_config():
    """
    Returns a dict representing the yum config options and values.

    We try to pull all of the yum config options into a standard dict object.
    This is currently only used to get the reposdir settings, but could be used
    for other things if needed.

    If the yum python library is available, use that, which will give us all of
    the options, including all of the defaults not specified in the yum config.
    Additionally, they will all be of the correct object type.

    If the yum library is not available, we try to read the yum.conf
    directly ourselves with a minimal set of "defaults".
    """
    # in case of any non-fatal failures, these defaults will be used
    conf = {
        "reposdir": ["/etc/yum/repos.d", "/etc/yum.repos.d"],
    }

    if HAS_YUM:
        try:
            yb = yum.YumBase()
            yb.preconf.init_plugins = False
            for name, value in six.iteritems(yb.conf):
                conf[name] = value
        except (AttributeError, yum.Errors.ConfigError) as exc:
            raise CommandExecutionError("Could not query yum config: {0}".format(exc))
        except yum.Errors.YumBaseError as yum_base_error:
            raise CommandExecutionError(
                "Error accessing yum or rpmdb: {0}".format(yum_base_error)
            )
    else:
        # fall back to parsing the config ourselves
        # Look for the config the same order yum does
        fn = None
        paths = ("/etc/yum/yum.conf", "/etc/yum.conf", "/etc/dnf/dnf.conf")
        for path in paths:
            if os.path.exists(path):
                fn = path
                break

        if not fn:
            raise CommandExecutionError(
                "No suitable yum config file found in: {0}".format(paths)
            )

        cp = configparser.ConfigParser()
        try:
            cp.read(fn)
        except (IOError, OSError) as exc:
            raise CommandExecutionError("Unable to read from {0}: {1}".format(fn, exc))

        if cp.has_section("main"):
            for opt in cp.options("main"):
                if opt in ("reposdir", "commands", "excludes"):
                    # these options are expected to be lists
                    conf[opt] = [x.strip() for x in cp.get("main", opt).split(",")]
                else:
                    conf[opt] = cp.get("main", opt)
        else:
            log.warning(
                "Could not find [main] section in %s, using internal " "defaults", fn
            )

    return conf


def _get_yum_config_value(name):
    """
    Look for a specific config variable and return its value
    """
    conf = _get_yum_config()
    if name in conf.keys():
        return conf.get(name)
    return None


def _normalize_basedir(basedir=None):
    """
    Takes a basedir argument as a string or a list. If the string or list is
    empty, then look up the default from the 'reposdir' option in the yum
    config.

    Returns a list of directories.
    """
    # if we are passed a string (for backward compatibility), convert to a list
    if isinstance(basedir, six.string_types):
        basedir = [x.strip() for x in basedir.split(",")]

    if basedir is None:
        basedir = []

    # nothing specified, so use the reposdir option as the default
    if not basedir:
        basedir = _get_yum_config_value("reposdir")

    if not isinstance(basedir, list) or not basedir:
        raise SaltInvocationError("Could not determine any repo directories")

    return basedir


def normalize_name(name):
    """
    Strips the architecture from the specified package name, if necessary.
    Circumstances where this would be done include:

    * If the arch is 32 bit and the package name ends in a 32-bit arch.
    * If the arch matches the OS arch, or is ``noarch``.

    CLI Example:

    .. code-block:: bash

        salt '*' pkg.normalize_name zsh.x86_64
    """
    try:
        arch = name.rsplit(PKG_ARCH_SEPARATOR, 1)[-1]
        if arch not in salt.utils.pkg.rpm.ARCHES + ("noarch",):
            return name
    except ValueError:
        return name
    if arch in (__grains__["osarch"], "noarch") or salt.utils.pkg.rpm.check_32(
        arch, osarch=__grains__["osarch"]
    ):
        return name[: -(len(arch) + 1)]
    return name


def parse_arch(name):
    """
    Parse name and architecture from the specified package name.

    CLI Example:

    .. code-block:: bash

        salt '*' pkg.parse_arch zsh.x86_64
    """
    _name, _arch = None, None
    try:
        _name, _arch = name.rsplit(PKG_ARCH_SEPARATOR, 1)
    except ValueError:
        pass
    if _arch not in salt.utils.pkg.rpm.ARCHES + ("noarch",):
        _name = name
        _arch = None
    return {"name": _name, "arch": _arch}


def latest_version(*names, **kwargs):
    """
    Return the latest version of the named package available for upgrade or
    installation. If more than one package name is specified, a dict of
    name/version pairs is returned.

    If the latest version of a given package is already installed, an empty
    string will be returned for that package.

    A specific repo can be requested using the ``fromrepo`` keyword argument,
    and the ``disableexcludes`` option is also supported.

    .. versionadded:: 2014.7.0
        Support for the ``disableexcludes`` option

    CLI Example:

    .. code-block:: bash

        salt '*' pkg.latest_version <package name>
        salt '*' pkg.latest_version <package name> fromrepo=epel-testing
        salt '*' pkg.latest_version <package name> disableexcludes=main
        salt '*' pkg.latest_version <package1> <package2> <package3> ...
    """
    refresh = salt.utils.data.is_true(kwargs.pop("refresh", True))
    if len(names) == 0:
        return ""

    options = _get_options(**kwargs)

    # Refresh before looking for the latest version available
    if refresh:
        refresh_db(**kwargs)

    cur_pkgs = list_pkgs(versions_as_list=True)

    # Get available versions for specified package(s)
    cmd = ["--quiet"]
    cmd.extend(options)
    cmd.extend(["list", "available"])
    cmd.extend(names)
    out = _call_yum(cmd, ignore_retcode=True)
    if out["retcode"] != 0:
        if out["stderr"]:
            # Check first if this is just a matter of the packages being
            # up-to-date.
            if not all([x in cur_pkgs for x in names]):
                log.error(
                    "Problem encountered getting latest version for the "
                    "following package(s): %s. Stderr follows: \n%s",
                    ", ".join(names),
                    out["stderr"],
                )
        updates = []
    else:
        # Sort by version number (highest to lowest) for loop below
        updates = sorted(
            _yum_pkginfo(out["stdout"]),
            key=lambda pkginfo: _LooseVersion(pkginfo.version),
            reverse=True,
        )

    def _check_cur(pkg):
        if pkg.name in cur_pkgs:
            for installed_version in cur_pkgs[pkg.name]:
                # If any installed version is greater than (or equal to) the
                # one found by yum/dnf list available, then it is not an
                # upgrade.
                if salt.utils.versions.compare(
                    ver1=installed_version,
                    oper=">=",
                    ver2=pkg.version,
                    cmp_func=version_cmp,
                ):
                    return False
            # pkg.version is greater than all installed versions
            return True
        else:
            # Package is not installed
            return True

    ret = {}
    for name in names:
        # Derive desired pkg arch (for arch-specific packages) based on the
        # package name(s) passed to the function. On a 64-bit OS, "pkgame"
        # would be assumed to match the osarch, while "pkgname.i686" would
        # have an arch of "i686". This desired arch is then compared against
        # the updates derived from _yum_pkginfo() above, so that we can
        # distinguish an update for a 32-bit version of a package from its
        # 64-bit counterpart.
        try:
            arch = name.rsplit(".", 1)[-1]
            if arch not in salt.utils.pkg.rpm.ARCHES:
                arch = __grains__["osarch"]
        except ValueError:
            arch = __grains__["osarch"]

        # This loop will iterate over the updates derived by _yum_pkginfo()
        # above, which have been sorted descendingly by version number,
        # ensuring that the latest available version for the named package is
        # examined first. The call to _check_cur() will ensure that a package
        # seen by yum as "available" will only be detected as an upgrade if it
        # has a version higher than all currently-installed versions of the
        # package.
        for pkg in (x for x in updates if x.name == name):
            # This if/or statement makes sure that we account for noarch
            # packages as well as arch-specific packages.
            if (
                pkg.arch == "noarch"
                or pkg.arch == arch
                or salt.utils.pkg.rpm.check_32(pkg.arch)
            ):
                if _check_cur(pkg):
                    ret[name] = pkg.version
                    # no need to check another match, if there was one
                    break
        else:
            ret[name] = ""

    # Return a string if only one package name passed
    if len(names) == 1:
        return ret[names[0]]
    return ret


# available_version is being deprecated
available_version = salt.utils.functools.alias_function(
    latest_version, "available_version"
)


def upgrade_available(name, **kwargs):
    """
    Check whether or not an upgrade is available for a given package

    CLI Example:

    .. code-block:: bash

        salt '*' pkg.upgrade_available <package name>
    """
    return latest_version(name, **kwargs) != ""


def version(*names, **kwargs):
    """
    Returns a string representing the package version or an empty string if not
    installed. If more than one package name is specified, a dict of
    name/version pairs is returned.

    CLI Example:

    .. code-block:: bash

        salt '*' pkg.version <package name>
        salt '*' pkg.version <package1> <package2> <package3> ...
    """
    return __salt__["pkg_resource.version"](*names, **kwargs)


def version_cmp(pkg1, pkg2, ignore_epoch=False):
    """
    .. versionadded:: 2015.5.4

    Do a cmp-style comparison on two packages. Return -1 if pkg1 < pkg2, 0 if
    pkg1 == pkg2, and 1 if pkg1 > pkg2. Return None if there was a problem
    making the comparison.

    ignore_epoch : False
        Set to ``True`` to ignore the epoch when comparing versions

        .. versionadded:: 2015.8.10,2016.3.2

    CLI Example:

    .. code-block:: bash

        salt '*' pkg.version_cmp '0.2-001' '0.2.0.1-002'
    """

    return __salt__["lowpkg.version_cmp"](pkg1, pkg2, ignore_epoch=ignore_epoch)


def list_pkgs(versions_as_list=False, **kwargs):
    """
    List the packages currently installed as a dict. By default, the dict
    contains versions as a comma separated string::

        {'<package_name>': '<version>[,<version>...]'}

    versions_as_list:
        If set to true, the versions are provided as a list

        {'<package_name>': ['<version>', '<version>']}

    attr:
        If a list of package attributes is specified, returned value will
        contain them in addition to version, eg.::

        {'<package_name>': [{'version' : 'version', 'arch' : 'arch'}]}

        Valid attributes are: ``epoch``, ``version``, ``release``, ``arch``,
        ``install_date``, ``install_date_time_t``.

        If ``all`` is specified, all valid attributes will be returned.

            .. versionadded:: 2018.3.0

    CLI Example:

    .. code-block:: bash

        salt '*' pkg.list_pkgs
        salt '*' pkg.list_pkgs attr=version,arch
        salt '*' pkg.list_pkgs attr='["version", "arch"]'
    """
    versions_as_list = salt.utils.data.is_true(versions_as_list)
    # not yet implemented or not applicable
    if any(
        [salt.utils.data.is_true(kwargs.get(x)) for x in ("removed", "purge_desired")]
    ):
        return {}

    attr = kwargs.get("attr")
    if attr is not None:
        attr = salt.utils.args.split_input(attr)

    contextkey = "pkg.list_pkgs"

    if contextkey not in __context__:
        ret = {}
        cmd = [
            "rpm",
            "-qa",
            "--queryformat",
            salt.utils.pkg.rpm.QUERYFORMAT.replace("%{REPOID}", "(none)") + "\n",
        ]
        output = __salt__["cmd.run"](cmd, python_shell=False, output_loglevel="trace")
        for line in output.splitlines():
            pkginfo = salt.utils.pkg.rpm.parse_pkginfo(
                line, osarch=__grains__["osarch"]
            )
            if pkginfo is not None:
                # see rpm version string rules available at https://goo.gl/UGKPNd
                pkgver = pkginfo.version
                epoch = None
                release = None
                if ":" in pkgver:
                    epoch, pkgver = pkgver.split(":", 1)
                if "-" in pkgver:
                    pkgver, release = pkgver.split("-", 1)
                all_attr = {
                    "epoch": epoch,
                    "version": pkgver,
                    "release": release,
                    "arch": pkginfo.arch,
                    "install_date": pkginfo.install_date,
                    "install_date_time_t": pkginfo.install_date_time_t,
                }
                __salt__["pkg_resource.add_pkg"](ret, pkginfo.name, all_attr)

        for pkgname in ret:
            ret[pkgname] = sorted(ret[pkgname], key=lambda d: d["version"])

        __context__[contextkey] = ret

    return __salt__["pkg_resource.format_pkg_list"](
        __context__[contextkey], versions_as_list, attr
    )


def list_repo_pkgs(*args, **kwargs):
    """
    .. versionadded:: 2014.1.0
    .. versionchanged:: 2014.7.0
        All available versions of each package are now returned. This required
        a slight modification to the structure of the return dict. The return
        data shown below reflects the updated return dict structure. Note that
        packages which are version-locked using :py:mod:`pkg.hold
        <salt.modules.yumpkg.hold>` will only show the currently-installed
        version, as locking a package will make other versions appear
        unavailable to yum/dnf.
    .. versionchanged:: 2017.7.0
        By default, the versions for each package are no longer organized by
        repository. To get results organized by repository, use
        ``byrepo=True``.

    Returns all available packages. Optionally, package names (and name globs)
    can be passed and the results will be filtered to packages matching those
    names. This is recommended as it speeds up the function considerably.

    .. warning::
        Running this function on RHEL/CentOS 6 and earlier will be more
        resource-intensive, as the version of yum that ships with older
        RHEL/CentOS has no yum subcommand for listing packages from a
        repository. Thus, a ``yum list installed`` and ``yum list available``
        are run, which generates a lot of output, which must then be analyzed
        to determine which package information to include in the return data.

    This function can be helpful in discovering the version or repo to specify
    in a :mod:`pkg.installed <salt.states.pkg.installed>` state.

    The return data will be a dictionary mapping package names to a list of
    version numbers, ordered from newest to oldest. If ``byrepo`` is set to
    ``True``, then the return dictionary will contain repository names at the
    top level, and each repository will map packages to lists of version
    numbers. For example:

    .. code-block:: python

        # With byrepo=False (default)
        {
            'bash': ['4.1.2-15.el6_5.2',
                     '4.1.2-15.el6_5.1',
                     '4.1.2-15.el6_4'],
            'kernel': ['2.6.32-431.29.2.el6',
                       '2.6.32-431.23.3.el6',
                       '2.6.32-431.20.5.el6',
                       '2.6.32-431.20.3.el6',
                       '2.6.32-431.17.1.el6',
                       '2.6.32-431.11.2.el6',
                       '2.6.32-431.5.1.el6',
                       '2.6.32-431.3.1.el6',
                       '2.6.32-431.1.2.0.1.el6',
                       '2.6.32-431.el6']
        }
        # With byrepo=True
        {
            'base': {
                'bash': ['4.1.2-15.el6_4'],
                'kernel': ['2.6.32-431.el6']
            },
            'updates': {
                'bash': ['4.1.2-15.el6_5.2', '4.1.2-15.el6_5.1'],
                'kernel': ['2.6.32-431.29.2.el6',
                           '2.6.32-431.23.3.el6',
                           '2.6.32-431.20.5.el6',
                           '2.6.32-431.20.3.el6',
                           '2.6.32-431.17.1.el6',
                           '2.6.32-431.11.2.el6',
                           '2.6.32-431.5.1.el6',
                           '2.6.32-431.3.1.el6',
                           '2.6.32-431.1.2.0.1.el6']
            }
        }

    fromrepo : None
        Only include results from the specified repo(s). Multiple repos can be
        specified, comma-separated.

    enablerepo (ignored if ``fromrepo`` is specified)
        Specify a disabled package repository (or repositories) to enable.
        (e.g., ``yum --enablerepo='somerepo'``)

        .. versionadded:: 2017.7.0

    disablerepo (ignored if ``fromrepo`` is specified)
        Specify an enabled package repository (or repositories) to disable.
        (e.g., ``yum --disablerepo='somerepo'``)

        .. versionadded:: 2017.7.0

    byrepo : False
        When ``True``, the return data for each package will be organized by
        repository.

        .. versionadded:: 2017.7.0

    cacheonly : False
        When ``True``, the repo information will be retrieved from the cached
        repo metadata. This is equivalent to passing the ``-C`` option to
        yum/dnf.

        .. versionadded:: 2017.7.0

    setopt
        A comma-separated or Python list of key=value options. This list will
        be expanded and ``--setopt`` prepended to each in the yum/dnf command
        that is run.

        .. versionadded:: 2019.2.0

    CLI Examples:

    .. code-block:: bash

        salt '*' pkg.list_repo_pkgs
        salt '*' pkg.list_repo_pkgs foo bar baz
        salt '*' pkg.list_repo_pkgs 'samba4*' fromrepo=base,updates
        salt '*' pkg.list_repo_pkgs 'python2-*' byrepo=True
    """
    byrepo = kwargs.pop("byrepo", False)
    cacheonly = kwargs.pop("cacheonly", False)
    fromrepo = kwargs.pop("fromrepo", "") or ""
    disablerepo = kwargs.pop("disablerepo", "") or ""
    enablerepo = kwargs.pop("enablerepo", "") or ""

    repo_arg = _get_options(fromrepo=fromrepo, **kwargs)

    if fromrepo and not isinstance(fromrepo, list):
        try:
            fromrepo = [x.strip() for x in fromrepo.split(",")]
        except AttributeError:
            fromrepo = [x.strip() for x in six.text_type(fromrepo).split(",")]

    if disablerepo and not isinstance(disablerepo, list):
        try:
            disablerepo = [x.strip() for x in disablerepo.split(",") if x != "*"]
        except AttributeError:
            disablerepo = [
                x.strip() for x in six.text_type(disablerepo).split(",") if x != "*"
            ]

    if enablerepo and not isinstance(enablerepo, list):
        try:
            enablerepo = [x.strip() for x in enablerepo.split(",") if x != "*"]
        except AttributeError:
            enablerepo = [
                x.strip() for x in six.text_type(enablerepo).split(",") if x != "*"
            ]

    if fromrepo:
        repos = fromrepo
    else:
        repos = [
            repo_name
            for repo_name, repo_info in six.iteritems(list_repos())
            if repo_name in enablerepo
            or (
                repo_name not in disablerepo
                and six.text_type(repo_info.get("enabled", "1")) == "1"
            )
        ]

    ret = {}

    def _check_args(args, name):
        """
        Do glob matching on args and return True if a match was found.
        Otherwise, return False
        """
        for arg in args:
            if fnmatch.fnmatch(name, arg):
                return True
        return False

    def _parse_output(output, strict=False):
        for pkg in _yum_pkginfo(output):
            if strict and (pkg.repoid not in repos or not _check_args(args, pkg.name)):
                continue
            repo_dict = ret.setdefault(pkg.repoid, {})
            version_list = repo_dict.setdefault(pkg.name, set())
            version_list.add(pkg.version)

    yum_version = (
        None
        if _yum() != "yum"
        else _LooseVersion(
            __salt__["cmd.run"](["yum", "--version"], python_shell=False)
            .splitlines()[0]
            .strip()
        )
    )
    # Really old version of yum; does not even have --showduplicates option
    if yum_version and yum_version < _LooseVersion("3.2.13"):
        cmd_prefix = ["--quiet"]
        if cacheonly:
            cmd_prefix.append("-C")
        cmd_prefix.append("list")
        for pkg_src in ("installed", "available"):
            # Check installed packages first
            out = _call_yum(cmd_prefix + [pkg_src], ignore_retcode=True)
            if out["retcode"] == 0:
                _parse_output(out["stdout"], strict=True)
    # The --showduplicates option is added in 3.2.13, but the
    # repository-packages subcommand is only in 3.4.3 and newer
    elif yum_version and yum_version < _LooseVersion("3.4.3"):
        cmd_prefix = ["--quiet", "--showduplicates"]
        if cacheonly:
            cmd_prefix.append("-C")
        cmd_prefix.append("list")
        for pkg_src in ("installed", "available"):
            # Check installed packages first
            out = _call_yum(cmd_prefix + [pkg_src], ignore_retcode=True)
            if out["retcode"] == 0:
                _parse_output(out["stdout"], strict=True)
    else:
        for repo in repos:
            cmd = ["--quiet", "--showduplicates", "repository-packages", repo, "list"]
            if cacheonly:
                cmd.append("-C")
            # Can't concatenate because args is a tuple, using list.extend()
            cmd.extend(args)
            out = _call_yum(cmd, ignore_retcode=True)
            if out["retcode"] != 0 and "Error:" in out["stdout"]:
                continue
            _parse_output(out["stdout"])

    if byrepo:
        for reponame in ret:
            # Sort versions newest to oldest
            for pkgname in ret[reponame]:
                sorted_versions = sorted(
                    [_LooseVersion(x) for x in ret[reponame][pkgname]], reverse=True
                )
                ret[reponame][pkgname] = [x.vstring for x in sorted_versions]
        return ret
    else:
        byrepo_ret = {}
        for reponame in ret:
            for pkgname in ret[reponame]:
                byrepo_ret.setdefault(pkgname, []).extend(ret[reponame][pkgname])
        for pkgname in byrepo_ret:
            sorted_versions = sorted(
                [_LooseVersion(x) for x in byrepo_ret[pkgname]], reverse=True
            )
            byrepo_ret[pkgname] = [x.vstring for x in sorted_versions]
        return byrepo_ret


def list_upgrades(refresh=True, **kwargs):
    """
    Check whether or not an upgrade is available for all packages

    The ``fromrepo``, ``enablerepo``, and ``disablerepo`` arguments are
    supported, as used in pkg states, and the ``disableexcludes`` option is
    also supported.

    .. versionadded:: 2014.7.0
        Support for the ``disableexcludes`` option

    CLI Example:

    .. code-block:: bash

        salt '*' pkg.list_upgrades
    """
    options = _get_options(**kwargs)

    if salt.utils.data.is_true(refresh):
        refresh_db(check_update=False, **kwargs)

    cmd = ["--quiet"]
    cmd.extend(options)
    cmd.extend(["list", "upgrades" if _yum() == "dnf" else "updates"])
    out = _call_yum(cmd, ignore_retcode=True)
    if out["retcode"] != 0 and "Error:" in out:
        return {}

    return dict([(x.name, x.version) for x in _yum_pkginfo(out["stdout"])])


# Preserve expected CLI usage (yum list updates)
list_updates = salt.utils.functools.alias_function(list_upgrades, "list_updates")


def list_downloaded():
    """
    .. versionadded:: 2017.7.0

    List prefetched packages downloaded by Yum in the local disk.

    CLI example:

    .. code-block:: bash

        salt '*' pkg.list_downloaded
    """
    CACHE_DIR = os.path.join("/var/cache/", _yum())

    ret = {}
    for root, dirnames, filenames in salt.utils.path.os_walk(CACHE_DIR):
        for filename in fnmatch.filter(filenames, "*.rpm"):
            package_path = os.path.join(root, filename)
            pkg_info = __salt__["lowpkg.bin_pkg_info"](package_path)
            pkg_timestamp = int(os.path.getctime(package_path))
            ret.setdefault(pkg_info["name"], {})[pkg_info["version"]] = {
                "path": package_path,
                "size": os.path.getsize(package_path),
                "creation_date_time_t": pkg_timestamp,
                "creation_date_time": datetime.datetime.fromtimestamp(
                    pkg_timestamp
                ).isoformat(),
            }
    return ret


def info_installed(*names, **kwargs):
    """
    .. versionadded:: 2015.8.1

    Return the information of the named package(s), installed on the system.

    :param all_versions:
        Include information for all versions of the packages installed on the minion.

    CLI example:

    .. code-block:: bash

        salt '*' pkg.info_installed <package1>
        salt '*' pkg.info_installed <package1> <package2> <package3> ...
        salt '*' pkg.info_installed <package1> <package2> <package3> all_versions=True
    """
    all_versions = kwargs.get("all_versions", False)
    ret = dict()
    for pkg_name, pkgs_nfo in __salt__["lowpkg.info"](*names, **kwargs).items():
        pkg_nfo = pkgs_nfo if all_versions else [pkgs_nfo]
        for _nfo in pkg_nfo:
            t_nfo = dict()
            # Translate dpkg-specific keys to a common structure
            for key, value in _nfo.items():
                if key == "source_rpm":
                    t_nfo["source"] = value
                else:
                    t_nfo[key] = value
            if not all_versions:
                ret[pkg_name] = t_nfo
            else:
                ret.setdefault(pkg_name, []).append(t_nfo)
    return ret


def refresh_db(**kwargs):
    """
    Check the yum repos for updated packages

    Returns:

    - ``True``: Updates are available
    - ``False``: An error occurred
    - ``None``: No updates are available

    repo
        Refresh just the specified repo

    disablerepo
        Do not refresh the specified repo

    enablerepo
        Refresh a disabled repo using this option

    branch
        Add the specified branch when refreshing

    disableexcludes
        Disable the excludes defined in your config files. Takes one of three
        options:
        - ``all`` - disable all excludes
        - ``main`` - disable excludes defined in [main] in yum.conf
        - ``repoid`` - disable excludes defined for that repo

    setopt
        A comma-separated or Python list of key=value options. This list will
        be expanded and ``--setopt`` prepended to each in the yum/dnf command
        that is run.

        .. versionadded:: 2019.2.0

    CLI Example:

    .. code-block:: bash

        salt '*' pkg.refresh_db
    """
    # Remove rtag file to keep multiple refreshes from happening in pkg states
    salt.utils.pkg.clear_rtag(__opts__)
    retcodes = {
        100: True,
        0: None,
        1: False,
    }

    ret = True
    check_update_ = kwargs.pop("check_update", True)
    options = _get_options(**kwargs)

    clean_cmd = ["--quiet", "--assumeyes", "clean", "expire-cache"]
    clean_cmd.extend(options)
    _call_yum(clean_cmd, ignore_retcode=True)

    if check_update_:
        update_cmd = ["--quiet", "--assumeyes", "check-update"]
        if (
            __grains__.get("os_family") == "RedHat"
            and __grains__.get("osmajorrelease") == 7
        ):
            # This feature is disabled because it is not used by Salt and adds a
            # lot of extra time to the command with large repos like EPEL
            update_cmd.append("--setopt=autocheck_running_kernel=false")
        update_cmd.extend(options)
        ret = retcodes.get(_call_yum(update_cmd, ignore_retcode=True)["retcode"], False)

    return ret


def clean_metadata(**kwargs):
    """
    .. versionadded:: 2014.1.0

    Cleans local yum metadata. Functionally identical to :mod:`refresh_db()
    <salt.modules.yumpkg.refresh_db>`.

    CLI Example:

    .. code-block:: bash

        salt '*' pkg.clean_metadata
    """
    return refresh_db(**kwargs)


class AvailablePackages(salt.utils.lazy.LazyDict):
    def __init__(self, *args, **kwargs):
        super(AvailablePackages, self).__init__()
        self._args = args
        self._kwargs = kwargs

    def _load(self, key):
        self._load_all()
        return True

    def _load_all(self):
        self._dict = list_repo_pkgs(*self._args, **self._kwargs)
        self.loaded = True


def install(
    name=None,
    refresh=False,
    skip_verify=False,
    pkgs=None,
    sources=None,
    downloadonly=False,
    reinstall=False,
    normalize=True,
    update_holds=False,
    saltenv="base",
    ignore_epoch=False,
    **kwargs
):
    """
    .. versionchanged:: 2015.8.12,2016.3.3,2016.11.0
        On minions running systemd>=205, `systemd-run(1)`_ is now used to
        isolate commands which modify installed packages from the
        ``salt-minion`` daemon's control group. This is done to keep systemd
        from killing any yum/dnf commands spawned by Salt when the
        ``salt-minion`` service is restarted. (see ``KillMode`` in the
        `systemd.kill(5)`_ manpage for more information). If desired, usage of
        `systemd-run(1)`_ can be suppressed by setting a :mod:`config option
        <salt.modules.config.get>` called ``systemd.scope``, with a value of
        ``False`` (no quotes).

    .. _`systemd-run(1)`: https://www.freedesktop.org/software/systemd/man/systemd-run.html
    .. _`systemd.kill(5)`: https://www.freedesktop.org/software/systemd/man/systemd.kill.html

    Install the passed package(s), add refresh=True to clean the yum database
    before package is installed.

    name
        The name of the package to be installed. Note that this parameter is
        ignored if either "pkgs" or "sources" is passed. Additionally, please
        note that this option can only be used to install packages from a
        software repository. To install a package file manually, use the
        "sources" option.

        32-bit packages can be installed on 64-bit systems by appending the
        architecture designation (``.i686``, ``.i586``, etc.) to the end of the
        package name.

        CLI Example:

        .. code-block:: bash

            salt '*' pkg.install <package name>

    refresh
        Whether or not to update the yum database before executing.

    reinstall
        Specifying reinstall=True will use ``yum reinstall`` rather than
        ``yum install`` for requested packages that are already installed.

        If a version is specified with the requested package, then
        ``yum reinstall`` will only be used if the installed version
        matches the requested version.

        Works with ``sources`` when the package header of the source can be
        matched to the name and version of an installed package.

        .. versionadded:: 2014.7.0

    skip_verify
        Skip the GPG verification check (e.g., ``--nogpgcheck``)

    downloadonly
        Only download the packages, do not install.

    version
        Install a specific version of the package, e.g. 1.2.3-4.el5. Ignored
        if "pkgs" or "sources" is passed.

        .. versionchanged:: 2018.3.0
            version can now contain comparison operators (e.g. ``>1.2.3``,
            ``<=2.0``, etc.)

    update_holds : False
        If ``True``, and this function would update the package version, any
        packages held using the yum/dnf "versionlock" plugin will be unheld so
        that they can be updated. Otherwise, if this function attempts to
        update a held package, the held package(s) will be skipped and an
        error will be raised.

        .. versionadded:: 2016.11.0

    setopt
        A comma-separated or Python list of key=value options. This list will
        be expanded and ``--setopt`` prepended to each in the yum/dnf command
        that is run.

        CLI Example:

        .. code-block:: bash

            salt '*' pkg.install foo setopt='obsoletes=0,plugins=0'

        .. versionadded:: 2019.2.0

    Repository Options:

    fromrepo
        Specify a package repository (or repositories) from which to install.
        (e.g., ``yum --disablerepo='*' --enablerepo='somerepo'``)

    enablerepo (ignored if ``fromrepo`` is specified)
        Specify a disabled package repository (or repositories) to enable.
        (e.g., ``yum --enablerepo='somerepo'``)

    disablerepo (ignored if ``fromrepo`` is specified)
        Specify an enabled package repository (or repositories) to disable.
        (e.g., ``yum --disablerepo='somerepo'``)

    disableexcludes
        Disable exclude from main, for a repo or for everything.
        (e.g., ``yum --disableexcludes='main'``)

        .. versionadded:: 2014.7.0

    ignore_epoch : False
        Only used when the version of a package is specified using a comparison
        operator (e.g. ``>4.1``). If set to ``True``, then the epoch will be
        ignored when comparing the currently-installed version to the desired
        version.

        .. versionadded:: 2018.3.0


    Multiple Package Installation Options:

    pkgs
        A list of packages to install from a software repository. Must be
        passed as a python list. A specific version number can be specified
        by using a single-element dict representing the package and its
        version.

        CLI Examples:

        .. code-block:: bash

            salt '*' pkg.install pkgs='["foo", "bar"]'
            salt '*' pkg.install pkgs='["foo", {"bar": "1.2.3-4.el5"}]'

    sources
        A list of RPM packages to install. Must be passed as a list of dicts,
        with the keys being package names, and the values being the source URI
        or local path to the package.

        CLI Example:

        .. code-block:: bash

            salt '*' pkg.install sources='[{"foo": "salt://foo.rpm"}, {"bar": "salt://bar.rpm"}]'

    normalize : True
        Normalize the package name by removing the architecture. This is useful
        for poorly created packages which might include the architecture as an
        actual part of the name such as kernel modules which match a specific
        kernel version.

        .. code-block:: bash

            salt -G role:nsd pkg.install gpfs.gplbin-2.6.32-279.31.1.el6.x86_64 normalize=False

        .. versionadded:: 2014.7.0

    diff_attr:
        If a list of package attributes is specified, returned value will
        contain them, eg.::

            {'<package>': {
                'old': {
                    'version': '<old-version>',
                    'arch': '<old-arch>'},

                'new': {
                    'version': '<new-version>',
                    'arch': '<new-arch>'}}}

        Valid attributes are: ``epoch``, ``version``, ``release``, ``arch``,
        ``install_date``, ``install_date_time_t``.

        If ``all`` is specified, all valid attributes will be returned.

        .. versionadded:: 2018.3.0

    Returns a dict containing the new package names and versions::

        {'<package>': {'old': '<old-version>',
                       'new': '<new-version>'}}

    If an attribute list in diff_attr is specified, the dict will also contain
    any specified attribute, eg.::

        {'<package>': {
            'old': {
                'version': '<old-version>',
                'arch': '<old-arch>'},

            'new': {
                'version': '<new-version>',
                'arch': '<new-arch>'}}}
    """
    options = _get_options(**kwargs)

    if salt.utils.data.is_true(refresh):
        refresh_db(**kwargs)
    reinstall = salt.utils.data.is_true(reinstall)

    try:
        pkg_params, pkg_type = __salt__["pkg_resource.parse_targets"](
            name, pkgs, sources, saltenv=saltenv, normalize=normalize, **kwargs
        )
    except MinionError as exc:
        raise CommandExecutionError(exc)

    if pkg_params is None or len(pkg_params) == 0:
        return {}

    version_num = kwargs.get("version")

    diff_attr = kwargs.get("diff_attr")
    old = (
        list_pkgs(versions_as_list=False, attr=diff_attr)
        if not downloadonly
        else list_downloaded()
    )
    # Use of __context__ means no duplicate work here, just accessing
    # information already in __context__ from the previous call to list_pkgs()
    old_as_list = (
        list_pkgs(versions_as_list=True) if not downloadonly else list_downloaded()
    )

    to_install = []
    to_downgrade = []
    to_reinstall = []
    _available = {}
    # The above three lists will be populated with tuples containing the
    # package name and the string being used for this particular package
    # modification. The reason for this method is that the string we use for
    # installation, downgrading, or reinstallation will be different than the
    # package name in a couple cases:
    #
    #   1) A specific version is being targeted. In this case the string being
    #      passed to install/downgrade/reinstall will contain the version
    #      information after the package name.
    #   2) A binary package is being installed via the "sources" param. In this
    #      case the string being passed will be the path to the local copy of
    #      the package in the minion cachedir.
    #
    # The reason that we need both items is to be able to modify the installed
    # version of held packages.
    if pkg_type == "repository":
        has_wildcards = []
        has_comparison = []
        for pkgname, pkgver in six.iteritems(pkg_params):
            try:
                if "*" in pkgver:
                    has_wildcards.append(pkgname)
                elif pkgver.startswith("<") or pkgver.startswith(">"):
                    has_comparison.append(pkgname)
            except (TypeError, ValueError):
                continue
        _available = AvailablePackages(
            *has_wildcards + has_comparison, byrepo=False, **kwargs
        )
        pkg_params_items = six.iteritems(pkg_params)
    elif pkg_type == "advisory":
        pkg_params_items = []
        cur_patches = list_patches()
        for advisory_id in pkg_params:
            if advisory_id not in cur_patches:
                raise CommandExecutionError(
                    'Advisory id "{0}" not found'.format(advisory_id)
                )
            else:
                pkg_params_items.append(advisory_id)
    else:
        pkg_params_items = []
        for pkg_source in pkg_params:
            if "lowpkg.bin_pkg_info" in __salt__:
                rpm_info = __salt__["lowpkg.bin_pkg_info"](pkg_source)
            else:
                rpm_info = None
            if rpm_info is None:
                log.error(
                    "pkg.install: Unable to get rpm information for %s. "
                    "Version comparisons will be unavailable, and return "
                    "data may be inaccurate if reinstall=True.",
                    pkg_source,
                )
                pkg_params_items.append([pkg_source])
            else:
                pkg_params_items.append(
                    [rpm_info["name"], pkg_source, rpm_info["version"]]
                )

    errors = []
    for pkg_item_list in pkg_params_items:
        if pkg_type == "repository":
            pkgname, version_num = pkg_item_list
        elif pkg_type == "advisory":
            pkgname = pkg_item_list
            version_num = None
        else:
            try:
                pkgname, pkgpath, version_num = pkg_item_list
            except ValueError:
                pkgname = None
                pkgpath = pkg_item_list[0]
                version_num = None

        if version_num is None:
            if pkg_type == "repository":
                if reinstall and pkgname in old:
                    to_reinstall.append((pkgname, pkgname))
                else:
                    to_install.append((pkgname, pkgname))
            elif pkg_type == "advisory":
                to_install.append((pkgname, pkgname))
            else:
                to_install.append((pkgname, pkgpath))
        else:
            # If we are installing a package file and not one from the repo,
            # and version_num is not None, then we can assume that pkgname is
            # not None, since the only way version_num is not None is if RPM
            # metadata parsing was successful.
            if pkg_type == "repository":
                # yum/dnf does not support comparison operators. If the version
                # starts with an equals sign, ignore it.
                version_num = version_num.lstrip("=")
                if pkgname in has_comparison:
                    candidates = _available.get(pkgname, [])
                    target = salt.utils.pkg.match_version(
                        version_num,
                        candidates,
                        cmp_func=version_cmp,
                        ignore_epoch=ignore_epoch,
                    )
                    if target is None:
                        errors.append(
                            "No version matching '{0}{1}' could be found "
                            "(available: {2})".format(
                                pkgname,
                                version_num,
                                ", ".join(candidates) if candidates else None,
                            )
                        )
                        continue
                    else:
                        version_num = target
                if _yum() == "yum":
                    # yum install does not support epoch without the arch, and
                    # we won't know what the arch will be when it's not
                    # provided. It could either be the OS architecture, or
                    # 'noarch', and we don't make that distinction in the
                    # pkg.list_pkgs return data.
                    if ignore_epoch is True:
                        version_num = version_num.split(":", 1)[-1]
                arch = ""
                try:
                    namepart, archpart = pkgname.rsplit(".", 1)
                except ValueError:
                    pass
                else:
                    if archpart in salt.utils.pkg.rpm.ARCHES:
                        arch = "." + archpart
                        pkgname = namepart

                if "*" in version_num:
                    # Resolve wildcard matches
                    candidates = _available.get(pkgname, [])
                    match = salt.utils.itertools.fnmatch_multiple(
                        candidates, version_num
                    )
                    if match is not None:
                        version_num = match
                    else:
                        errors.append(
                            "No version matching '{0}' found for package "
                            "'{1}' (available: {2})".format(
                                version_num,
                                pkgname,
                                ", ".join(candidates) if candidates else "none",
                            )
                        )
                        continue

                if ignore_epoch is True:
                    pkgstr = "{0}-{1}{2}".format(pkgname, version_num, arch)
                else:
                    pkgstr = "{0}-{1}{2}".format(
                        pkgname, version_num.split(":", 1)[-1], arch
                    )

            else:
                pkgstr = pkgpath

            # Lambda to trim the epoch from the currently-installed version if
            # no epoch is specified in the specified version
            cver = old_as_list.get(pkgname, [])
            if reinstall and cver:
                for ver in cver:
                    if salt.utils.versions.compare(
                        ver1=version_num,
                        oper="==",
                        ver2=ver,
                        cmp_func=version_cmp,
                        ignore_epoch=ignore_epoch,
                    ):
                        # This version is already installed, so we need to
                        # reinstall.
                        to_reinstall.append((pkgname, pkgstr))
                        break
            else:
                if not cver:
                    to_install.append((pkgname, pkgstr))
                else:
                    for ver in cver:
                        if salt.utils.versions.compare(
                            ver1=version_num,
                            oper=">=",
                            ver2=ver,
                            cmp_func=version_cmp,
                            ignore_epoch=ignore_epoch,
                        ):
                            to_install.append((pkgname, pkgstr))
                            break
                    else:
                        if pkgname is not None:
                            if re.match("^kernel(|-devel)$", pkgname):
                                # kernel and kernel-devel support multiple
                                # installs as their paths do not conflict.
                                # Performing a yum/dnf downgrade will be a
                                # no-op so just do an install instead. It will
                                # fail if there are other interdependencies
                                # that have conflicts, and that's OK. We don't
                                # want to force anything, we just want to
                                # properly handle it if someone tries to
                                # install a kernel/kernel-devel of a lower
                                # version than the currently-installed one.
                                # TODO: find a better way to determine if a
                                # package supports multiple installs.
                                to_install.append((pkgname, pkgstr))
                            else:
                                # None of the currently-installed versions are
                                # greater than the specified version, so this
                                # is a downgrade.
                                to_downgrade.append((pkgname, pkgstr))

    def _add_common_args(cmd):
        """
        DRY function to add args common to all yum/dnf commands
        """
        cmd.extend(options)
        if skip_verify:
            cmd.append("--nogpgcheck")
        if downloadonly:
            cmd.append("--downloadonly")

    try:
        holds = list_holds(full=False)
    except SaltInvocationError:
        holds = []
        log.debug(
            "Failed to get holds, versionlock plugin is probably not " "installed"
        )
    unhold_prevented = []

    @contextlib.contextmanager
    def _temporarily_unhold(pkgs, targets):
        """
        Temporarily unhold packages that need to be updated. Add any
        successfully-removed ones (and any packages not in the list of current
        holds) to the list of targets.
        """
        to_unhold = {}
        for pkgname, pkgstr in pkgs:
            if pkgname in holds:
                if update_holds:
                    to_unhold[pkgname] = pkgstr
                else:
                    unhold_prevented.append(pkgname)
            else:
                targets.append(pkgstr)

        if not to_unhold:
            yield
        else:
            log.debug("Unholding packages: %s", ", ".join(to_unhold))
            try:
                # Using list() here for python3 compatibility, dict.keys() no
                # longer returns a list in python3.
                unhold_names = list(to_unhold.keys())
                for unheld_pkg, outcome in six.iteritems(unhold(pkgs=unhold_names)):
                    if outcome["result"]:
                        # Package was successfully unheld, add to targets
                        targets.append(to_unhold[unheld_pkg])
                    else:
                        # Failed to unhold package
                        errors.append(unheld_pkg)
                yield
            except Exception as exc:  # pylint: disable=broad-except
                errors.append(
                    "Error encountered unholding packages {0}: {1}".format(
                        ", ".join(to_unhold), exc
                    )
                )
            finally:
                hold(pkgs=unhold_names)

    targets = []
    with _temporarily_unhold(to_install, targets):
        if targets:
            if pkg_type == "advisory":
                targets = ["--advisory={0}".format(t) for t in targets]
            cmd = ["-y"]
            if _yum() == "dnf":
                cmd.extend(["--best", "--allowerasing"])
            _add_common_args(cmd)
            cmd.append("install" if pkg_type != "advisory" else "update")
            cmd.extend(targets)
            out = _call_yum(cmd, ignore_retcode=False, redirect_stderr=True)
            if out["retcode"] != 0:
                errors.append(out["stdout"])

    targets = []
    with _temporarily_unhold(to_downgrade, targets):
        if targets:
            cmd = ["-y"]
            _add_common_args(cmd)
            cmd.append("downgrade")
            cmd.extend(targets)
            out = _call_yum(cmd)
            if out["retcode"] != 0:
                errors.append(out["stdout"])

    targets = []
    with _temporarily_unhold(to_reinstall, targets):
        if targets:
            cmd = ["-y"]
            _add_common_args(cmd)
            cmd.append("reinstall")
            cmd.extend(targets)
            out = _call_yum(cmd)
            if out["retcode"] != 0:
                errors.append(out["stdout"])

    __context__.pop("pkg.list_pkgs", None)
    new = (
        list_pkgs(versions_as_list=False, attr=diff_attr)
        if not downloadonly
        else list_downloaded()
    )

    ret = salt.utils.data.compare_dicts(old, new)

    for pkgname, _ in to_reinstall:
        if pkgname not in ret or pkgname in old:
            ret.update(
                {pkgname: {"old": old.get(pkgname, ""), "new": new.get(pkgname, "")}}
            )

    if unhold_prevented:
        errors.append(
            "The following package(s) could not be updated because they are "
            "being held: {0}. Set 'update_holds' to True to temporarily "
            "unhold these packages so that they can be updated.".format(
                ", ".join(unhold_prevented)
            )
        )

    if errors:
        raise CommandExecutionError(
            "Error occurred installing{0} package(s)".format(
                "/reinstalling" if to_reinstall else ""
            ),
            info={"errors": errors, "changes": ret},
        )

    return ret


def upgrade(
    name=None,
    pkgs=None,
    refresh=True,
    skip_verify=False,
    normalize=True,
    minimal=False,
    obsoletes=True,
    **kwargs
):
    """
    Run a full system upgrade (a ``yum upgrade`` or ``dnf upgrade``), or
    upgrade specified packages. If the packages aren't installed, they will
    not be installed.

    .. versionchanged:: 2014.7.0
    .. versionchanged:: 2015.8.12,2016.3.3,2016.11.0
        On minions running systemd>=205, `systemd-run(1)`_ is now used to
        isolate commands which modify installed packages from the
        ``salt-minion`` daemon's control group. This is done to keep systemd
        from killing any yum/dnf commands spawned by Salt when the
        ``salt-minion`` service is restarted. (see ``KillMode`` in the
        `systemd.kill(5)`_ manpage for more information). If desired, usage of
        `systemd-run(1)`_ can be suppressed by setting a :mod:`config option
        <salt.modules.config.get>` called ``systemd.scope``, with a value of
        ``False`` (no quotes).

    .. _`systemd-run(1)`: https://www.freedesktop.org/software/systemd/man/systemd-run.html
    .. _`systemd.kill(5)`: https://www.freedesktop.org/software/systemd/man/systemd.kill.html

    .. versionchanged:: 2019.2.0
        Added ``obsoletes`` and ``minimal`` arguments

    Returns a dictionary containing the changes:

    .. code-block:: python

        {'<package>':  {'old': '<old-version>',
                        'new': '<new-version>'}}


    CLI Example:

    .. code-block:: bash

        salt '*' pkg.upgrade
        salt '*' pkg.upgrade name=openssl

    Repository Options:

    fromrepo
        Specify a package repository (or repositories) from which to install.
        (e.g., ``yum --disablerepo='*' --enablerepo='somerepo'``)

    enablerepo (ignored if ``fromrepo`` is specified)
        Specify a disabled package repository (or repositories) to enable.
        (e.g., ``yum --enablerepo='somerepo'``)

    disablerepo (ignored if ``fromrepo`` is specified)
        Specify an enabled package repository (or repositories) to disable.
        (e.g., ``yum --disablerepo='somerepo'``)

    disableexcludes
        Disable exclude from main, for a repo or for everything.
        (e.g., ``yum --disableexcludes='main'``)

        .. versionadded:: 2014.7

    name
        The name of the package to be upgraded. Note that this parameter is
        ignored if "pkgs" is passed.

        32-bit packages can be upgraded on 64-bit systems by appending the
        architecture designation (``.i686``, ``.i586``, etc.) to the end of the
        package name.

        Warning: if you forget 'name=' and run pkg.upgrade openssl, ALL packages
        are upgraded. This will be addressed in next releases.

        CLI Example:

        .. code-block:: bash

            salt '*' pkg.upgrade name=openssl

        .. versionadded:: 2016.3.0

    pkgs
        A list of packages to upgrade from a software repository. Must be
        passed as a python list. A specific version number can be specified
        by using a single-element dict representing the package and its
        version. If the package was not already installed on the system,
        it will not be installed.

        CLI Examples:

        .. code-block:: bash

            salt '*' pkg.upgrade pkgs='["foo", "bar"]'
            salt '*' pkg.upgrade pkgs='["foo", {"bar": "1.2.3-4.el5"}]'

        .. versionadded:: 2016.3.0

    normalize : True
        Normalize the package name by removing the architecture. This is useful
        for poorly created packages which might include the architecture as an
        actual part of the name such as kernel modules which match a specific
        kernel version.

        .. code-block:: bash

            salt -G role:nsd pkg.upgrade gpfs.gplbin-2.6.32-279.31.1.el6.x86_64 normalize=False

        .. versionadded:: 2016.3.0

    minimal : False
        Use upgrade-minimal instead of upgrade (e.g., ``yum upgrade-minimal``)
        Goes to the 'newest' package match which fixes a problem that affects your system.

        .. code-block:: bash

            salt '*' pkg.upgrade minimal=True

        .. versionadded:: 2019.2.0

    obsoletes : True
        Controls wether yum/dnf should take obsoletes into account and remove them.
        If set to ``False`` yum will use ``update`` instead of ``upgrade``
        and dnf will be run with ``--obsoletes=False``

        .. code-block:: bash

            salt '*' pkg.upgrade obsoletes=False

        .. versionadded:: 2019.2.0

    setopt
        A comma-separated or Python list of key=value options. This list will
        be expanded and ``--setopt`` prepended to each in the yum/dnf command
        that is run.

        .. versionadded:: 2019.2.0

    .. note::
        To add extra arguments to the ``yum upgrade`` command, pass them as key
        word arguments. For arguments without assignments, pass ``True``

    .. code-block:: bash

        salt '*' pkg.upgrade security=True exclude='kernel*'
    """
    options = _get_options(get_extra_options=True, **kwargs)

    if salt.utils.data.is_true(refresh):
        refresh_db(**kwargs)

    old = list_pkgs()

    targets = []
    if name or pkgs:
        try:
            pkg_params = __salt__["pkg_resource.parse_targets"](
                name=name, pkgs=pkgs, sources=None, normalize=normalize, **kwargs
            )[0]
        except MinionError as exc:
            raise CommandExecutionError(exc)

        if pkg_params:
            # Calling list.extend() on a dict will extend it using the
            # dictionary's keys.
            targets.extend(pkg_params)

    cmd = ["--quiet", "-y"]
    cmd.extend(options)
    if skip_verify:
        cmd.append("--nogpgcheck")
    if obsoletes:
        cmd.append("upgrade" if not minimal else "upgrade-minimal")
    else:
        # do not force the removal of obsolete packages
        if _yum() == "dnf":
            # for dnf we can just disable obsoletes
            cmd.append("--obsoletes=False")
            cmd.append("upgrade" if not minimal else "upgrade-minimal")
        else:
            # for yum we have to use update instead of upgrade
            cmd.append("update" if not minimal else "update-minimal")
    cmd.extend(targets)
    result = _call_yum(cmd)
    __context__.pop("pkg.list_pkgs", None)
    new = list_pkgs()
    ret = salt.utils.data.compare_dicts(old, new)

    if result["retcode"] != 0:
        raise CommandExecutionError(
            "Problem encountered upgrading packages",
            info={"changes": ret, "result": result},
        )

    return ret


def update(
    name=None,
    pkgs=None,
    refresh=True,
    skip_verify=False,
    normalize=True,
    minimal=False,
    obsoletes=False,
    **kwargs
):
    """
    .. versionadded:: 2019.2.0

    Calls :py:func:`pkg.upgrade <salt.modules.yumpkg.upgrade>` with
    ``obsoletes=False``. Mirrors the CLI behavior of ``yum update``.
    See :py:func:`pkg.upgrade <salt.modules.yumpkg.upgrade>` for
    further documentation.

    .. code-block:: bash

        salt '*' pkg.update
    """
    return upgrade(
        name, pkgs, refresh, skip_verify, normalize, minimal, obsoletes, **kwargs
    )


def remove(name=None, pkgs=None, **kwargs):  # pylint: disable=W0613
    """
    .. versionchanged:: 2015.8.12,2016.3.3,2016.11.0
        On minions running systemd>=205, `systemd-run(1)`_ is now used to
        isolate commands which modify installed packages from the
        ``salt-minion`` daemon's control group. This is done to keep systemd
        from killing any yum/dnf commands spawned by Salt when the
        ``salt-minion`` service is restarted. (see ``KillMode`` in the
        `systemd.kill(5)`_ manpage for more information). If desired, usage of
        `systemd-run(1)`_ can be suppressed by setting a :mod:`config option
        <salt.modules.config.get>` called ``systemd.scope``, with a value of
        ``False`` (no quotes).

    .. _`systemd-run(1)`: https://www.freedesktop.org/software/systemd/man/systemd-run.html
    .. _`systemd.kill(5)`: https://www.freedesktop.org/software/systemd/man/systemd.kill.html

    Remove packages

    name
        The name of the package to be removed


    Multiple Package Options:

    pkgs
        A list of packages to delete. Must be passed as a python list. The
        ``name`` parameter will be ignored if this option is passed.

    .. versionadded:: 0.16.0


    Returns a dict containing the changes.

    CLI Example:

    .. code-block:: bash

        salt '*' pkg.remove <package name>
        salt '*' pkg.remove <package1>,<package2>,<package3>
        salt '*' pkg.remove pkgs='["foo", "bar"]'
    """
    try:
        pkg_params = __salt__["pkg_resource.parse_targets"](name, pkgs)[0]
    except MinionError as exc:
        raise CommandExecutionError(exc)

    old = list_pkgs()
    targets = []
    for target in pkg_params:
        # Check if package version set to be removed is actually installed:
        # old[target] contains a comma-separated list of installed versions
        if target in old and not pkg_params[target]:
            targets.append(target)
        elif target in old and pkg_params[target] in old[target].split(","):
            arch = ""
            pkgname = target
            try:
                namepart, archpart = target.rsplit(".", 1)
            except ValueError:
                pass
            else:
                if archpart in salt.utils.pkg.rpm.ARCHES:
                    arch = "." + archpart
                    pkgname = namepart
            targets.append("{0}-{1}{2}".format(pkgname, pkg_params[target], arch))
    if not targets:
        return {}

    out = _call_yum(["-y", "remove"] + targets)
    if out["retcode"] != 0 and out["stderr"]:
        errors = [out["stderr"]]
    else:
        errors = []

    __context__.pop("pkg.list_pkgs", None)
    new = list_pkgs()
    ret = salt.utils.data.compare_dicts(old, new)

    if errors:
        raise CommandExecutionError(
            "Error occurred removing package(s)",
            info={"errors": errors, "changes": ret},
        )

    return ret


def purge(name=None, pkgs=None, **kwargs):  # pylint: disable=W0613
    """
    .. versionchanged:: 2015.8.12,2016.3.3,2016.11.0
        On minions running systemd>=205, `systemd-run(1)`_ is now used to
        isolate commands which modify installed packages from the
        ``salt-minion`` daemon's control group. This is done to keep systemd
        from killing any yum/dnf commands spawned by Salt when the
        ``salt-minion`` service is restarted. (see ``KillMode`` in the
        `systemd.kill(5)`_ manpage for more information). If desired, usage of
        `systemd-run(1)`_ can be suppressed by setting a :mod:`config option
        <salt.modules.config.get>` called ``systemd.scope``, with a value of
        ``False`` (no quotes).

    .. _`systemd-run(1)`: https://www.freedesktop.org/software/systemd/man/systemd-run.html
    .. _`systemd.kill(5)`: https://www.freedesktop.org/software/systemd/man/systemd.kill.html

    Package purges are not supported by yum, this function is identical to
    :mod:`pkg.remove <salt.modules.yumpkg.remove>`.

    name
        The name of the package to be purged


    Multiple Package Options:

    pkgs
        A list of packages to delete. Must be passed as a python list. The
        ``name`` parameter will be ignored if this option is passed.

    .. versionadded:: 0.16.0


    Returns a dict containing the changes.

    CLI Example:

    .. code-block:: bash

        salt '*' pkg.purge <package name>
        salt '*' pkg.purge <package1>,<package2>,<package3>
        salt '*' pkg.purge pkgs='["foo", "bar"]'
    """
    return remove(name=name, pkgs=pkgs)


def hold(
    name=None, pkgs=None, sources=None, normalize=True, **kwargs
):  # pylint: disable=W0613
    """
    .. versionadded:: 2014.7.0

    Version-lock packages

    .. note::
        Requires the appropriate ``versionlock`` plugin package to be installed:

        - On RHEL 5: ``yum-versionlock``
        - On RHEL 6 & 7: ``yum-plugin-versionlock``
        - On Fedora: ``python-dnf-plugins-extras-versionlock``


    name
        The name of the package to be held.

    Multiple Package Options:

    pkgs
        A list of packages to hold. Must be passed as a python list. The
        ``name`` parameter will be ignored if this option is passed.

    Returns a dict containing the changes.

    CLI Example:

    .. code-block:: bash

        salt '*' pkg.hold <package name>
        salt '*' pkg.hold pkgs='["foo", "bar"]'
    """
    _check_versionlock()

    if not name and not pkgs and not sources:
        raise SaltInvocationError("One of name, pkgs, or sources must be specified.")
    if pkgs and sources:
        raise SaltInvocationError("Only one of pkgs or sources can be specified.")

    targets = []
    if pkgs:
        targets.extend(pkgs)
    elif sources:
        for source in sources:
            targets.append(next(six.iterkeys(source)))
    else:
        targets.append(name)

    current_locks = list_holds(full=False)
    ret = {}
    for target in targets:
        if isinstance(target, dict):
            target = next(six.iterkeys(target))

        ret[target] = {"name": target, "changes": {}, "result": False, "comment": ""}

        if target not in current_locks:
            if "test" in __opts__ and __opts__["test"]:
                ret[target].update(result=None)
                ret[target]["comment"] = "Package {0} is set to be held.".format(target)
            else:
                out = _call_yum(["versionlock", target])
                if out["retcode"] == 0:
                    ret[target].update(result=True)
                    ret[target]["comment"] = "Package {0} is now being held.".format(
                        target
                    )
                    ret[target]["changes"]["new"] = "hold"
                    ret[target]["changes"]["old"] = ""
                else:
                    ret[target][
                        "comment"
                    ] = "Package {0} was unable to be held.".format(target)
        else:
            ret[target].update(result=True)
            ret[target]["comment"] = "Package {0} is already set to be held.".format(
                target
            )
    return ret


def unhold(name=None, pkgs=None, sources=None, **kwargs):  # pylint: disable=W0613
    """
    .. versionadded:: 2014.7.0

    Remove version locks

    .. note::
        Requires the appropriate ``versionlock`` plugin package to be installed:

        - On RHEL 5: ``yum-versionlock``
        - On RHEL 6 & 7: ``yum-plugin-versionlock``
        - On Fedora: ``python-dnf-plugins-extras-versionlock``


    name
        The name of the package to be unheld

    Multiple Package Options:

    pkgs
        A list of packages to unhold. Must be passed as a python list. The
        ``name`` parameter will be ignored if this option is passed.

    Returns a dict containing the changes.

    CLI Example:

    .. code-block:: bash

        salt '*' pkg.unhold <package name>
        salt '*' pkg.unhold pkgs='["foo", "bar"]'
    """
    _check_versionlock()

    if not name and not pkgs and not sources:
        raise SaltInvocationError("One of name, pkgs, or sources must be specified.")
    if pkgs and sources:
        raise SaltInvocationError("Only one of pkgs or sources can be specified.")

    targets = []
    if pkgs:
        for pkg in salt.utils.data.repack_dictlist(pkgs):
            targets.append(pkg)
    elif sources:
        for source in sources:
            targets.append(next(iter(source)))
    else:
        targets.append(name)

    # Yum's versionlock plugin doesn't support passing just the package name
    # when removing a lock, so we need to get the full list and then use
    # fnmatch below to find the match.
    current_locks = list_holds(full=_yum() == "yum")

    ret = {}
    for target in targets:
        if isinstance(target, dict):
            target = next(six.iterkeys(target))

        ret[target] = {"name": target, "changes": {}, "result": False, "comment": ""}

        if _yum() == "dnf":
            search_locks = [x for x in current_locks if x == target]
        else:
            # To accommodate yum versionlock's lack of support for removing
            # locks using just the package name, we have to use fnmatch to do
            # glob matching on the target name, and then for each matching
            # expression double-check that the package name (obtained via
            # _get_hold()) matches the targeted package.
            search_locks = [
                x
                for x in current_locks
                if fnmatch.fnmatch(x, "*{0}*".format(target))
                and target == _get_hold(x, full=False)
            ]

        if search_locks:
            if __opts__["test"]:
                ret[target].update(result=None)
                ret[target]["comment"] = "Package {0} is set to be unheld.".format(
                    target
                )
            else:
                out = _call_yum(["versionlock", "delete"] + search_locks)
                if out["retcode"] == 0:
                    ret[target].update(result=True)
                    ret[target]["comment"] = "Package {0} is no longer held.".format(
                        target
                    )
                    ret[target]["changes"]["new"] = ""
                    ret[target]["changes"]["old"] = "hold"
                else:
                    ret[target][
                        "comment"
                    ] = "Package {0} was unable to be " "unheld.".format(target)
        else:
            ret[target].update(result=True)
            ret[target]["comment"] = "Package {0} is not being held.".format(target)
    return ret


def list_holds(pattern=__HOLD_PATTERN, full=True):
    r"""
    .. versionchanged:: 2016.3.0,2015.8.4,2015.5.10
        Function renamed from ``pkg.get_locked_pkgs`` to ``pkg.list_holds``.

    List information on locked packages

    .. note::
        Requires the appropriate ``versionlock`` plugin package to be installed:

        - On RHEL 5: ``yum-versionlock``
        - On RHEL 6 & 7: ``yum-plugin-versionlock``
        - On Fedora: ``python-dnf-plugins-extras-versionlock``

    pattern : \w+(?:[.-][^-]+)*
        Regular expression used to match the package name

    full : True
        Show the full hold definition including version and epoch. Set to
        ``False`` to return just the name of the package(s) being held.


    CLI Example:

    .. code-block:: bash

        salt '*' pkg.list_holds
        salt '*' pkg.list_holds full=False
    """
    _check_versionlock()

    out = __salt__["cmd.run"]([_yum(), "versionlock", "list"], python_shell=False)
    ret = []
    for line in salt.utils.itertools.split(out, "\n"):
        match = _get_hold(line, pattern=pattern, full=full)
        if match is not None:
            ret.append(match)
    return ret


get_locked_packages = salt.utils.functools.alias_function(
    list_holds, "get_locked_packages"
)


def verify(*names, **kwargs):
    """
    .. versionadded:: 2014.1.0

    Runs an rpm -Va on a system, and returns the results in a dict

    Pass options to modify rpm verify behavior using the ``verify_options``
    keyword argument

    Files with an attribute of config, doc, ghost, license or readme in the
    package header can be ignored using the ``ignore_types`` keyword argument

    CLI Example:

    .. code-block:: bash

        salt '*' pkg.verify
        salt '*' pkg.verify httpd
        salt '*' pkg.verify 'httpd postfix'
        salt '*' pkg.verify 'httpd postfix' ignore_types=['config','doc']
        salt '*' pkg.verify 'httpd postfix' verify_options=['nodeps','nosize']
    """
    return __salt__["lowpkg.verify"](*names, **kwargs)


def group_list():
    """
    .. versionadded:: 2014.1.0

    Lists all groups known by yum on this system

    CLI Example:

    .. code-block:: bash

        salt '*' pkg.group_list
    """
    ret = {
        "installed": [],
        "available": [],
        "installed environments": [],
        "available environments": [],
        "available languages": {},
    }

    section_map = {
        "installed groups:": "installed",
        "available groups:": "available",
        "installed environment groups:": "installed environments",
        "available environment groups:": "available environments",
        "available language groups:": "available languages",
    }

    out = __salt__["cmd.run_stdout"](
        [_yum(), "grouplist", "hidden"], output_loglevel="trace", python_shell=False
    )
    key = None
    for line in salt.utils.itertools.split(out, "\n"):
        line_lc = line.lower()
        if line_lc == "done":
            break

        section_lookup = section_map.get(line_lc)
        if section_lookup is not None and section_lookup != key:
            key = section_lookup
            continue

        # Ignore any administrative comments (plugin info, repo info, etc.)
        if key is None:
            continue

        line = line.strip()
        if key != "available languages":
            ret[key].append(line)
        else:
            match = re.match(r"(.+) \[(.+)\]", line)
            if match:
                name, lang = match.groups()
                ret[key][line] = {"name": name, "language": lang}
    return ret


<<<<<<< HEAD
def group_info(name, expand=False, ignore_groups=None):
    '''
=======
def group_info(name, expand=False):
    """
>>>>>>> 353d20ed
    .. versionadded:: 2014.1.0
    .. versionchanged:: Sodium,2015.8.4,2015.5.10
        The return data has changed. A new key ``type`` has been added to
        distinguish environment groups from package groups. Also, keys for the
        group name and group ID have been added. The ``mandatory packages``,
        ``optional packages``, and ``default packages`` keys have been renamed
        to ``mandatory``, ``optional``, and ``default`` for accuracy, as
        environment groups include other groups, and not packages. Finally,
        this function now properly identifies conditional packages.

    Lists packages belonging to a certain group

    name
        Name of the group to query

    expand : False
        If the specified group is an environment group, then the group will be
        expanded and the return data will include package names instead of
        group names.

        .. versionadded:: 2016.3.0

    ignore_groups : None
        This parameter can be used to pass a list of groups to ignore when
        expanding subgroups. It is used during recursion in order to prevent
        expanding the same group multiple times.

        .. versionadded:: Sodium

    CLI Example:

    .. code-block:: bash

        salt '*' pkg.group_info 'Perl Support'
    """
    pkgtypes = ("mandatory", "optional", "default", "conditional")
    ret = {}
    for pkgtype in pkgtypes:
        ret[pkgtype] = set()

    cmd = [_yum(), "--quiet", "groupinfo", name]
    out = __salt__["cmd.run_stdout"](cmd, output_loglevel="trace", python_shell=False)

    g_info = {}
    for line in salt.utils.itertools.split(out, "\n"):
        try:
            key, value = [x.strip() for x in line.split(":")]
            g_info[key.lower()] = value
        except ValueError:
            continue

    if "environment group" in g_info:
        ret["type"] = "environment group"
    elif "group" in g_info:
        ret["type"] = "package group"

    ret["group"] = g_info.get("environment group") or g_info.get("group")
    ret["id"] = g_info.get("environment-id") or g_info.get("group-id")
    if not ret["group"] and not ret["id"]:
        raise CommandExecutionError("Group '{0}' not found".format(name))

    ret["description"] = g_info.get("description", "")

<<<<<<< HEAD
    completed_groups = ignore_groups or []
    pkgtypes_capturegroup = '(' + '|'.join(pkgtypes) + ')'
=======
    pkgtypes_capturegroup = "(" + "|".join(pkgtypes) + ")"
>>>>>>> 353d20ed
    for pkgtype in pkgtypes:
        target_found = False
        for line in salt.utils.itertools.split(out, "\n"):
            line = line.strip().lstrip(string.punctuation)
            match = re.match(
                pkgtypes_capturegroup + r" (?:groups|packages):\s*$", line.lower()
            )
            if match:
                if target_found:
                    # We've reached a new section, break from loop
                    break
                else:
                    if match.group(1) == pkgtype:
                        # We've reached the targeted section
                        target_found = True
                    continue
            if target_found:
<<<<<<< HEAD
                if expand and ret['type'] == 'environment group':
                    if not line or line in completed_groups:
                        continue
                    log.trace('Adding group "%s" to completed list: %s', line, completed_groups)
                    completed_groups.append(line)
                    # Using the @ prefix on the group here in order to prevent multiple matches
                    # being returned, such as with gnome-desktop
                    expanded = group_info('@' + line, expand=True, ignore_groups=completed_groups)
=======
                if expand and ret["type"] == "environment group":
                    expanded = group_info(line, expand=True)
>>>>>>> 353d20ed
                    # Don't shadow the pkgtype variable from the outer loop
                    for p_type in pkgtypes:
                        ret[p_type].update(set(expanded[p_type]))
                else:
                    ret[pkgtype].add(line)

    for pkgtype in pkgtypes:
        ret[pkgtype] = sorted(ret[pkgtype])

    return ret


def group_diff(name):
    """
    .. versionadded:: 2014.1.0
    .. versionchanged:: 2016.3.0,2015.8.4,2015.5.10
        Environment groups are now supported. The key names have been renamed,
        similar to the changes made in :py:func:`pkg.group_info
        <salt.modules.yumpkg.group_info>`.

    Lists which of a group's packages are installed and which are not
    installed

    CLI Example:

    .. code-block:: bash

        salt '*' pkg.group_diff 'Perl Support'
    """
    pkgtypes = ("mandatory", "optional", "default", "conditional")
    ret = {}
    for pkgtype in pkgtypes:
        ret[pkgtype] = {"installed": [], "not installed": []}

    pkgs = list_pkgs()
    group_pkgs = group_info(name, expand=True)
    for pkgtype in pkgtypes:
        for member in group_pkgs.get(pkgtype, []):
            if member in pkgs:
                ret[pkgtype]["installed"].append(member)
            else:
                ret[pkgtype]["not installed"].append(member)
    return ret


def group_install(name, skip=(), include=(), **kwargs):
    """
    .. versionadded:: 2014.1.0

    Install the passed package group(s). This is basically a wrapper around
    :py:func:`pkg.install <salt.modules.yumpkg.install>`, which performs
    package group resolution for the user. This function is currently
    considered experimental, and should be expected to undergo changes.

    name
        Package group to install. To install more than one group, either use a
        comma-separated list or pass the value as a python list.

        CLI Examples:

        .. code-block:: bash

            salt '*' pkg.group_install 'Group 1'
            salt '*' pkg.group_install 'Group 1,Group 2'
            salt '*' pkg.group_install '["Group 1", "Group 2"]'

    skip
        Packages that would normally be installed by the package group
        ("default" packages), which should not be installed. Can be passed
        either as a comma-separated list or a python list.

        CLI Examples:

        .. code-block:: bash

            salt '*' pkg.group_install 'My Group' skip='foo,bar'
            salt '*' pkg.group_install 'My Group' skip='["foo", "bar"]'

    include
        Packages which are included in a group, which would not normally be
        installed by a ``yum groupinstall`` ("optional" packages). Note that
        this will not enforce group membership; if you include packages which
        are not members of the specified groups, they will still be installed.
        Can be passed either as a comma-separated list or a python list.

        CLI Examples:

        .. code-block:: bash

            salt '*' pkg.group_install 'My Group' include='foo,bar'
            salt '*' pkg.group_install 'My Group' include='["foo", "bar"]'

    .. note::
        Because this is essentially a wrapper around pkg.install, any argument
        which can be passed to pkg.install may also be included here, and it
        will be passed along wholesale.
    """
    groups = name.split(",") if isinstance(name, six.string_types) else name

    if not groups:
        raise SaltInvocationError("no groups specified")
    elif not isinstance(groups, list):
        raise SaltInvocationError("'groups' must be a list")

    # pylint: disable=maybe-no-member
    if isinstance(skip, six.string_types):
        skip = skip.split(",")
    if not isinstance(skip, (list, tuple)):
        raise SaltInvocationError("'skip' must be a list")

    if isinstance(include, six.string_types):
        include = include.split(",")
    if not isinstance(include, (list, tuple)):
        raise SaltInvocationError("'include' must be a list")
    # pylint: enable=maybe-no-member

    targets = []
    for group in groups:
        group_detail = group_info(group)
        targets.extend(group_detail.get("mandatory", []))
        targets.extend(
            [pkg for pkg in group_detail.get("default", []) if pkg not in skip]
        )
    if include:
        targets.extend(include)

    # Don't install packages that are already installed, install() isn't smart
    # enough to make this distinction.
    pkgs = [x for x in targets if x not in list_pkgs()]
    if not pkgs:
        return {}

    return install(pkgs=pkgs, **kwargs)


groupinstall = salt.utils.functools.alias_function(group_install, "groupinstall")


def list_repos(basedir=None):
    """
    Lists all repos in <basedir> (default: all dirs in `reposdir` yum option).

    CLI Example:

    .. code-block:: bash

        salt '*' pkg.list_repos
        salt '*' pkg.list_repos basedir=/path/to/dir
        salt '*' pkg.list_repos basedir=/path/to/dir,/path/to/another/dir
    """

    basedirs = _normalize_basedir(basedir)
    repos = {}
    log.debug("Searching for repos in %s", basedirs)
    for bdir in basedirs:
        if not os.path.exists(bdir):
            continue
        for repofile in os.listdir(bdir):
            repopath = "{0}/{1}".format(bdir, repofile)
            if not repofile.endswith(".repo"):
                continue
            filerepos = _parse_repo_file(repopath)[1]
            for reponame in filerepos:
                repo = filerepos[reponame]
                repo["file"] = repopath
                repos[reponame] = repo
    return repos


def get_repo(name, basedir=None, **kwargs):  # pylint: disable=W0613
    """
    Display a repo from <basedir> (default basedir: all dirs in ``reposdir``
    yum option).

    CLI Examples:

    .. code-block:: bash

        salt '*' pkg.get_repo myrepo
        salt '*' pkg.get_repo myrepo basedir=/path/to/dir
        salt '*' pkg.get_repo myrepo basedir=/path/to/dir,/path/to/another/dir
    """
    repos = list_repos(basedir)

    # Find out what file the repo lives in
    repofile = ""
    for repo in repos:
        if repo == name:
            repofile = repos[repo]["file"]

    if repofile:
        # Return just one repo
        filerepos = _parse_repo_file(repofile)[1]
        return filerepos[name]
    return {}


def del_repo(repo, basedir=None, **kwargs):  # pylint: disable=W0613
    """
    Delete a repo from <basedir> (default basedir: all dirs in `reposdir` yum
    option).

    If the .repo file in which the repo exists does not contain any other repo
    configuration, the file itself will be deleted.

    CLI Examples:

    .. code-block:: bash

        salt '*' pkg.del_repo myrepo
        salt '*' pkg.del_repo myrepo basedir=/path/to/dir
        salt '*' pkg.del_repo myrepo basedir=/path/to/dir,/path/to/another/dir
    """
    # this is so we know which dirs are searched for our error messages below
    basedirs = _normalize_basedir(basedir)
    repos = list_repos(basedirs)

    if repo not in repos:
        return "Error: the {0} repo does not exist in {1}".format(repo, basedirs)

    # Find out what file the repo lives in
    repofile = ""
    for arepo in repos:
        if arepo == repo:
            repofile = repos[arepo]["file"]

    # See if the repo is the only one in the file
    onlyrepo = True
    for arepo in six.iterkeys(repos):
        if arepo == repo:
            continue
        if repos[arepo]["file"] == repofile:
            onlyrepo = False

    # If this is the only repo in the file, delete the file itself
    if onlyrepo:
        os.remove(repofile)
        return "File {0} containing repo {1} has been removed".format(repofile, repo)

    # There must be other repos in this file, write the file with them
    header, filerepos = _parse_repo_file(repofile)
    content = header
    for stanza in six.iterkeys(filerepos):
        if stanza == repo:
            continue
        comments = ""
        if "comments" in six.iterkeys(filerepos[stanza]):
            comments = salt.utils.pkg.rpm.combine_comments(
                filerepos[stanza]["comments"]
            )
            del filerepos[stanza]["comments"]
        content += "\n[{0}]".format(stanza)
        for line in filerepos[stanza]:
            # A whitespace is needed at the begining of the new line in order
            # to avoid breaking multiple line values allowed on repo files.
            value = filerepos[stanza][line]
            if isinstance(value, six.string_types) and "\n" in value:
                value = "\n ".join(value.split("\n"))
            content += "\n{0}={1}".format(line, value)
        content += "\n{0}\n".format(comments)

    with salt.utils.files.fopen(repofile, "w") as fileout:
        fileout.write(salt.utils.stringutils.to_str(content))

    return "Repo {0} has been removed from {1}".format(repo, repofile)


def mod_repo(repo, basedir=None, **kwargs):
    """
    Modify one or more values for a repo. If the repo does not exist, it will
    be created, so long as the following values are specified:

    repo
        name by which the yum refers to the repo
    name
        a human-readable name for the repo
    baseurl
        the URL for yum to reference
    mirrorlist
        the URL for yum to reference

    Key/Value pairs may also be removed from a repo's configuration by setting
    a key to a blank value. Bear in mind that a name cannot be deleted, and a
    baseurl can only be deleted if a mirrorlist is specified (or vice versa).

    CLI Examples:

    .. code-block:: bash

        salt '*' pkg.mod_repo reponame enabled=1 gpgcheck=1
        salt '*' pkg.mod_repo reponame basedir=/path/to/dir enabled=1
        salt '*' pkg.mod_repo reponame baseurl= mirrorlist=http://host.com/
    """
    # Filter out '__pub' arguments, as well as saltenv
    repo_opts = dict(
        (x, kwargs[x])
        for x in kwargs
        if not x.startswith("__") and x not in ("saltenv",)
    )

    if all(x in repo_opts for x in ("mirrorlist", "baseurl")):
        raise SaltInvocationError(
            "Only one of 'mirrorlist' and 'baseurl' can be specified"
        )

    # Build a list of keys to be deleted
    todelete = []
    # list() of keys because the dict could be shrinking in the for loop.
    for key in list(repo_opts):
        if repo_opts[key] != 0 and not repo_opts[key]:
            del repo_opts[key]
            todelete.append(key)

    # Add baseurl or mirrorlist to the 'todelete' list if the other was
    # specified in the repo_opts
    if "mirrorlist" in repo_opts:
        todelete.append("baseurl")
    elif "baseurl" in repo_opts:
        todelete.append("mirrorlist")

    # Fail if the user tried to delete the name
    if "name" in todelete:
        raise SaltInvocationError("The repo name cannot be deleted")

    # Give the user the ability to change the basedir
    repos = {}
    basedirs = _normalize_basedir(basedir)
    repos = list_repos(basedirs)

    repofile = ""
    header = ""
    filerepos = {}
    if repo not in repos:
        # If the repo doesn't exist, create it in a new file in the first
        # repo directory that exists
        newdir = None
        for d in basedirs:
            if os.path.exists(d):
                newdir = d
                break
        if not newdir:
            raise SaltInvocationError(
                "The repo does not exist and needs to be created, but none "
                "of the following basedir directories exist: {0}".format(basedirs)
            )

        repofile = "{0}/{1}.repo".format(newdir, repo)

        if "name" not in repo_opts:
            raise SaltInvocationError(
                "The repo does not exist and needs to be created, but a name "
                "was not given"
            )

        if "baseurl" not in repo_opts and "mirrorlist" not in repo_opts:
            raise SaltInvocationError(
                "The repo does not exist and needs to be created, but either "
                "a baseurl or a mirrorlist needs to be given"
            )
        filerepos[repo] = {}
    else:
        # The repo does exist, open its file
        repofile = repos[repo]["file"]
        header, filerepos = _parse_repo_file(repofile)

    # Error out if they tried to delete baseurl or mirrorlist improperly
    if "baseurl" in todelete:
        if "mirrorlist" not in repo_opts and "mirrorlist" not in filerepos[repo]:
            raise SaltInvocationError(
                "Cannot delete baseurl without specifying mirrorlist"
            )
    if "mirrorlist" in todelete:
        if "baseurl" not in repo_opts and "baseurl" not in filerepos[repo]:
            raise SaltInvocationError(
                "Cannot delete mirrorlist without specifying baseurl"
            )

    # Delete anything in the todelete list
    for key in todelete:
        if key in six.iterkeys(filerepos[repo].copy()):
            del filerepos[repo][key]

    _bool_to_str = lambda x: "1" if x else "0"
    # Old file or new, write out the repos(s)
    filerepos[repo].update(repo_opts)
    content = header
    for stanza in six.iterkeys(filerepos):
        comments = salt.utils.pkg.rpm.combine_comments(
            filerepos[stanza].pop("comments", [])
        )
        content += "[{0}]\n".format(stanza)
        for line in six.iterkeys(filerepos[stanza]):
            # A whitespace is needed at the begining of the new line in order
            # to avoid breaking multiple line values allowed on repo files.
            value = filerepos[stanza][line]
            if isinstance(value, six.string_types) and "\n" in value:
                value = "\n ".join(value.split("\n"))
            content += "{0}={1}\n".format(
                line, value if not isinstance(value, bool) else _bool_to_str(value)
            )
        content += comments + "\n"

    with salt.utils.files.fopen(repofile, "w") as fileout:
        fileout.write(salt.utils.stringutils.to_str(content))

    return {repofile: filerepos}


def _parse_repo_file(filename):
    """
    Turn a single repo file into a dict
    """
    parsed = configparser.ConfigParser()
    config = {}

    try:
        parsed.read(filename)
    except configparser.MissingSectionHeaderError as err:
        log.error("Failed to parse file %s, error: %s", filename, err.message)
        return ("", {})

    for section in parsed._sections:
        section_dict = dict(parsed._sections[section])
        section_dict.pop("__name__", None)
        config[section] = section_dict

    # Try to extract header comments, as well as comments for each repo. Read
    # from the beginning of the file and assume any leading comments are
    # header comments. Continue to read each section header and then find the
    # comments for each repo.
    headers = ""
    section = None
    with salt.utils.files.fopen(filename, "r") as repofile:
        for line in repofile:
            line = salt.utils.stringutils.to_unicode(line)
            line = line.strip()
            if line.startswith("#"):
                if section is None:
                    headers += line + "\n"
                else:
                    try:
                        comments = config[section].setdefault("comments", [])
                        comments.append(line[1:].lstrip())
                    except KeyError:
                        log.debug(
                            "Found comment in %s which does not appear to "
                            "belong to any repo section: %s",
                            filename,
                            line,
                        )
            elif line.startswith("[") and line.endswith("]"):
                section = line[1:-1]

    return (headers, salt.utils.data.decode(config))


def file_list(*packages):
    """
    .. versionadded:: 2014.1.0

    List the files that belong to a package. Not specifying any packages will
    return a list of *every* file on the system's rpm database (not generally
    recommended).

    CLI Examples:

    .. code-block:: bash

        salt '*' pkg.file_list httpd
        salt '*' pkg.file_list httpd postfix
        salt '*' pkg.file_list
    """
    return __salt__["lowpkg.file_list"](*packages)


def file_dict(*packages):
    """
    .. versionadded:: 2014.1.0

    List the files that belong to a package, grouped by package. Not
    specifying any packages will return a list of *every* file on the system's
    rpm database (not generally recommended).

    CLI Examples:

    .. code-block:: bash

        salt '*' pkg.file_list httpd
        salt '*' pkg.file_list httpd postfix
        salt '*' pkg.file_list
    """
    return __salt__["lowpkg.file_dict"](*packages)


def owner(*paths):
    """
    .. versionadded:: 2014.7.0

    Return the name of the package that owns the file. Multiple file paths can
    be passed. Like :mod:`pkg.version <salt.modules.yumpkg.version>`, if a
    single path is passed, a string will be returned, and if multiple paths are
    passed, a dictionary of file/package name pairs will be returned.

    If the file is not owned by a package, or is not present on the minion,
    then an empty string will be returned for that path.

    CLI Examples:

    .. code-block:: bash

        salt '*' pkg.owner /usr/bin/apachectl
        salt '*' pkg.owner /usr/bin/apachectl /etc/httpd/conf/httpd.conf
    """
    if not paths:
        return ""
    ret = {}
    cmd_prefix = ["rpm", "-qf", "--queryformat", "%{name}"]
    for path in paths:
        ret[path] = __salt__["cmd.run_stdout"](
            cmd_prefix + [path], output_loglevel="trace", python_shell=False
        )
        if "not owned" in ret[path].lower():
            ret[path] = ""
    if len(ret) == 1:
        return next(six.itervalues(ret))
    return ret


def modified(*packages, **flags):
    """
    List the modified files that belong to a package. Not specifying any packages
    will return a list of _all_ modified files on the system's RPM database.

    .. versionadded:: 2015.5.0

    Filtering by flags (True or False):

    size
        Include only files where size changed.

    mode
        Include only files which file's mode has been changed.

    checksum
        Include only files which MD5 checksum has been changed.

    device
        Include only files which major and minor numbers has been changed.

    symlink
        Include only files which are symbolic link contents.

    owner
        Include only files where owner has been changed.

    group
        Include only files where group has been changed.

    time
        Include only files where modification time of the file has been
        changed.

    capabilities
        Include only files where capabilities differ or not. Note: supported
        only on newer RPM versions.

    CLI Examples:

    .. code-block:: bash

        salt '*' pkg.modified
        salt '*' pkg.modified httpd
        salt '*' pkg.modified httpd postfix
        salt '*' pkg.modified httpd owner=True group=False
    """

    return __salt__["lowpkg.modified"](*packages, **flags)


@salt.utils.decorators.path.which("yumdownloader")
def download(*packages):
    """
    .. versionadded:: 2015.5.0

    Download packages to the local disk. Requires ``yumdownloader`` from
    ``yum-utils`` package.

    .. note::

        ``yum-utils`` will already be installed on the minion if the package
        was installed from the Fedora / EPEL repositories.

    CLI example:

    .. code-block:: bash

        salt '*' pkg.download httpd
        salt '*' pkg.download httpd postfix
    """
    if not packages:
        raise SaltInvocationError("No packages were specified")

    CACHE_DIR = "/var/cache/yum/packages"
    if not os.path.exists(CACHE_DIR):
        os.makedirs(CACHE_DIR)
    cached_pkgs = os.listdir(CACHE_DIR)
    to_purge = []
    for pkg in packages:
        to_purge.extend(
            [
                os.path.join(CACHE_DIR, x)
                for x in cached_pkgs
                if x.startswith("{0}-".format(pkg))
            ]
        )
    for purge_target in set(to_purge):
        log.debug("Removing cached package %s", purge_target)
        try:
            os.unlink(purge_target)
        except OSError as exc:
            log.error("Unable to remove %s: %s", purge_target, exc)

    cmd = ["yumdownloader", "-q", "--destdir={0}".format(CACHE_DIR)]
    cmd.extend(packages)
    __salt__["cmd.run"](cmd, output_loglevel="trace", python_shell=False)
    ret = {}
    for dld_result in os.listdir(CACHE_DIR):
        if not dld_result.endswith(".rpm"):
            continue
        pkg_name = None
        pkg_file = None
        for query_pkg in packages:
            if dld_result.startswith("{0}-".format(query_pkg)):
                pkg_name = query_pkg
                pkg_file = dld_result
                break
        if pkg_file is not None:
            ret[pkg_name] = os.path.join(CACHE_DIR, pkg_file)

    if not ret:
        raise CommandExecutionError(
            "Unable to download any of the following packages: {0}".format(
                ", ".join(packages)
            )
        )

    failed = [x for x in packages if x not in ret]
    if failed:
        ret["_error"] = "The following package(s) failed to download: {0}".format(
            ", ".join(failed)
        )
    return ret


def diff(*paths):
    """
    Return a formatted diff between current files and original in a package.
    NOTE: this function includes all files (configuration and not), but does
    not work on binary content.

    :param path: Full path to the installed file
    :return: Difference string or raises and exception if examined file is binary.

    CLI example:

    .. code-block:: bash

        salt '*' pkg.diff /etc/apache2/httpd.conf /etc/sudoers
    """
    ret = {}

    pkg_to_paths = {}
    for pth in paths:
        pth_pkg = __salt__["lowpkg.owner"](pth)
        if not pth_pkg:
            ret[pth] = os.path.exists(pth) and "Not managed" or "N/A"
        else:
            if pkg_to_paths.get(pth_pkg) is None:
                pkg_to_paths[pth_pkg] = []
            pkg_to_paths[pth_pkg].append(pth)

    if pkg_to_paths:
        local_pkgs = __salt__["pkg.download"](*pkg_to_paths.keys())
        for pkg, files in pkg_to_paths.items():
            for path in files:
                ret[path] = (
                    __salt__["lowpkg.diff"](local_pkgs[pkg]["path"], path)
                    or "Unchanged"
                )

    return ret


def _get_patches(installed_only=False):
    """
    List all known patches in repos.
    """
    patches = {}

    cmd = [_yum(), "--quiet", "updateinfo", "list", "all"]
    ret = __salt__["cmd.run_stdout"](cmd, python_shell=False)
    for line in salt.utils.itertools.split(ret, os.linesep):
        inst, advisory_id, sev, pkg = re.match(
            r"([i|\s]) ([^\s]+) +([^\s]+) +([^\s]+)", line
        ).groups()
        if advisory_id not in patches:
            patches[advisory_id] = {
                "installed": True if inst == "i" else False,
                "summary": [pkg],
            }
        else:
            patches[advisory_id]["summary"].append(pkg)
            if inst != "i":
                patches[advisory_id]["installed"] = False

    if installed_only:
        patches = {k: v for k, v in patches.items() if v["installed"]}
    return patches


def list_patches(refresh=False):
    """
    .. versionadded:: 2017.7.0

    List all known advisory patches from available repos.

    refresh
        force a refresh if set to True.
        If set to False (default) it depends on yum if a refresh is
        executed.

    CLI Examples:

    .. code-block:: bash

        salt '*' pkg.list_patches
    """
    if refresh:
        refresh_db()

    return _get_patches()


def list_installed_patches():
    """
    .. versionadded:: 2017.7.0

    List installed advisory patches on the system.

    CLI Examples:

    .. code-block:: bash

        salt '*' pkg.list_installed_patches
    """
    return _get_patches(installed_only=True)<|MERGE_RESOLUTION|>--- conflicted
+++ resolved
@@ -2453,13 +2453,8 @@
     return ret
 
 
-<<<<<<< HEAD
 def group_info(name, expand=False, ignore_groups=None):
-    '''
-=======
-def group_info(name, expand=False):
-    """
->>>>>>> 353d20ed
+    """
     .. versionadded:: 2014.1.0
     .. versionchanged:: Sodium,2015.8.4,2015.5.10
         The return data has changed. A new key ``type`` has been added to
@@ -2523,12 +2518,8 @@
 
     ret["description"] = g_info.get("description", "")
 
-<<<<<<< HEAD
     completed_groups = ignore_groups or []
-    pkgtypes_capturegroup = '(' + '|'.join(pkgtypes) + ')'
-=======
     pkgtypes_capturegroup = "(" + "|".join(pkgtypes) + ")"
->>>>>>> 353d20ed
     for pkgtype in pkgtypes:
         target_found = False
         for line in salt.utils.itertools.split(out, "\n"):
@@ -2546,19 +2537,14 @@
                         target_found = True
                     continue
             if target_found:
-<<<<<<< HEAD
-                if expand and ret['type'] == 'environment group':
+                if expand and ret["type"] == "environment group":
                     if not line or line in completed_groups:
                         continue
-                    log.trace('Adding group "%s" to completed list: %s', line, completed_groups)
+                    log.trace("Adding group \"%s\" to completed list: %s", line, completed_groups)
                     completed_groups.append(line)
                     # Using the @ prefix on the group here in order to prevent multiple matches
                     # being returned, such as with gnome-desktop
                     expanded = group_info('@' + line, expand=True, ignore_groups=completed_groups)
-=======
-                if expand and ret["type"] == "environment group":
-                    expanded = group_info(line, expand=True)
->>>>>>> 353d20ed
                     # Don't shadow the pkgtype variable from the outer loop
                     for p_type in pkgtypes:
                         ret[p_type].update(set(expanded[p_type]))
