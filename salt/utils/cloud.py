# -*- coding: utf-8 -*-
'''
Utility functions for salt.cloud
'''

# Import python libs
import os
import sys
import codecs
import shutil
import hashlib
import socket
import tempfile
import time
import subprocess
import multiprocessing
import logging
import pipes
import msgpack
import traceback
import copy
import re
import uuid


# Let's import pwd and catch the ImportError. We'll raise it if this is not
# Windows
try:
    import pwd
except ImportError:
    if not sys.platform.lower().startswith('win'):
        # We can't use salt.utils.is_windows() from the import a little down
        # because that will cause issues under windows at install time.
        raise

# Import salt libs
import salt.crypt
import salt.client
import salt.config
import salt.utils
import salt.utils.event
from salt import syspaths
from salt.utils import vt
from salt.utils.nb_popen import NonBlockingPopen
from salt.utils.yamldumper import SafeOrderedDumper
from salt.utils.validate.path import is_writeable

# Import salt cloud libs
import salt.cloud
from salt.cloud.exceptions import (
    SaltCloudConfigError,
    SaltCloudException,
    SaltCloudSystemExit,
    SaltCloudExecutionTimeout,
    SaltCloudExecutionFailure,
    SaltCloudPasswordError
)

# Import third party libs
from jinja2 import Template
import yaml

try:
    import getpass
    HAS_GETPASS = True
except ImportError:
    HAS_GETPASS = False

NSTATES = {
    0: 'running',
    1: 'rebooting',
    2: 'terminated',
    3: 'pending',
}

SSH_PASSWORD_PROMP_RE = re.compile(r'(?:.*)[Pp]assword(?: for .*)?:', re.M)

# Get logging started
log = logging.getLogger(__name__)


def __render_script(path, vm_=None, opts=None, minion=''):
    '''
    Return the rendered script
    '''
    log.info('Rendering deploy script: {0}'.format(path))
    try:
        with salt.utils.fopen(path, 'r') as fp_:
            template = Template(fp_.read())
            return str(template.render(opts=opts, vm=vm_, minion=minion))
    except AttributeError:
        # Specified renderer was not found
        with salt.utils.fopen(path, 'r') as fp_:
            return fp_.read()


def os_script(os_, vm_=None, opts=None, minion=''):
    '''
    Return the script as a string for the specific os
    '''
    if os.path.isabs(os_):
        # The user provided an absolute path to the deploy script, let's use it
        return __render_script(os_, vm_, opts, minion)

    if os.path.isabs('{0}.sh'.format(os_)):
        # The user provided an absolute path to the deploy script, although no
        # extension was provided. Let's use it anyway.
        return __render_script('{0}.sh'.format(os_), vm_, opts, minion)

    for search_path in opts['deploy_scripts_search_path']:
        if os.path.isfile(os.path.join(search_path, os_)):
            return __render_script(
                os.path.join(search_path, os_), vm_, opts, minion
            )

        if os.path.isfile(os.path.join(search_path, '{0}.sh'.format(os_))):
            return __render_script(
                os.path.join(search_path, '{0}.sh'.format(os_)),
                vm_, opts, minion
            )
    # No deploy script was found, return an empty string
    return ''


def gen_keys(keysize=2048):
    '''
    Generate Salt minion keys and return them as PEM file strings
    '''
    # Mandate that keys are at least 2048 in size
    if keysize < 2048:
        keysize = 2048
    tdir = tempfile.mkdtemp()

    salt.crypt.gen_keys(tdir, 'minion', keysize)
    priv_path = os.path.join(tdir, 'minion.pem')
    pub_path = os.path.join(tdir, 'minion.pub')
    with salt.utils.fopen(priv_path) as fp_:
        priv = fp_.read()
    with salt.utils.fopen(pub_path) as fp_:
        pub = fp_.read()
    shutil.rmtree(tdir)
    return priv, pub


def accept_key(pki_dir, pub, id_):
    '''
    If the master config was available then we will have a pki_dir key in
    the opts directory, this method places the pub key in the accepted
    keys dir and removes it from the unaccepted keys dir if that is the case.
    '''
    for key_dir in ('minions', 'minions_pre', 'minions_rejected'):
        key_path = os.path.join(pki_dir, key_dir)
        if not os.path.exists(key_path):
            os.makedirs(key_path)

    key = os.path.join(pki_dir, 'minions', id_)
    with salt.utils.fopen(key, 'w+') as fp_:
        fp_.write(pub)

    oldkey = os.path.join(pki_dir, 'minions_pre', id_)
    if os.path.isfile(oldkey):
        with salt.utils.fopen(oldkey) as fp_:
            if fp_.read() == pub:
                os.remove(oldkey)


def remove_key(pki_dir, id_):
    '''
    This method removes a specified key from the accepted keys dir
    '''
    key = os.path.join(pki_dir, 'minions', id_)
    if os.path.isfile(key):
        os.remove(key)
        log.debug('Deleted {0!r}'.format(key))


def rename_key(pki_dir, id_, new_id):
    '''
    Rename a key, when an instance has also been renamed
    '''
    oldkey = os.path.join(pki_dir, 'minions', id_)
    newkey = os.path.join(pki_dir, 'minions', new_id)
    if os.path.isfile(oldkey):
        os.rename(oldkey, newkey)


def minion_config(opts, vm_):
    '''
    Return a minion's configuration for the provided options and VM
    '''

    # Let's get a copy of the salt minion default options
    minion = copy.deepcopy(salt.config.DEFAULT_MINION_OPTS)
    # Some default options are Null, let's set a reasonable default
    minion.update(
        log_level='info',
        log_level_logfile='info'
    )

    # Now, let's update it to our needs
    minion['id'] = vm_['name']
    master_finger = salt.config.get_cloud_config_value('master_finger', vm_, opts)
    if master_finger is not None:
        minion['master_finger'] = master_finger
    minion.update(
        # Get ANY defined minion settings, merging data, in the following order
        # 1. VM config
        # 2. Profile config
        # 3. Global configuration
        salt.config.get_cloud_config_value(
            'minion', vm_, opts, default={}, search_global=True
        )
    )

    make_master = salt.config.get_cloud_config_value('make_master', vm_, opts)
    if 'master' not in minion and make_master is not True:
        raise SaltCloudConfigError(
            'A master setting was not defined in the minion\'s configuration.'
        )

    # Get ANY defined grains settings, merging data, in the following order
    # 1. VM config
    # 2. Profile config
    # 3. Global configuration
    minion.setdefault('grains', {}).update(
        salt.config.get_cloud_config_value(
            'grains', vm_, opts, default={}, search_global=True
        )
    )
    return minion


def master_config(opts, vm_):
    '''
    Return a master's configuration for the provided options and VM
    '''
    # Let's get a copy of the salt master default options
    master = copy.deepcopy(salt.config.DEFAULT_MASTER_OPTS)
    # Some default options are Null, let's set a reasonable default
    master.update(
        log_level='info',
        log_level_logfile='info'
    )

    # Get ANY defined master setting, merging data, in the following order
    # 1. VM config
    # 2. Profile config
    # 3. Global configuration
    master.update(
        salt.config.get_cloud_config_value(
            'master', vm_, opts, default={}, search_global=True
        )
    )
    return master


def salt_config_to_yaml(configuration, line_break='\n'):
    '''
    Return a salt configuration dictionary, master or minion, as a yaml dump
    '''
    return yaml.dump(configuration,
                     line_break=line_break,
                     default_flow_style=False,
                     Dumper=SafeOrderedDumper)


def bootstrap(vm_, opts):
    '''
    This is the primary entry point for logging into any system (POSIX or
    Windows) to install Salt. It will make the decision on its own as to which
    deploy function to call.
    '''
    if salt.config.get_cloud_config_value('deploy', vm_, opts) is False:
        return {
            'Error': {
                'No Deploy': '\'deploy\' is not enabled. Not deploying.'
            }
        }
    key_filename = salt.config.get_cloud_config_value(
        'key_filename', vm_, opts, search_global=False, default=None
    )
    if key_filename is not None and not os.path.isfile(key_filename):
        raise SaltCloudConfigError(
            'The defined ssh_keyfile {0!r} does not exist'.format(
                key_filename
            )
        )

    if key_filename is None and salt.utils.which('sshpass') is None:
        raise SaltCloudSystemExit(
            'Cannot deploy salt in a VM if the \'ssh_keyfile\' setting '
            'is not set and \'sshpass\' binary is not present on the '
            'system for the password.'
        )

    if key_filename is None and ('password' not in vm_ or not vm_['password']):
        raise SaltCloudSystemExit(
            'Cannot deploy salt in a VM if the \'ssh_keyfile\' setting '
            'is not set and there is no password set for the vm. '
            'Check your provider for the \'change_password\' option.'
        )

    ret = {}

    deploy_script_code = os_script(
        salt.config.get_cloud_config_value(
            'os', vm_, opts, default='bootstrap-salt'
        ),
        vm_, opts
    )

    ssh_username = salt.config.get_cloud_config_value(
        'ssh_username', vm_, opts, default='root'
    )

    deploy_kwargs = {
        'opts': opts,
        'host': vm_['ssh_host'],
        'salt_host': vm_.get('salt_host', vm_['ssh_host']),
        'username': ssh_username,
        'script': deploy_script_code,
        'name': vm_['name'],
        'tmp_dir': salt.config.get_cloud_config_value(
            'tmp_dir', vm_, opts, default='/tmp/.saltcloud'
        ),
        'deploy_command': salt.config.get_cloud_config_value(
            'deploy_command', vm_, opts,
            default='/tmp/.saltcloud/deploy.sh',
        ),
        'start_action': opts['start_action'],
        'parallel': opts['parallel'],
        'sock_dir': opts['sock_dir'],
        'conf_file': opts['conf_file'],
        'minion_pem': vm_['priv_key'],
        'minion_pub': vm_['pub_key'],
        'keep_tmp': opts['keep_tmp'],
        'sudo': salt.config.get_cloud_config_value(
            'sudo', vm_, opts, default=(ssh_username != 'root')
        ),
        'sudo_password': salt.config.get_cloud_config_value(
            'sudo_password', vm_, opts, default=None
        ),
        'tty': salt.config.get_cloud_config_value(
            'tty', vm_, opts, default=True
        ),
        'password': salt.config.get_cloud_config_value(
            'password', vm_, opts, search_global=False
        ),
        'key_filename': key_filename,
        'script_args': salt.config.get_cloud_config_value(
            'script_args', vm_, opts
        ),
        'script_env': salt.config.get_cloud_config_value(
            'script_env', vm_, opts
        ),
        'minion_conf': salt.utils.cloud.minion_config(opts, vm_),
        'preseed_minion_keys': vm_.get('preseed_minion_keys', None),
        'display_ssh_output': salt.config.get_cloud_config_value(
            'display_ssh_output', vm_, opts, default=True
        ),
        'known_hosts_file': salt.config.get_cloud_config_value(
            'known_hosts_file', vm_, opts, default='/dev/null'
        ),
    }
    # forward any info about possible ssh gateway to deploy script
    # as some providers need also a 'gateway' configuration
    if 'gateway' in vm_:
        deploy_kwargs.update({'gateway': vm_['gateway']})

    # Deploy salt-master files, if necessary
    if salt.config.get_cloud_config_value('make_master', vm_, opts) is True:
        deploy_kwargs['make_master'] = True
        deploy_kwargs['master_pub'] = vm_['master_pub']
        deploy_kwargs['master_pem'] = vm_['master_pem']
        master_conf = salt.utils.cloud.master_config(opts, vm_)
        deploy_kwargs['master_conf'] = master_conf

        if master_conf.get('syndic_master', None):
            deploy_kwargs['make_syndic'] = True

    deploy_kwargs['make_minion'] = salt.config.get_cloud_config_value(
        'make_minion', vm_, opts, default=True
    )

    win_installer = salt.config.get_cloud_config_value(
        'win_installer', vm_, opts
    )
    if win_installer:
        deploy_kwargs['win_installer'] = win_installer
        minion = salt.utils.cloud.minion_config(opts, vm_)
        deploy_kwargs['master'] = minion['master']
        deploy_kwargs['username'] = salt.config.get_cloud_config_value(
            'win_username', vm_, opts, default='Administrator'
        )
        win_pass = salt.config.get_cloud_config_value(
            'win_password', vm_, opts, default=''
        )
        if win_pass:
            deploy_kwargs['password'] = win_pass

    # Store what was used to the deploy the VM
    event_kwargs = copy.deepcopy(deploy_kwargs)
    del event_kwargs['opts']
    del event_kwargs['minion_pem']
    del event_kwargs['minion_pub']
    del event_kwargs['sudo_password']
    if 'password' in event_kwargs:
        del event_kwargs['password']
    ret['deploy_kwargs'] = event_kwargs

    fire_event(
        'event',
        'executing deploy script',
        'salt/cloud/{0}/deploying'.format(vm_['name']),
        {'kwargs': event_kwargs},
        transport=opts.get('transport', 'zeromq')
    )

    deployed = False
    if win_installer:
        deployed = deploy_windows(**deploy_kwargs)
    else:
        deployed = deploy_script(**deploy_kwargs)

    if deployed:
        ret['deployed'] = deployed
        log.info('Salt installed on {0}'.format(vm_['name']))
        return ret

    log.error('Failed to start Salt on host {0}'.format(vm_['name']))
    return {
        'Error': {
            'Not Deployed': 'Failed to start Salt on host {0}'.format(
                vm_['name']
            )
        }
    }


def ssh_usernames(vm_, opts, default_users=None):
    '''
    Return the ssh_usernames. Defaults to a built-in list of users for trying.
    '''
    if default_users is None:
        default_users = ['root']

    usernames = salt.config.get_cloud_config_value(
        'ssh_username', vm_, opts
    )

    if not isinstance(usernames, list):
        usernames = [usernames]

    # get rid of None's or empty names
    usernames = filter(lambda x: x, usernames)
    # Keep a copy of the usernames the user might have provided
    initial = usernames[:]

    # Add common usernames to the list to be tested
    for name in default_users:
        if name not in usernames:
            usernames.append(name)
    # Add the user provided usernames to the end of the list since enough time
    # might need to pass before the remote service is available for logins and
    # the proper username might have passed its iteration.
    # This has detected in a CentOS 5.7 EC2 image
    usernames.extend(initial)
    return usernames


def wait_for_fun(fun, timeout=900, **kwargs):
    '''
    Wait until a function finishes, or times out
    '''
    start = time.time()
    log.debug('Attempting function {0}'.format(fun))
    trycount = 0
    while True:
        trycount += 1
        try:
            response = fun(**kwargs)
            if not isinstance(response, bool):
                return response
        except Exception as exc:
            log.debug('Caught exception in wait_for_fun: {0}'.format(exc))
            time.sleep(1)
            if time.time() - start > timeout:
                log.error('Function timed out: {0}'.format(timeout))
                return False

            log.debug(
                'Retrying function {0} on  (try {1})'.format(
                    fun, trycount
                )
            )


def wait_for_port(host, port=22, timeout=900, gateway=None):
    '''
    Wait until a connection to the specified port can be made on a specified
    host. This is usually port 22 (for SSH), but in the case of Windows
    installations, it might be port 445 (for winexe). It may also be an
    alternate port for SSH, depending on the base image.
    '''
    start = time.time()
    # Assign test ports because if a gateway is defined
    # we first want to test the gateway before the host.
    test_ssh_host = host
    test_ssh_port = port
    if gateway:
        ssh_gateway = gateway['ssh_gateway']
        ssh_gateway_port = 22
        if ':' in ssh_gateway:
            ssh_gateway, ssh_gateway_port = ssh_gateway.split(':')
        if 'ssh_gateway_port' in gateway:
            ssh_gateway_port = gateway['ssh_gateway_port']
        test_ssh_host = ssh_gateway
        test_ssh_port = ssh_gateway_port
        log.debug(
            'Attempting connection to host {0} on port {1} '
            'via gateway {2} on port {3}'.format(
                host, port, ssh_gateway, ssh_gateway_port
            )
        )
    else:
        log.debug(
            'Attempting connection to host {0} on port {1}'.format(
                host, port
            )
        )
    trycount = 0
    while True:
        trycount += 1
        try:
            sock = socket.socket(socket.AF_INET, socket.SOCK_STREAM)
            sock.settimeout(30)
            sock.connect((test_ssh_host, test_ssh_port))
            # Stop any remaining reads/writes on the socket
            sock.shutdown(socket.SHUT_RDWR)
            # Close it!
            sock.close()
            break
        except socket.error as exc:
            log.debug('Caught exception in wait_for_port: {0}'.format(exc))
            time.sleep(1)
            if time.time() - start > timeout:
                log.error('Port connection timed out: {0}'.format(timeout))
                return False
            if not gateway:
                log.debug(
                    'Retrying connection to host {0} on port {1} '
                    '(try {2})'.format(
                        test_ssh_host, test_ssh_port, trycount
                    )
                )
            else:
                log.debug(
                    'Retrying connection to Gateway {0} on port {1} '
                    '(try {2})'.format(
                        test_ssh_host, test_ssh_port, trycount
                    )
                )
    if not gateway:
        return True
    # Let the user know that his gateway is good!
    log.debug(
        'Gateway {0} on port {1} '
        'is reachable.'.format(
            test_ssh_host, test_ssh_port
        )
    )

    # Now we need to test the host via the gateway.
    # We will use netcat on the gateway to test the port
    ssh_args = []
    ssh_args.extend([
        # Don't add new hosts to the host key database
        '-oStrictHostKeyChecking=no',
        # Set hosts key database path to /dev/null, ie, non-existing
        '-oUserKnownHostsFile=/dev/null',
        # Don't re-use the SSH connection. Less failures.
        '-oControlPath=none'
    ])
    # There should never be both a password and an ssh key passed in, so
    if 'ssh_gateway_key' in gateway:
        ssh_args.extend([
            # tell SSH to skip password authentication
            '-oPasswordAuthentication=no',
            '-oChallengeResponseAuthentication=no',
            # Make sure public key authentication is enabled
            '-oPubkeyAuthentication=yes',
            # No Keyboard interaction!
            '-oKbdInteractiveAuthentication=no',
            # Also, specify the location of the key file
            '-i {0}'.format(gateway['ssh_gateway_key'])
        ])
    # Netcat command testing remote port
    command = 'nc -z -w5 -q0 {0} {1}'.format(host, port)
    # SSH command
    pcmd = 'ssh {0} {1}@{2} -p {3} {4}'.format(
        ' '.join(ssh_args), gateway['ssh_gateway_user'], ssh_gateway,
        ssh_gateway_port, pipes.quote('date')
    )
    cmd = 'ssh {0} {1}@{2} -p {3} {4}'.format(
        ' '.join(ssh_args), gateway['ssh_gateway_user'], ssh_gateway,
        ssh_gateway_port, pipes.quote(command)
    )
    log.debug('SSH command: {0!r}'.format(cmd))

    kwargs = {'display_ssh_output': False,
              'password': gateway.get('ssh_gateway_password', None)}
    trycount = 0
    usable_gateway = False
    gateway_retries = 5
    while True:
        trycount += 1
        # test gateway usage
        if not usable_gateway:
            pstatus = _exec_ssh_cmd(pcmd, **kwargs)
            if pstatus == 0:
                usable_gateway = True
            else:
                gateway_retries -= 1
                log.error(
                    'Gateway usage seems to be broken, '
                    'password error ? Tries left: {0}'.format(gateway_retries))
            if not gateway_retries:
                raise SaltCloudExecutionFailure(
                    'SSH gateway is reachable but we can not login')
        # then try to reach out the target
        if usable_gateway:
            status = _exec_ssh_cmd(cmd, **kwargs)
            # Get the exit code of the SSH command.
            # If 0 then the port is open.
            if status == 0:
                return True
        time.sleep(1)
        if time.time() - start > timeout:
            log.error('Port connection timed out: {0}'.format(timeout))
            return False
        log.debug(
            'Retrying connection to host {0} on port {1} '
            'via gateway {2} on port {3}. (try {4})'.format(
                host, port, ssh_gateway, ssh_gateway_port,
                trycount
            )
        )


def wait_for_winexesvc(host, port, username, password, timeout=900, gateway=None):
    '''
    Wait until winexe connection can be established.
    '''
    start = time.time()
    log.debug(
        'Attempting winexe connection to host {0} on port {1}'.format(
            host, port
        )
    )
    creds = '-U {0}%{1} //{2}'.format(
            username, password, host)
    trycount = 0
    while True:
        trycount += 1
        try:
            # Shell out to winexe to check %TEMP%
            ret_code = win_cmd('winexe {0} "sc query winexesvc"'.format(creds))
            if ret_code == 0:
                log.debug('winexe connected...')
                return True
            log.debug('Return code was {0}'.format(ret_code))
            time.sleep(1)
        except socket.error as exc:
            log.debug('Caught exception in wait_for_winexesvc: {0}'.format(exc))
            time.sleep(1)
            if time.time() - start > timeout:
                log.error('winexe connection timed out: {0}'.format(timeout))
                return False
            log.debug(
                'Retrying winexe connection to host {0} on port {1} '
                '(try {2})'.format(
                    host, port, trycount
                )
            )


def validate_windows_cred(host, username='Administrator', password=None):
    '''
    Check if the windows credentials are valid
    '''
    retcode = win_cmd('winexe -U {0}%{1} //{2} "hostname"'.format(
        username, password, host
    ))
    return retcode == 0


def wait_for_passwd(host, port=22, ssh_timeout=15, username='root',
                    password=None, key_filename=None, maxtries=15,
                    trysleep=1, display_ssh_output=True, gateway=None,
                    known_hosts_file='/dev/null'):
    '''
    Wait until ssh connection can be accessed via password or ssh key
    '''
    trycount = 0
    while trycount < maxtries:
        connectfail = False
        try:
            kwargs = {'hostname': host,
                      'port': port,
                      'username': username,
                      'password_retries': maxtries,
                      'timeout': ssh_timeout,
                      'display_ssh_output': display_ssh_output,
                      'known_hosts_file': known_hosts_file}
            if gateway:
                kwargs['ssh_gateway'] = gateway['ssh_gateway']
                kwargs['ssh_gateway_key'] = gateway['ssh_gateway_key']
                kwargs['ssh_gateway_user'] = gateway['ssh_gateway_user']

            if key_filename:
                if not os.path.isfile(key_filename):
                    raise SaltCloudConfigError(
                        'The defined key_filename {0!r} does not exist'.format(
                            key_filename
                        )
                    )
                kwargs['key_filename'] = key_filename
                log.debug('Using {0} as the key_filename'.format(key_filename))
            elif password:
                kwargs['password'] = password
                log.debug('Using password authentication')

            trycount += 1
            log.debug(
                'Attempting to authenticate as {0} (try {1} of {2})'.format(
                    username, trycount, maxtries
                )
            )

            status = root_cmd('date', tty=False, sudo=False, **kwargs)
            if status != 0:
                connectfail = True
                if trycount < maxtries:
                    time.sleep(trysleep)
                    continue

                log.error(
                    'Authentication failed: status code {0}'.format(
                        status
                    )
                )
                return False
            if connectfail is False:
                return True
            return False
        except SaltCloudPasswordError:
            raise
        except Exception:
            if trycount >= maxtries:
                return False
            time.sleep(trysleep)


def deploy_windows(host,
                   port=445,
                   timeout=900,
                   username='Administrator',
                   password=None,
                   name=None,
                   sock_dir=None,
                   conf_file=None,
                   start_action=None,
                   parallel=False,
                   minion_pub=None,
                   minion_pem=None,
                   minion_conf=None,
                   keep_tmp=False,
                   script_args=None,
                   script_env=None,
                   port_timeout=15,
                   preseed_minion_keys=None,
                   win_installer=None,
                   master=None,
                   tmp_dir='C:\\salttmp',
                   opts=None,
                   **kwargs):
    '''
    Copy the install files to a remote Windows box, and execute them
    '''
    if not isinstance(opts, dict):
        opts = {}

    starttime = time.mktime(time.localtime())
    log.debug('Deploying {0} at {1} (Windows)'.format(host, starttime))
    if wait_for_port(host=host, port=port, timeout=port_timeout * 60) and \
                wait_for_winexesvc(host=host, port=port,
                             username=username, password=password,
                             timeout=port_timeout * 60):
        log.debug('SMB port {0} on {1} is available'.format(port, host))
        log.debug(
            'Logging into {0}:{1} as {2}'.format(
                host, port, username
            )
        )
        newtimeout = timeout - (time.mktime(time.localtime()) - starttime)
        creds = '-U {0}%{1} //{2}'.format(
            username, password, host)
        # Shell out to smbclient to create C:\salttmp\
        win_cmd('smbclient {0}/c$ -c "mkdir salttemp; exit;"'.format(creds))
        # Shell out to smbclient to create C:\salt\conf\pki\minion
        win_cmd('smbclient {0}/c$ -c "mkdir salt; mkdir salt\\conf; mkdir salt\\conf\\pki; mkdir salt\\conf\\pki\\minion; exit;"'.format(creds))
        # Shell out to smbclient to copy over minion keys
        ## minion_pub, minion_pem
        kwargs = {'hostname': host,
                  'creds': creds}

        if minion_pub:
            smb_file('salt\\conf\\pki\\minion\\minion.pub', minion_pub, kwargs)

        if minion_pem:
            smb_file('salt\\conf\\pki\\minion\\minion.pem', minion_pem, kwargs)

        # Shell out to smbclient to copy over win_installer
        ## win_installer refers to a file such as:
        ## /root/Salt-Minion-0.17.0-win32-Setup.exe
        ## ..which exists on the same machine as salt-cloud
        comps = win_installer.split('/')
        local_path = '/'.join(comps[:-1])
        installer = comps[-1]
        win_cmd('smbclient {0}/c$ -c "cd salttemp; prompt; lcd {1}; mput {2}; exit;"'.format(
            creds, local_path, installer
        ))
        # Shell out to winexe to execute win_installer
        ## We don't actually need to set the master and the minion here since
        ## the minion config file will be set next via smb_file
        win_cmd('winexe {0} "c:\\salttemp\\{1} /S /master={2} /minion-name={3}"'.format(
            creds, installer, master, name
        ))

        # Shell out to smbclient to copy over minion_conf
        if minion_conf:
            if not isinstance(minion_conf, dict):
                # Let's not just fail regarding this change, specially
                # since we can handle it
                raise DeprecationWarning(
                    '`salt.utils.cloud.deploy_windows` now only accepts '
                    'dictionaries for its `minion_conf` parameter. '
                    'Loading YAML...'
                )
            minion_grains = minion_conf.pop('grains', {})
            if minion_grains:
                smb_file(
                    'salt\\conf\\grains',
                    salt_config_to_yaml(minion_grains, line_break='\r\n'),
                    kwargs
                )
            # Add special windows minion configuration
            # that must be in the minion config file
            windows_minion_conf = {
                'ipc_mode': 'tcp',
                'root_dir': 'c:\\salt',
                'pki_dir': '/conf/pki/minion',
                'multiprocessing': False,
            }
            minion_conf = dict(minion_conf, **windows_minion_conf)
            smb_file(
                'salt\\conf\\minion',
                salt_config_to_yaml(minion_conf, line_break='\r\n'),
                kwargs
            )
        # Shell out to smbclient to delete C:\salttmp\ and installer file
        ## Unless keep_tmp is True
        if not keep_tmp:
            win_cmd('smbclient {0}/c$ -c "del salttemp\\{1}; prompt; exit;"'.format(
                creds,
                installer,
            ))
            win_cmd('smbclient {0}/c$ -c "rmdir salttemp; prompt; exit;"'.format(
                creds,
            ))
        # Shell out to winexe to ensure salt-minion service started
        win_cmd('winexe {0} "sc stop salt-minion"'.format(
            creds,
        ))
        win_cmd('winexe {0} "sc start salt-minion"'.format(
            creds,
        ))

        # Fire deploy action
        fire_event(
            'event',
            '{0} has been deployed at {1}'.format(name, host),
            'salt/cloud/{0}/deploy_windows'.format(name),
            {'name': name},
            transport=opts.get('transport', 'zeromq')
        )

        return True
    return False


def deploy_script(host,
                  port=22,
                  timeout=900,
                  username='root',
                  password=None,
                  key_filename=None,
                  script=None,
                  name=None,
                  sock_dir=None,
                  provider=None,
                  conf_file=None,
                  start_action=None,
                  make_master=False,
                  master_pub=None,
                  master_pem=None,
                  master_conf=None,
                  minion_pub=None,
                  minion_pem=None,
                  minion_conf=None,
                  keep_tmp=False,
                  script_args=None,
                  script_env=None,
                  ssh_timeout=15,
                  make_syndic=False,
                  make_minion=True,
                  display_ssh_output=True,
                  preseed_minion_keys=None,
                  parallel=False,
                  sudo_password=None,
                  sudo=False,
                  tty=None,
                  deploy_command='/tmp/.saltcloud/deploy.sh',
                  opts=None,
                  tmp_dir='/tmp/.saltcloud',
                  **kwargs):
    '''
    Copy a deploy script to a remote server, execute it, and remove it
    '''
    if not isinstance(opts, dict):
        opts = {}

    tmp_dir = '{0}-{1}'.format(tmp_dir, uuid.uuid4())
    deploy_command = os.path.join(tmp_dir, 'deploy.sh')
    if key_filename is not None and not os.path.isfile(key_filename):
        raise SaltCloudConfigError(
            'The defined key_filename {0!r} does not exist'.format(
                key_filename
            )
        )

    gateway = None
    if 'gateway' in kwargs:
        gateway = kwargs['gateway']

    starttime = time.mktime(time.localtime())
    log.debug('Deploying {0} at {1}'.format(host, starttime))

    known_hosts_file = kwargs.get('known_hosts_file', '/dev/null')

    if wait_for_port(host=host, port=port, gateway=gateway):
        log.debug('SSH port {0} on {1} is available'.format(port, host))
        newtimeout = timeout - (time.mktime(time.localtime()) - starttime)
        if wait_for_passwd(host, port=port, username=username,
                           password=password, key_filename=key_filename,
                           ssh_timeout=ssh_timeout,
                           display_ssh_output=display_ssh_output,
                           gateway=gateway, known_hosts_file=known_hosts_file):

            log.debug(
                'Logging into {0}:{1} as {2}'.format(
                    host, port, username
                )
            )
            newtimeout = timeout - (time.mktime(time.localtime()) - starttime)
            ssh_kwargs = {
                'hostname': host,
                'port': port,
                'username': username,
                'timeout': ssh_timeout,
                'display_ssh_output': display_ssh_output,
                'sudo_password': sudo_password,
                'sftp': opts.get('use_sftp', False)
            }
            if gateway:
                ssh_kwargs['ssh_gateway'] = gateway['ssh_gateway']
                ssh_kwargs['ssh_gateway_key'] = gateway['ssh_gateway_key']
                ssh_kwargs['ssh_gateway_user'] = gateway['ssh_gateway_user']
            if key_filename:
                log.debug('Using {0} as the key_filename'.format(key_filename))
                ssh_kwargs['key_filename'] = key_filename
            elif password:
                log.debug('Using {0} as the password'.format(password))
                ssh_kwargs['password'] = password

            if root_cmd('test -e \\"{0}\\"'.format(tmp_dir), tty, sudo, **ssh_kwargs):
                ret = root_cmd(('sh -c "( mkdir -p \\"{0}\\" &&'
                                ' chmod 700 \\"{0}\\" )"').format(tmp_dir),
                               tty, sudo, **ssh_kwargs)
                if ret:
                    raise SaltCloudSystemExit(
                        'Cant create temporary '
                        'directory in {0} !'.format(tmp_dir)
                    )
            if sudo:
                comps = tmp_dir.lstrip('/').rstrip('/').split('/')
                if len(comps) > 0:
                    if len(comps) > 1 or comps[0] != 'tmp':
                        ret = root_cmd(
                            'chown {0}. {1}'.format(username, tmp_dir),
                            tty, sudo, **ssh_kwargs
                        )
                        if ret:
                            raise SaltCloudSystemExit(
                                'Cant set {0} ownership on {1}'.format(
                                    username, tmp_dir))

            # Minion configuration
            if minion_pem:
                scp_file('{0}/minion.pem'.format(tmp_dir), minion_pem, ssh_kwargs)
                ret = root_cmd('chmod 600 {0}/minion.pem'.format(tmp_dir),
                               tty, sudo, **ssh_kwargs)
                if ret:
                    raise SaltCloudSystemExit(
                        'Cant set perms on {0}/minion.pem'.format(tmp_dir))
            if minion_pub:
                scp_file('{0}/minion.pub'.format(tmp_dir), minion_pub, ssh_kwargs)

            if minion_conf:
                if not isinstance(minion_conf, dict):
                    # Let's not just fail regarding this change, specially
                    # since we can handle it
                    raise DeprecationWarning(
                        '`salt.utils.cloud.deploy_script now only accepts '
                        'dictionaries for it\'s `minion_conf` parameter. '
                        'Loading YAML...'
                    )
                minion_grains = minion_conf.pop('grains', {})
                if minion_grains:
                    scp_file(
                        '{0}/grains'.format(tmp_dir),
                        salt_config_to_yaml(minion_grains),
                        ssh_kwargs
                    )
                scp_file(
                    '{0}/minion'.format(tmp_dir),
                    salt_config_to_yaml(minion_conf),
                    ssh_kwargs
                )

            # Master configuration
            if master_pem:
                scp_file('{0}/master.pem'.format(tmp_dir), master_pem, ssh_kwargs)
                ret = root_cmd('chmod 600 {0}/master.pem'.format(tmp_dir),
                               tty, sudo, **ssh_kwargs)
                if ret:
                    raise SaltCloudSystemExit(
                        'Cant set perms on {0}/master.pem'.format(tmp_dir))

            if master_pub:
                scp_file('{0}/master.pub'.format(tmp_dir), master_pub, ssh_kwargs)

            if master_conf:
                if not isinstance(master_conf, dict):
                    # Let's not just fail regarding this change, specially
                    # since we can handle it
                    raise DeprecationWarning(
                        '`salt.utils.cloud.deploy_script now only accepts '
                        'dictionaries for it\'s `master_conf` parameter. '
                        'Loading from YAML ...'
                    )

                scp_file(
                    '{0}/master'.format(tmp_dir),
                    salt_config_to_yaml(master_conf),
                    ssh_kwargs
                )

            # XXX: We need to make these paths configurable
            preseed_minion_keys_tempdir = '{0}/preseed-minion-keys'.format(
                tmp_dir)
            if preseed_minion_keys is not None:
                # Create remote temp dir
                ret = root_cmd(
                    'mkdir "{0}"'.format(preseed_minion_keys_tempdir),
                    tty, sudo, **ssh_kwargs
                )
                if ret:
                    raise SaltCloudSystemExit(
                        'Cant create {0}'.format(preseed_minion_keys_tempdir))
                ret = root_cmd(
                    'chmod 700 "{0}"'.format(preseed_minion_keys_tempdir),
                    tty, sudo, **ssh_kwargs
                )
                if ret:
                    raise SaltCloudSystemExit(
                        'Cant set perms on {0}'.format(
                            preseed_minion_keys_tempdir))
                if ssh_kwargs['username'] != 'root':
                    root_cmd(
                        'chown {0} "{1}"'.format(
                            ssh_kwargs['username'], preseed_minion_keys_tempdir
                        ),
                        tty, sudo, **ssh_kwargs
                    )

                # Copy pre-seed minion keys
                for minion_id, minion_key in preseed_minion_keys.iteritems():
                    rpath = os.path.join(
                        preseed_minion_keys_tempdir, minion_id
                    )
                    scp_file(rpath, minion_key, ssh_kwargs)

                if ssh_kwargs['username'] != 'root':
                    root_cmd(
                        'chown -R root \\"{0}\\"'.format(
                            preseed_minion_keys_tempdir
                        ),
                        tty, sudo, **ssh_kwargs
                    )
                    if ret:
                        raise SaltCloudSystemExit(
                            'Cant set owneship for {0}'.format(
                                preseed_minion_keys_tempdir))

            # The actual deploy script
            if script:
                # got strange escaping issues with sudoer, going onto a
                # subshell fixes that
                scp_file('{0}/deploy.sh'.format(tmp_dir), script, ssh_kwargs)
                ret = root_cmd(
                    ('sh -c "( chmod +x \\"{0}/deploy.sh\\" )";'
                     'exit $?').format(tmp_dir),
                    tty, sudo, **ssh_kwargs)
                if ret:
                    raise SaltCloudSystemExit(
                        'Cant set perms on {0}/deploy.sh'.format(tmp_dir))

            newtimeout = timeout - (time.mktime(time.localtime()) - starttime)
            queue = None
            process = None
            # Consider this code experimental. It causes Salt Cloud to wait
            # for the minion to check in, and then fire a startup event.
            # Disabled if parallel because it doesn't work!
            if start_action and not parallel:
                queue = multiprocessing.Queue()
                process = multiprocessing.Process(
                    target=check_auth, kwargs=dict(
                        name=name, sock_dir=sock_dir,
                        timeout=newtimeout, queue=queue
                    )
                )
                log.debug('Starting new process to wait for salt-minion')
                process.start()

            # Run the deploy script
            if script:
                if 'bootstrap-salt' in script:
                    deploy_command += ' -c {0}'.format(tmp_dir)
                    if make_syndic is True:
                        deploy_command += ' -S'
                    if make_master is True:
                        deploy_command += ' -M'
                    if make_minion is False:
                        deploy_command += ' -N'
                    if keep_tmp is True:
                        deploy_command += ' -K'
                    if preseed_minion_keys is not None:
                        deploy_command += ' -k {0}'.format(
                            preseed_minion_keys_tempdir
                        )
                if script_args:
                    deploy_command += ' {0}'.format(script_args)

                if script_env:
                    if not isinstance(script_env, dict):
                        raise SaltCloudSystemExit(
                            'The \'script_env\' configuration setting NEEDS '
                            'to be a dictionary not a {0}'.format(
                                type(script_env)
                            )
                        )
                    environ_script_contents = ['#!/bin/sh']
                    for key, value in script_env.iteritems():
                        environ_script_contents.append(
                            'setenv {0} \'{1}\' >/dev/null 2>&1 || '
                            'export {0}=\'{1}\''.format(key, value)
                        )
                    environ_script_contents.append(deploy_command)

                    # Upload our environ setter wrapper
                    scp_file(
                        '{0}/environ-deploy-wrapper.sh'.format(tmp_dir),
                        '\n'.join(environ_script_contents),
                        ssh_kwargs
                    )
                    root_cmd(
                        'chmod +x {0}/environ-deploy-wrapper.sh'.format(tmp_dir),
                        tty, sudo, **ssh_kwargs
                    )
                    # The deploy command is now our wrapper
                    deploy_command = '{0}/environ-deploy-wrapper.sh'.format(
                        tmp_dir,
                    )
                if root_cmd(deploy_command, tty, sudo, **ssh_kwargs) != 0:
                    raise SaltCloudSystemExit(
                        'Executing the command {0!r} failed'.format(
                            deploy_command
                        )
                    )
                log.debug('Executed command {0!r}'.format(deploy_command))

                # Remove the deploy script
                if not keep_tmp:
                    root_cmd('rm -f {0}/deploy.sh'.format(tmp_dir),
                             tty, sudo, **ssh_kwargs)
                    log.debug('Removed {0}/deploy.sh'.format(tmp_dir))
                    if script_env:
                        root_cmd(
                            'rm -f {0}/environ-deploy-wrapper.sh'.format(
                                tmp_dir
                            ),
                            tty, sudo, **ssh_kwargs
                        )
                        log.debug(
                            'Removed {0}/environ-deploy-wrapper.sh'.format(
                                tmp_dir
                            )
                        )

            if keep_tmp:
                log.debug(
                    'Not removing deployment files from {0}/'.format(tmp_dir)
                )
            else:
                # Remove minion configuration
                if minion_pub:
                    root_cmd('rm -f {0}/minion.pub'.format(tmp_dir),
                             tty, sudo, **ssh_kwargs)
                    log.debug('Removed {0}/minion.pub'.format(tmp_dir))
                if minion_pem:
                    root_cmd('rm -f {0}/minion.pem'.format(tmp_dir),
                             tty, sudo, **ssh_kwargs)
                    log.debug('Removed {0}/minion.pem'.format(tmp_dir))
                if minion_conf:
                    root_cmd('rm -f {0}/grains'.format(tmp_dir),
                             tty, sudo, **ssh_kwargs)
                    log.debug('Removed {0}/grains'.format(tmp_dir))
                    root_cmd('rm -f {0}/minion'.format(tmp_dir),
                             tty, sudo, **ssh_kwargs)
                    log.debug('Removed {0}/minion'.format(tmp_dir))

                # Remove master configuration
                if master_pub:
                    root_cmd('rm -f {0}/master.pub'.format(tmp_dir),
                             tty, sudo, **ssh_kwargs)
                    log.debug('Removed {0}/master.pub'.format(tmp_dir))
                if master_pem:
                    root_cmd('rm -f {0}/master.pem'.format(tmp_dir),
                             tty, sudo, **ssh_kwargs)
                    log.debug('Removed {0}/master.pem'.format(tmp_dir))
                if master_conf:
                    root_cmd('rm -f {0}/master'.format(tmp_dir),
                             tty, sudo, **ssh_kwargs)
                    log.debug('Removed {0}/master'.format(tmp_dir))

                # Remove pre-seed keys directory
                if preseed_minion_keys is not None:
                    root_cmd(
                        'rm -rf {0}'.format(
                            preseed_minion_keys_tempdir
                        ), tty, sudo, **ssh_kwargs
                    )
                    log.debug(
                        'Removed {0}'.format(preseed_minion_keys_tempdir)
                    )

            if start_action and not parallel:
                queuereturn = queue.get()
                process.join()
                if queuereturn and start_action:
                    #client = salt.client.LocalClient(conf_file)
                    #output = client.cmd_iter(
                    #    host, 'state.highstate', timeout=timeout
                    #)
                    #for line in output:
                    #    print(line)
                    log.info(
                        'Executing {0} on the salt-minion'.format(
                            start_action
                        )
                    )
                    root_cmd(
                        'salt-call {0}'.format(start_action),
                        tty, sudo, **ssh_kwargs
                    )
                    log.info(
                        'Finished executing {0} on the salt-minion'.format(
                            start_action
                        )
                    )
            # Fire deploy action
            fire_event(
                'event',
                '{0} has been deployed at {1}'.format(name, host),
                'salt/cloud/{0}/deploy_script'.format(name),
                {
                    'name': name,
                    'host': host
                },
                transport=opts.get('transport', 'zeromq')
            )
            return True
    return False


def fire_event(key, msg, tag, args=None, sock_dir=None, transport='zeromq'):
    # Fire deploy action
    if sock_dir is None:
        sock_dir = os.path.join(syspaths.SOCK_DIR, 'master')
    event = salt.utils.event.get_event(
            'master',
            sock_dir,
            transport,
            listen=False)
    try:
        event.fire_event(msg, tag)
    except ValueError:
        # We're using develop or a 0.17.x version of salt
        if isinstance(args, dict):
            args[key] = msg
        else:
            args = {key: msg}
        event.fire_event(args, tag)

    # https://github.com/zeromq/pyzmq/issues/173#issuecomment-4037083
    # Assertion failed: get_load () == 0 (poller_base.cpp:32)
    time.sleep(0.025)


def _exec_ssh_cmd(cmd, error_msg=None, allow_failure=False, **kwargs):
    if error_msg is None:
        error_msg = 'A wrong password has been issued while establishing ssh session'
    password_retries = kwargs.get('password_retries', 3)
    try:
        stdout, stderr = None, None
        proc = vt.Terminal(
            cmd,
            shell=True,
            log_stdout=True,
            log_stderr=True,
            stream_stdout=kwargs.get('display_ssh_output', True),
            stream_stderr=kwargs.get('display_ssh_output', True)
        )
        sent_password = 0
        while proc.isalive():
            stdout, stderr = proc.recv()
            if stdout and SSH_PASSWORD_PROMP_RE.search(stdout):
                if (
                    kwargs.get('password', None)
                    and (sent_password < password_retries)
                ):
                    sent_password += 1
                    proc.sendline(kwargs['password'])
                else:
                    raise SaltCloudPasswordError(error_msg)
            # 0.0125 is really too fast on some systems
            time.sleep(0.5)
        if proc.exitstatus != 0:
            if allow_failure is False:
                raise SaltCloudSystemExit(
                    'Command {0!r} failed. Exit code: {1}'.format(
                        cmd, proc.exitstatus
                    )
                )
        return proc.exitstatus
    except vt.TerminalException as err:
        trace = traceback.format_exc()
        log.error(error_msg.format(cmd, err, trace))
    finally:
        proc.close(terminate=True, kill=True)
    # Signal an error
    return 1


def scp_file(dest_path, contents, kwargs):
    '''
    Use scp or sftp to copy a file to a server
    '''
    tmpfh, tmppath = tempfile.mkstemp()
    with salt.utils.fopen(tmppath, 'w') as tmpfile:
        tmpfile.write(contents)

    log.debug('Uploading {0} to {1}'.format(dest_path, kwargs['hostname']))

    ssh_args = [
        # Don't add new hosts to the host key database
        '-oStrictHostKeyChecking=no',
        # Set hosts key database path to /dev/null, ie, non-existing
        '-oUserKnownHostsFile=/dev/null',
        # Don't re-use the SSH connection. Less failures.
        '-oControlPath=none'
    ]
    if 'key_filename' in kwargs:
        # There should never be both a password and an ssh key passed in, so
        ssh_args.extend([
            # tell SSH to skip password authentication
            '-oPasswordAuthentication=no',
            '-oChallengeResponseAuthentication=no',
            # Make sure public key authentication is enabled
            '-oPubkeyAuthentication=yes',
            # No Keyboard interaction!
            '-oKbdInteractiveAuthentication=no',
            # Also, specify the location of the key file
            '-i {0}'.format(kwargs['key_filename'])
        ])

    if 'port' in kwargs:
        ssh_args.extend(['-P {0}'.format(kwargs['port'])])

    if 'ssh_gateway' in kwargs:
        ssh_gateway = kwargs['ssh_gateway']
        ssh_gateway_port = 22
        ssh_gateway_key = ''
        ssh_gateway_user = 'root'
        if ':' in ssh_gateway:
            ssh_gateway, ssh_gateway_port = ssh_gateway.split(':')
        if 'ssh_gateway_port' in kwargs:
            ssh_gateway_port = kwargs['ssh_gateway_port']
        if 'ssh_gateway_key' in kwargs:
            ssh_gateway_key = '-i {0}'.format(kwargs['ssh_gateway_key'])
        if 'ssh_gateway_user' in kwargs:
            ssh_gateway_user = kwargs['ssh_gateway_user']

        ssh_args.extend([
            # Setup ProxyCommand
            '-oProxyCommand="ssh {0} {1} {2} {3} {4}@{5} -p {6} nc -q0 %h %p"'.format(
            # Don't add new hosts to the host key database
            '-oStrictHostKeyChecking=no',
            # Set hosts key database path to /dev/null, ie, non-existing
            '-oUserKnownHostsFile=/dev/null',
            # Don't re-use the SSH connection. Less failures.
            '-oControlPath=none',
                ssh_gateway_key,
                ssh_gateway_user,
                ssh_gateway,
                ssh_gateway_port
            )
        ])
<<<<<<< HEAD
    if kwargs.get('use_sftp', False) is True:
        cmd = 'sftp {0} {2[username]}@{2[hostname]} <<< "put {1} {3}"'.format(
            ' '.join(ssh_args), tmppath, kwargs, dest_path
        )
        log.debug('SFTP command: {0!r}'.format(cmd))
    else:
        cmd = 'scp {0} {1} {2[username]}@{2[hostname]}:{3}'.format(
            ' '.join(ssh_args), tmppath, kwargs, dest_path
        )
        log.debug('SCP command: {0!r}'.format(cmd))
=======

    cmd = (
        'scp {0} {1} {2[username]}@{2[hostname]}:{3} || '
        'echo "put {1} {3}" | sftp {0} {2[username]}@{2[hostname]} || '
        'rsync -avz -e "ssh {0}" {1} {2[username]}@{2[hostname]}:{3}'.format(
            ' '.join(ssh_args), tmppath, kwargs, dest_path
        )
    )
    log.debug('SCP command: {0!r}'.format(cmd))
>>>>>>> 98b8c28c
    retcode = _exec_ssh_cmd(cmd,
                            error_msg='Failed to upload file {0!r}: {1}\n{2}',
                            password_retries=3,
                            **kwargs)
    return retcode


def smb_file(dest_path, contents, kwargs):
    '''
    Use smbclient to copy a file to a server
    '''
    tmpfh, tmppath = tempfile.mkstemp()
    with salt.utils.fopen(tmppath, 'w') as tmpfile:
        tmpfile.write(contents)

    log.debug('Uploading {0} to {1} (smbclient)'.format(
        dest_path, kwargs['hostname'])
    )

    # Shell out to smbclient
    comps = tmppath.split('/')
    src_dir = '/'.join(comps[:-1])
    src_file = comps[-1]
    comps = dest_path.split('\\')
    dest_dir = '\\'.join(comps[:-1])
    dest_file = comps[-1]
    cmd = 'smbclient {0}/c$ -c "cd {3}; prompt; lcd {1}; del {4}; mput {2}; rename {2} {4}; exit;"'.format(
        kwargs['creds'], src_dir, src_file, dest_dir, dest_file
    )
    log.debug('SMB command: {0!r}'.format(cmd))
    win_cmd(cmd)


def win_cmd(command, **kwargs):
    '''
    Wrapper for commands to be run against Windows boxes
    '''
    try:
        proc = NonBlockingPopen(
            command,
            shell=True,
            stderr=subprocess.PIPE,
            stdout=subprocess.PIPE,
            stream_stds=kwargs.get('display_ssh_output', True),
        )
        log.debug(
            'Executing command(PID {0}): {1!r}'.format(
                proc.pid, command
            )
        )
        proc.poll_and_read_until_finish()
        proc.communicate()
        return proc.returncode
    except Exception as err:
        log.error(
            'Failed to execute command {0!r}: {1}\n'.format(
                command, err
            ),
            exc_info=True
        )
    # Signal an error
    return 1


def root_cmd(command, tty, sudo, allow_failure=False, **kwargs):
    '''
    Wrapper for commands to be run as root
    '''
    if sudo:
        if 'sudo_password' in kwargs and kwargs['sudo_password'] is not None:
            command = 'echo "{1}" | sudo -S {0}'.format(
                command,
                kwargs['sudo_password'],
            )
        else:
            command = 'sudo {0}'.format(command)
        log.debug('Using sudo to run command {0}'.format(command))

    ssh_args = []

    if tty:
        # Use double `-t` on the `ssh` command, it's necessary when `sudo` has
        # `requiretty` enforced.
        ssh_args.extend(['-t', '-t'])

    known_hosts_file = kwargs.get('known_hosts_file', '/dev/null')
    host_key_checking = 'no'
    if known_hosts_file != '/dev/null':
        host_key_checking = 'yes'

    ssh_args.extend([
        # Don't add new hosts to the host key database
        '-oStrictHostKeyChecking={0}'.format(host_key_checking),
        # Set hosts key database path to /dev/null, ie, non-existing
        '-oUserKnownHostsFile={0}'.format(known_hosts_file),
        # Don't re-use the SSH connection. Less failures.
        '-oControlPath=none'
    ])

    if 'key_filename' in kwargs:
        # There should never be both a password and an ssh key passed in, so
        ssh_args.extend([
            # tell SSH to skip password authentication
            '-oPasswordAuthentication=no',
            '-oChallengeResponseAuthentication=no',
            # Make sure public key authentication is enabled
            '-oPubkeyAuthentication=yes',
            # No Keyboard interaction!
            '-oKbdInteractiveAuthentication=no',
            # Also, specify the location of the key file
            '-i {0}'.format(kwargs['key_filename'])
        ])

    if 'ssh_gateway' in kwargs:
        ssh_gateway = kwargs['ssh_gateway']
        ssh_gateway_port = 22
        ssh_gateway_key = ''
        ssh_gateway_user = 'root'
        if ':' in ssh_gateway:
            ssh_gateway, ssh_gateway_port = ssh_gateway.split(':')
        if 'ssh_gateway_port' in kwargs:
            ssh_gateway_port = kwargs['ssh_gateway_port']
        if 'ssh_gateway_key' in kwargs:
            ssh_gateway_key = '-i {0}'.format(kwargs['ssh_gateway_key'])
        if 'ssh_gateway_user' in kwargs:
            ssh_gateway_user = kwargs['ssh_gateway_user']

        ssh_args.extend([
            # Setup ProxyCommand
            '-oProxyCommand="ssh {0} {1} {2} {3} {4}@{5} -p {6} nc -q0 %h %p"'.format(
                # Don't add new hosts to the host key database
                '-oStrictHostKeyChecking=no',
                # Set hosts key database path to /dev/null, ie, non-existing
                '-oUserKnownHostsFile=/dev/null',
                # Don't re-use the SSH connection. Less failures.
                '-oControlPath=none',
                ssh_gateway_key,
                ssh_gateway_user,
                ssh_gateway,
                ssh_gateway_port
            )
        ])
        log.info(
            'Using SSH gateway {0}@{1}:{2}'.format(
                ssh_gateway_user, ssh_gateway, ssh_gateway_port
            )
        )

    if 'port' in kwargs:
        ssh_args.extend(['-p {0}'.format(kwargs['port'])])

    cmd = 'ssh {0} {1[username]}@{1[hostname]} {2}'.format(
        ' '.join(ssh_args), kwargs, pipes.quote(command)
    )
    log.debug('SSH command: {0!r}'.format(cmd))
    retcode = _exec_ssh_cmd(cmd, allow_failure=allow_failure, **kwargs)
    return retcode


def check_auth(name, sock_dir=None, queue=None, timeout=300):
    '''
    This function is called from a multiprocess instance, to wait for a minion
    to become available to receive salt commands
    '''
    event = salt.utils.event.SaltEvent('master', sock_dir)
    starttime = time.mktime(time.localtime())
    newtimeout = timeout
    log.debug(
        'In check_auth, waiting for {0} to become available'.format(
            name
        )
    )
    while newtimeout > 0:
        newtimeout = timeout - (time.mktime(time.localtime()) - starttime)
        ret = event.get_event(full=True)
        if ret is None:
            continue
        if ret['tag'] == 'minion_start' and ret['data']['id'] == name:
            queue.put(name)
            newtimeout = 0
            log.debug('Minion {0} is ready to receive commands'.format(name))


def ip_to_int(ip):
    '''
    Converts an IP address to an integer
    '''
    ret = 0
    for octet in ip.split('.'):
        ret = ret * 256 + int(octet)
    return ret


def is_public_ip(ip):
    '''
    Determines whether an IP address falls within one of the private IP ranges
    '''
    addr = ip_to_int(ip)
    if addr > 167772160 and addr < 184549375:
        # 10.0.0.0/24
        return False
    elif addr > 3232235520 and addr < 3232301055:
        # 192.168.0.0/16
        return False
    elif addr > 2886729728 and addr < 2887778303:
        # 172.16.0.0/12
        return False
    return True


def check_name(name, safe_chars):
    '''
    Check whether the specified name contains invalid characters
    '''
    regexp = re.compile('[^{0}]'.format(safe_chars))
    if regexp.search(name):
        raise SaltCloudException(
            '{0} contains characters not supported by this cloud provider. '
            'Valid characters are: {1}'.format(
                name, safe_chars
            )
        )


def remove_sshkey(host, known_hosts=None):
    '''
    Remove a host from the known_hosts file
    '''
    if known_hosts is None:
        if 'HOME' in os.environ:
            known_hosts = '{0}/.ssh/known_hosts'.format(os.environ['HOME'])
        else:
            try:
                known_hosts = '{0}/.ssh/known_hosts'.format(
                    pwd.getpwuid(os.getuid()).pwd_dir
                )
            except Exception:
                pass

    if known_hosts is not None:
        log.debug(
            'Removing ssh key for {0} from known hosts file {1}'.format(
                host, known_hosts
            )
        )
    else:
        log.debug(
            'Removing ssh key for {0} from known hosts file'.format(host)
        )

    cmd = 'ssh-keygen -R {0}'.format(host)
    subprocess.call(cmd, shell=True)


def wait_for_ip(update_callback,
                update_args=None,
                update_kwargs=None,
                timeout=5 * 60,
                interval=5,
                interval_multiplier=1,
                max_failures=10):
    '''
    Helper function that waits for an IP address for a specific maximum amount
    of time.

    :param update_callback: callback function which queries the cloud provider
                            for the VM ip address. It must return None if the
                            required data, IP included, is not available yet.
    :param update_args: Arguments to pass to update_callback
    :param update_kwargs: Keyword arguments to pass to update_callback
    :param timeout: The maximum amount of time(in seconds) to wait for the IP
                    address.
    :param interval: The looping interval, ie, the amount of time to sleep
                     before the next iteration.
    :param interval_multiplier: Increase the interval by this multiplier after
                                each request; helps with throttling
    :param max_failures: If update_callback returns ``False`` it's considered
                         query failure. This value is the amount of failures
                         accepted before giving up.
    :returns: The update_callback returned data
    :raises: SaltCloudExecutionTimeout

    '''
    if update_args is None:
        update_args = ()
    if update_kwargs is None:
        update_kwargs = {}

    duration = timeout
    while True:
        log.debug(
            'Waiting for VM IP. Giving up in 00:{0:02d}:{1:02d}'.format(
                int(timeout // 60),
                int(timeout % 60)
            )
        )
        data = update_callback(*update_args, **update_kwargs)
        if data is False:
            log.debug(
                'update_callback has returned False which is considered a '
                'failure. Remaining Failures: {0}'.format(max_failures)
            )
            max_failures -= 1
            if max_failures <= 0:
                raise SaltCloudExecutionFailure(
                    'Too much failures occurred while waiting for '
                    'the IP address'
                )
        elif data is not None:
            return data

        if timeout < 0:
            raise SaltCloudExecutionTimeout(
                'Unable to get IP for 00:{0:02d}:{1:02d}'.format(
                    int(duration // 60),
                    int(duration % 60)
                )
            )
        time.sleep(interval)
        timeout -= interval

        if interval_multiplier > 1:
            interval *= interval_multiplier
            if interval > timeout:
                interval = timeout + 1
            log.info('Interval multiplier in effect; interval is '
                     'now {0}s'.format(interval))


def simple_types_filter(datadict):
    '''
    Convert the data dictionary into simple types, ie, int, float, string,
    bool, etc.
    '''
    if not isinstance(datadict, dict):
        # This function is only supposed to work on dictionaries
        return datadict

    simpletypes_keys = (str, unicode, int, long, float, bool)
    simpletypes_values = tuple(list(simpletypes_keys) + [list, tuple])
    simpledict = {}
    for key, value in datadict.iteritems():
        if key is not None and not isinstance(key, simpletypes_keys):
            key = repr(key)
        if value is not None and isinstance(value, dict):
            value = simple_types_filter(value)
        elif value is not None and not isinstance(value, simpletypes_values):
            value = repr(value)
        simpledict[key] = value
    return simpledict


def list_nodes_select(nodes, selection, call=None):
    '''
    Return a list of the VMs that are on the provider, with select fields
    '''
    if call == 'action':
        raise SaltCloudSystemExit(
            'The list_nodes_select function must be called '
            'with -f or --function.'
        )

    if 'error' in nodes:
        raise SaltCloudSystemExit(
            'An error occurred while listing nodes: {0}'.format(
                nodes['error']['Errors']['Error']['Message']
            )
        )

    ret = {}
    for node in nodes:
        pairs = {}
        data = nodes[node]
        for key in data:
            if str(key) in selection:
                value = data[key]
                pairs[key] = value
        ret[node] = pairs

    return ret


def init_cachedir(base=None):
    '''
    Initialize the cachedir needed for Salt Cloud to keep track of minions
    '''
    if base is None:
        base = os.path.join(syspaths.CACHE_DIR, 'cloud')
    needed_dirs = (base,
                   os.path.join(base, 'requested'),
                   os.path.join(base, 'active'))
    for dir_ in needed_dirs:
        if not os.path.exists(dir_):
            os.makedirs(dir_)
        os.chmod(base, 0755)

    return base


def request_minion_cachedir(
        minion_id,
        fingerprint='',
        pubkey=None,
        provider=None,
        base=None,
    ):
    '''
    Creates an entry in the requested/ cachedir. This means that Salt Cloud has
    made a request to a cloud provider to create an instance, but it has not
    yet verified that the instance properly exists.

    If the fingerprint is unknown, a raw pubkey can be passed in, and a
    fingerprint will be calculated. If both are empty, then the fingerprint
    will be set to None.
    '''
    if base is None:
        base = os.path.join(syspaths.CACHE_DIR, 'cloud')

    if not fingerprint:
        if pubkey is not None:
            fingerprint = salt.utils.pem_finger(key=pubkey)

    init_cachedir(base)

    data = {
        'minion_id': minion_id,
        'fingerprint': fingerprint,
        'provider': provider,
    }

    fname = '{0}.p'.format(minion_id)
    path = os.path.join(base, 'requested', fname)
    with salt.utils.fopen(path, 'w') as fh_:
        msgpack.dump(data, fh_)


def change_minion_cachedir(
        minion_id,
        cachedir,
        data=None,
        base=None,
    ):
    '''
    Changes the info inside a minion's cachedir entry. The type of cachedir
    must be specified (i.e., 'requested' or 'active'). A dict is also passed in
    which contains the data to be changed.

    Example:

        change_minion_cachedir(
            'myminion',
            'requested',
            {'fingerprint': '26:5c:8c:de:be:fe:89:c0:02:ed:27:65:0e:bb:be:60'},
        )
    '''
    if not isinstance(data, dict):
        return False

    if base is None:
        base = os.path.join(syspaths.CACHE_DIR, 'cloud')

    fname = '{0}.p'.format(minion_id)
    path = os.path.join(base, cachedir, fname)

    with salt.utils.fopen(path, 'r') as fh_:
        cache_data = msgpack.load(fh_)

    cache_data.update(data)

    with salt.utils.fopen(path, 'w') as fh_:
        msgpack.dump(cache_data, fh_)


def activate_minion_cachedir(minion_id, base=None):
    '''
    Moves a minion from the requested/ cachedir into the active/ cachedir. This
    means that Salt Cloud has verified that a requested instance properly
    exists, and should be expected to exist from here on out.
    '''
    if base is None:
        base = os.path.join(syspaths.CACHE_DIR, 'cloud')

    fname = '{0}.p'.format(minion_id)
    src = os.path.join(base, 'requested', fname)
    dst = os.path.join(base, 'active')
    shutil.move(src, dst)


def delete_minion_cachedir(minion_id, provider, opts, base=None):
    '''
    Deletes a minion's entry from the cloud cachedir. It will search through
    all cachedirs to find the minion's cache file.
    Needs `update_cachedir` set to True.
    '''
    if opts.get('update_cachedir', False) is False:
        return

    if base is None:
        base = os.path.join(syspaths.CACHE_DIR, 'cloud')

    driver = opts['providers'][provider].keys()[0]
    fname = '{0}.p'.format(minion_id)
    for cachedir in ('requested', 'active'):
        path = os.path.join(base, cachedir, driver, provider, fname)
        log.debug('path: {0}'.format(path))
        if os.path.exists(path):
            os.remove(path)


def update_bootstrap(config, url=None):

    '''
    Update the salt-bootstrap script

        url can be either:

            - The URL to fetch the bootstrap script from
            - The absolute path to the bootstrap
            - The content of the bootstrap script


    '''
    default_url = config.get('bootstrap_script__url',
                             'https://bootstrap.saltstack.com')
    if not url:
        url = default_url
    if not url:
        raise ValueError('Cant get any source to update')
    if (url.startswith('http')) or ('://' in url):
        log.debug('Updating the bootstrap-salt.sh script to latest stable')
        try:
            import requests
        except ImportError:
            return {'error': (
                'Updating the bootstrap-salt.sh script requires the '
                'Python requests library to be installed'
            )}
        req = requests.get(url)
        if req.status_code != 200:
            return {'error': (
                'Failed to download the latest stable version of the '
                'bootstrap-salt.sh script from {0}. HTTP error: '
                '{1}'.format(
                    url, req.status_code
                )
            )}
        script_content = req.text
        if url == default_url:
            script_name = 'bootstrap-salt.sh'
        else:
            script_name = os.path.basename(url)
    elif os.path.exists(url):
        with open(url) as fic:
            script_content = fic.read()
        script_name = os.path.basename(url)
    # in last case, assuming we got a script content
    else:
        script_content = url
        script_name = '{0}.sh'.format(
            hashlib.sha1(script_content).hexdigest()
        )

    if not script_content:
        raise ValueError('No content in bootstrap script !')

    # Get the path to the built-in deploy scripts directory
    builtin_deploy_dir = os.path.join(
        os.path.dirname(__file__),
        'deploy'
    )

    # Compute the search path from the current loaded opts conf_file
    # value
    deploy_d_from_conf_file = os.path.join(
        os.path.dirname(config['conf_file']),
        'cloud.deploy.d'
    )

    # Compute the search path using the install time defined
    # syspaths.CONF_DIR
    deploy_d_from_syspaths = os.path.join(
        syspaths.CONFIG_DIR,
        'cloud.deploy.d'
    )

    # Get a copy of any defined search paths, flagging them not to
    # create parent
    deploy_scripts_search_paths = []
    for entry in config.get('deploy_scripts_search_path', []):
        if entry.startswith(builtin_deploy_dir):
            # We won't write the updated script to the built-in deploy
            # directory
            continue

        if entry in (deploy_d_from_conf_file, deploy_d_from_syspaths):
            # Allow parent directories to be made
            deploy_scripts_search_paths.append((entry, True))
        else:
            deploy_scripts_search_paths.append((entry, False))

    # In case the user is not using defaults and the computed
    # 'cloud.deploy.d' from conf_file and syspaths is not included, add
    # them
    if deploy_d_from_conf_file not in deploy_scripts_search_paths:
        deploy_scripts_search_paths.append(
            (deploy_d_from_conf_file, True)
        )
    if deploy_d_from_syspaths not in deploy_scripts_search_paths:
        deploy_scripts_search_paths.append(
            (deploy_d_from_syspaths, True)
        )

    finished = []
    finished_full = []
    for entry, makedirs in deploy_scripts_search_paths:
        # This handles duplicate entries, which are likely to appear
        if entry in finished:
            continue
        else:
            finished.append(entry)

        if makedirs and not os.path.isdir(entry):
            try:
                os.makedirs(entry)
            except (OSError, IOError) as err:
                log.info(
                    'Failed to create directory {0!r}'.format(entry)
                )
                continue

        if not is_writeable(entry):
            log.debug(
                'The {0!r} is not writeable. Continuing...'.format(
                    entry
                )
            )
            continue

        deploy_path = os.path.join(entry, script_name)
        try:
            finished_full.append(deploy_path)
            with salt.utils.fopen(deploy_path, 'w') as fp_:
                fp_.write(script_content)
        except (OSError, IOError) as err:
            log.debug(
                'Failed to write the updated script: {0}'.format(err)
            )
            continue

    return {'Success': {'Files updated': finished_full}}


def cache_node_list(nodes, provider, opts):
    '''
    If configured to do so, update the cloud cachedir with the current list of
    nodes. Also fires configured events pertaining to the node list.

    .. versionadded:: 2014.7.0
    '''
    if 'update_cachedir' not in opts or not opts['update_cachedir']:
        return

    base = os.path.join(init_cachedir(), 'active')
    driver = opts['providers'][provider].keys()[0]
    prov_dir = os.path.join(base, driver, provider)
    if not os.path.exists(prov_dir):
        os.makedirs(prov_dir)

    # Check to see if any nodes in the cache are not in the new list
    missing_node_cache(prov_dir, nodes, provider, opts)

    for node in nodes:
        diff_node_cache(prov_dir, node, nodes[node], opts)
        path = os.path.join(prov_dir, '{0}.p'.format(node))
        with salt.utils.fopen(path, 'w') as fh_:
            msgpack.dump(nodes[node], fh_)


def cache_node(node, provider, opts):
    '''
    Cache node individually

    .. versionadded:: 2014.7.0
    '''
    if 'update_cachedir' not in opts or not opts['update_cachedir']:
        return

    if not os.path.exists(os.path.join(syspaths.CACHE_DIR, 'cloud', 'active')):
        init_cachedir()

    base = os.path.join(syspaths.CACHE_DIR, 'cloud', 'active')
    provider, driver = provider.split(':')
    prov_dir = os.path.join(base, driver, provider)
    if not os.path.exists(prov_dir):
        os.makedirs(prov_dir)
    path = os.path.join(prov_dir, '{0}.p'.format(node['name']))
    with salt.utils.fopen(path, 'w') as fh_:
        msgpack.dump(node, fh_)


def missing_node_cache(prov_dir, node_list, provider, opts):
    '''
    Check list of nodes to see if any nodes which were previously known about
    in the cache have been removed from the node list.

    This function will only run if configured to do so in the main Salt Cloud
    configuration file (normally /etc/salt/cloud).

    .. code-block:: yaml

        diff_cache_events: True

    .. versionadded:: 2014.7.0
    '''
    cached_nodes = []
    for node in os.listdir(prov_dir):
        cached_nodes.append(node.replace('.p', ''))

    log.debug(sorted(cached_nodes))
    log.debug(sorted(node_list))
    for node in cached_nodes:
        if node not in node_list:
            delete_minion_cachedir(node, provider, opts)
            if 'diff_cache_events' in opts and opts['diff_cache_events']:
                fire_event(
                    'event',
                    'cached node missing from provider',
                    'salt/cloud/{0}/cache_node_missing'.format(node),
                    {'missing node': node},
                    transport=opts.get('transport', 'zeromq')
                )


def diff_node_cache(prov_dir, node, new_data, opts):
    '''
    Check new node data against current cache. If data differ, fire an event
    which consists of the new node data.

    This function will only run if configured to do so in the main Salt Cloud
    configuration file (normally /etc/salt/cloud).

    .. code-block:: yaml

        diff_cache_events: True

    .. versionadded:: 2014.7.0
    '''
    if 'diff_cache_events' not in opts or not opts['diff_cache_events']:
        return

    path = os.path.join(prov_dir, node)
    path = '{0}.p'.format(path)

    if not os.path.exists(path):
        event_data = _strip_cache_events(new_data, opts)

        fire_event(
            'event',
            'new node found',
            'salt/cloud/{0}/cache_node_new'.format(node),
            {'new_data': event_data},
            transport=opts.get('transport', 'zeromq')
        )
        return

    with salt.utils.fopen(path, 'r') as fh_:
        try:
            cache_data = msgpack.load(fh_)
        except ValueError:
            log.warning('Cache for {0} was corrupt: Deleting'.format(node))
            cache_data = {}

    # Perform a simple diff between the old and the new data, and if it differs,
    # return both dicts.
    # TODO: Return an actual diff
    diff = cmp(new_data, cache_data)
    if diff != 0:
        fire_event(
            'event',
            'node data differs',
            'salt/cloud/{0}/cache_node_diff'.format(node),
            {
                'new_data': _strip_cache_events(new_data, opts),
                'cache_data': _strip_cache_events(cache_data, opts),
            },
            transport=opts.get('transport', 'zeromq')
        )


def _strip_cache_events(data, opts):
    '''
    Strip out user-configured sensitive event data. The fields to be stripped
    are configured in the main Salt Cloud configuration file, usually
    ``/etc/salt/cloud``.

    .. code-block: yaml

        cache_event_strip_fields:
          - password
          - priv_key

    .. versionadded:: 2014.7.0
    '''
    event_data = copy.deepcopy(data)
    strip_fields = opts.get('cache_event_strip_fields', [])
    for field in strip_fields:
        if field in event_data:
            del event_data[field]

    return event_data


def _salt_cloud_force_ascii(exc):
    '''
    Helper method to try its best to convert any Unicode text into ASCII
    without stack tracing since salt internally does not handle Unicode strings

    This method is not supposed to be used directly. Once
    `py:module: salt.utils.cloud` is imported this method register's with
    python's codecs module for proper automatic conversion in case of encoding
    errors.
    '''
    if not isinstance(exc, (UnicodeEncodeError, UnicodeTranslateError)):
        raise TypeError('Can\'t handle {0}'.format(exc))

    unicode_trans = {
        u'\xa0': u' ',   # Convert non-breaking space to space
        u'\u2013': u'-',  # Convert en dash to dash
    }

    if exc.object[exc.start:exc.end] in unicode_trans:
        return unicode_trans[exc.object[exc.start:exc.end]], exc.end

    # There's nothing else we can do, raise the exception
    raise exc

codecs.register_error('salt-cloud-force-ascii', _salt_cloud_force_ascii)


def retrieve_password_from_keyring(credential_id, username):
    '''
    Retrieve particular user's password for a specified credential set from system keyring.
    '''
    try:
        import keyring
        return keyring.get_password(credential_id, username)
    except ImportError:
        log.error('USE_KEYRING configured as a password, but no keyring module is installed')
        return False


def _save_password_in_keyring(credential_id, username, password):
    '''
    Saves provider password in system keyring
    '''
    try:
        import keyring
        return keyring.set_password(credential_id, username, password)
    except ImportError:
        log.error('Tried to store password in keyring, but no keyring module is installed')
        return False


def store_password_in_keyring(credential_id, username, password=None):
    '''
    Interactively prompts user for a password and stores it in system keyring
    '''
    try:
        import keyring
        import keyring.errors
        if password is None:
            prompt = 'Please enter password for {0}: '.format(credential_id)
            try:
                password = getpass.getpass(prompt)
            except EOFError:
                password = None

            if not password:
                # WE should raise something else here to be able to use this
                # as/from an API
                raise RuntimeError('Invalid password provided.')

        try:
            _save_password_in_keyring(credential_id, username, password)
        except keyring.errors.PasswordSetError as exc:
            log.debug('Problem saving password in the keyring: {0}'.format(exc))
    except ImportError:
        log.error('Tried to store password in keyring, but no keyring module is installed')
        return False


def _unwrap_dict(dictionary, index_string):
    '''
    Accepts index in form of a string
    Returns final value
    Example: dictionary = {'a': {'b': {'c': 'foobar'}}}
             index_string = 'a,b,c'
             returns 'foobar'
    '''
    index = index_string.split(',')
    for k in index:
        dictionary = dictionary[k]
    return dictionary


def run_func_until_ret_arg(fun, kwargs, fun_call=None, argument_being_watched=None, required_argument_response=None):
    '''
    Waits until the function retrieves some required argument.
    NOTE: Tested with ec2 describe_volumes and describe_snapshots only.
    '''
    status = None
    while status != required_argument_response:
        f_result = fun(kwargs, call=fun_call)
        r_set = {}
        for d in f_result:
            for k, v in d.items():
                r_set[k] = v
        result = r_set.get('item')
        status = _unwrap_dict(result, argument_being_watched)
        log.debug('Function: {0}, Watched arg: {1}, Response: {2}'.format(str(fun).split(' ')[1],
                                                                          argument_being_watched,
                                                                          status))
        time.sleep(5)

    return True<|MERGE_RESOLUTION|>--- conflicted
+++ resolved
@@ -1447,28 +1447,20 @@
                 ssh_gateway_port
             )
         ])
-<<<<<<< HEAD
     if kwargs.get('use_sftp', False) is True:
         cmd = 'sftp {0} {2[username]}@{2[hostname]} <<< "put {1} {3}"'.format(
             ' '.join(ssh_args), tmppath, kwargs, dest_path
         )
         log.debug('SFTP command: {0!r}'.format(cmd))
     else:
-        cmd = 'scp {0} {1} {2[username]}@{2[hostname]}:{3}'.format(
-            ' '.join(ssh_args), tmppath, kwargs, dest_path
+        cmd = (
+            'scp {0} {1} {2[username]}@{2[hostname]}:{3} || '
+            'echo "put {1} {3}" | sftp {0} {2[username]}@{2[hostname]} || '
+            'rsync -avz -e "ssh {0}" {1} {2[username]}@{2[hostname]}:{3}'.format(
+                ' '.join(ssh_args), tmppath, kwargs, dest_path
+            )
         )
         log.debug('SCP command: {0!r}'.format(cmd))
-=======
-
-    cmd = (
-        'scp {0} {1} {2[username]}@{2[hostname]}:{3} || '
-        'echo "put {1} {3}" | sftp {0} {2[username]}@{2[hostname]} || '
-        'rsync -avz -e "ssh {0}" {1} {2[username]}@{2[hostname]}:{3}'.format(
-            ' '.join(ssh_args), tmppath, kwargs, dest_path
-        )
-    )
-    log.debug('SCP command: {0!r}'.format(cmd))
->>>>>>> 98b8c28c
     retcode = _exec_ssh_cmd(cmd,
                             error_msg='Failed to upload file {0!r}: {1}\n{2}',
                             password_retries=3,
