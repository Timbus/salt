--- conflicted
+++ resolved
@@ -255,19 +255,10 @@
     if "_attribute_map" in dir(Model):
         for attr, items in Model._attribute_map.items():
             param = kwargs.get(attr)
-<<<<<<< HEAD
             if param is not None:
                 if items['type'][0].isupper() and isinstance(param, dict):
                     object_kwargs[attr] = create_object_model(module_name, items['type'], **param)
                 elif items['type'][0] == '{' and isinstance(param, dict):
-=======
-            if param:
-                if items["type"][0].isupper() and isinstance(param, dict):
-                    object_kwargs[attr] = create_object_model(
-                        module_name, items["type"], **param
-                    )
-                elif items["type"][0] == "{" and isinstance(param, dict):
->>>>>>> 353d20ed
                     object_kwargs[attr] = param
                 elif items["type"][0] == "[" and isinstance(param, list):
                     obj_list = []
