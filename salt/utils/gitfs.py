# -*- coding: utf-8 -*-

# Import python libs
from __future__ import absolute_import
import copy
import contextlib
import errno
import fnmatch
import glob
import hashlib
import logging
import os
import re
import shlex
import shutil
import stat
import subprocess
import time
import warnings
from datetime import datetime

# Import salt libs
import salt.utils
import salt.utils.itertools
import salt.utils.url
import salt.fileserver
from salt.utils.odict import OrderedDict
from salt.utils.process import os_is_running as pid_exists
from salt.exceptions import (
    FileserverConfigError,
    GitLockError,
    GitRemoteError,
    get_error_message
)
from salt.utils.event import tagify
from salt.utils.versions import LooseVersion as _LooseVersion

# Import third party libs
import salt.ext.six as six

VALID_PROVIDERS = ('pygit2', 'gitpython')
# Optional per-remote params that can only be used on a per-remote basis, and
# thus do not have defaults in salt/config.py.
PER_REMOTE_ONLY = ('name',)
SYMLINK_RECURSE_DEPTH = 100

# Auth support (auth params can be global or per-remote, too)
AUTH_PROVIDERS = ('pygit2',)
AUTH_PARAMS = ('user', 'password', 'pubkey', 'privkey', 'passphrase',
               'insecure_auth')

# GitFS only: params which can be overridden for a single saltenv. Aside from
# 'ref', this must be a subset of the per-remote params passed to the
# constructor for the GitProvider subclasses.
PER_SALTENV_PARAMS = ('mountpoint', 'root', 'ref')

_RECOMMEND_GITPYTHON = (
    'GitPython is installed, you may wish to set {0}_provider to '
    '\'gitpython\' to use GitPython for {0} support.'
)

_RECOMMEND_PYGIT2 = (
    'pygit2 is installed, you may wish to set {0}_provider to '
    '\'pygit2\' to use pygit2 for for {0} support.'
)

_INVALID_REPO = (
    'Cache path {0} (corresponding remote: {1}) exists but is not a valid '
    'git repository. You will need to manually delete this directory on the '
    'master to continue to use this {2} remote.'
)

log = logging.getLogger(__name__)

# pylint: disable=import-error
try:
    import git
    import gitdb
    HAS_GITPYTHON = True
except ImportError:
    HAS_GITPYTHON = False

try:
    # Squelch warning on cent7 due to them upgrading cffi
    import warnings
    with warnings.catch_warnings():
        warnings.simplefilter('ignore')
        import pygit2
    HAS_PYGIT2 = True
    try:
        GitError = pygit2.errors.GitError
    except AttributeError:
        GitError = Exception
except Exception as exc:
    # Exceptions other than ImportError can be raised in cases where there is a
    # problem with cffi (such as when python-cffi is upgraded and pygit2 tries
    # to rebuild itself against the newer cffi). Therefore, we simply will
    # catch a generic exception, and log the exception if it is anything other
    # than an ImportError.
    HAS_PYGIT2 = False
    if not isinstance(exc, ImportError):
        log.exception('Failed to import pygit2')

# pylint: enable=import-error

# Minimum versions for backend providers
GITPYTHON_MINVER = '0.3'
PYGIT2_MINVER = '0.20.3'
LIBGIT2_MINVER = '0.20.0'


def enforce_types(key, val):
    '''
    Force params to be strings unless they should remain a different type
    '''
    non_string_params = {
        'ssl_verify': bool,
        'insecure_auth': bool,
        'env_whitelist': 'stringlist',
        'env_blacklist': 'stringlist',
        'refspecs': 'stringlist',
    }

    def _find_global(key):
        for item in non_string_params:
            try:
                if key.endswith('_' + item):
                    ret = item
                    break
            except TypeError:
                if key.endswith('_' + str(item)):
                    ret = item
                    break
        else:
            ret = None
        return ret

    if key not in non_string_params:
        key = _find_global(key)
        if key is None:
            return six.text_type(val)

    expected = non_string_params[key]
    if expected is bool:
        return val
    elif expected == 'stringlist':
        if not isinstance(val, (six.string_types, list)):
            val = six.text_type(val)
        if isinstance(val, six.string_types):
            return [x.strip() for x in val.split(',')]
        return [six.text_type(x) for x in val]


def enforce_types(key, val):
    '''
    Force params to be strings unless they should remain a different type
    '''
    non_string_params = {
        'ssl_verify': bool,
        'insecure_auth': bool,
        'env_whitelist': 'stringlist',
        'env_blacklist': 'stringlist',
        'refspecs': 'stringlist',
    }

    def _find_global(key):
        for item in non_string_params:
            try:
                if key.endswith('_' + item):
                    ret = item
                    break
            except TypeError:
                if key.endswith('_' + str(item)):
                    ret = item
                    break
        else:
            ret = None
        return ret

    if key not in non_string_params:
        key = _find_global(key)
        if key is None:
            return six.text_type(val)

    expected = non_string_params[key]
    if expected is bool:
        return val
    elif expected == 'stringlist':
        if not isinstance(val, (six.string_types, list)):
            val = six.text_type(val)
        if isinstance(val, six.string_types):
            return [x.strip() for x in val.split(',')]
        return [six.text_type(x) for x in val]


def failhard(role):
    '''
    Fatal configuration issue, raise an exception
    '''
    raise FileserverConfigError('Failed to load {0}'.format(role))


class GitProvider(object):
    '''
    Base class for gitfs/git_pillar provider classes. Should never be used
    directly.

    self.provider should be set in the sub-class' __init__ function before
    invoking GitProvider.__init__().
    '''
    def __init__(self, opts, remote, per_remote_defaults, per_remote_only,
                 override_params, cache_root, role='gitfs'):
        self.opts = opts
        self.role = role
        self.global_saltenv = salt.utils.repack_dictlist(
            self.opts.get('{0}_saltenv'.format(self.role), []),
            strict=True,
            recurse=True,
            key_cb=six.text_type,
            val_cb=lambda x, y: six.text_type(y))
        self.conf = copy.deepcopy(per_remote_defaults)

        # Remove the 'salt://' from the beginning of any globally-defined
        # per-saltenv mountpoints
        for saltenv, saltenv_conf in six.iteritems(self.global_saltenv):
            if 'mountpoint' in saltenv_conf:
                self.global_saltenv[saltenv]['mountpoint'] = \
                    salt.utils.url.strip_proto(
                        self.global_saltenv[saltenv]['mountpoint']
                    )

        per_remote_collisions = [x for x in override_params
                                 if x in per_remote_only]
        if per_remote_collisions:
            log.critical(
                'The following parameter names are restricted to per-remote '
                'use only: {0}. This is a bug, please report it.'.format(
                    ', '.join(per_remote_collisions)
                )
            )

        try:
            valid_per_remote_params = override_params + per_remote_only
        except TypeError:
            valid_per_remote_params = \
                list(override_params) + list(per_remote_only)

        if isinstance(remote, dict):
            self.id = next(iter(remote))
            self.get_url()

            per_remote_conf = salt.utils.repack_dictlist(
                remote[self.id],
                strict=True,
                recurse=True,
                key_cb=six.text_type,
                val_cb=enforce_types)

            if not per_remote_conf:
                log.critical(
                    'Invalid per-remote configuration for %s remote \'%s\'. '
                    'If no per-remote parameters are being specified, there '
                    'may be a trailing colon after the URL, which should be '
                    'removed. Check the master configuration file.',
                    self.role, self.id
                )
                failhard(self.role)

            per_remote_errors = False
            for param in (x for x in per_remote_conf
                          if x not in valid_per_remote_params):
                per_remote_errors = True
                if param in AUTH_PARAMS \
                        and self.provider not in AUTH_PROVIDERS:
                    msg = (
                        '{0} authentication parameter \'{1}\' (from remote '
                        '\'{2}\') is only supported by the following '
                        'provider(s): {3}. Current {0}_provider is \'{4}\'.'
                        .format(
                            self.role,
                            param,
                            self.id,
                            ', '.join(AUTH_PROVIDERS),
                            self.provider
                        )
                    )
                    if self.role == 'gitfs':
                        msg += (
                            'See the GitFS Walkthrough in the Salt '
                            'documentation for further information.'
                        )
                    log.critical(msg)
                else:
                    msg = (
                        'Invalid {0} configuration parameter \'{1}\' in '
                        'remote \'{2}\'. Valid parameters are: {3}.'.format(
                            self.role,
                            param,
                            self.id,
                            ', '.join(valid_per_remote_params)
                        )
                    )
                    if self.role == 'gitfs':
                        msg += (
                            ' See the GitFS Walkthrough in the Salt '
                            'documentation for further information.'
                        )
                    log.critical(msg)

            if per_remote_errors:
                failhard(self.role)

            self.conf.update(per_remote_conf)
        else:
            self.id = remote
            self.get_url()

        # Winrepo doesn't support the 'root' option, but it still must be part
        # of the GitProvider object because other code depends on it. Add it as
        # an empty string.
        if 'root' not in self.conf:
            self.conf['root'] = ''

        if self.role == 'winrepo' and 'name' not in self.conf:
            # Ensure that winrepo has the 'name' parameter set if it wasn't
            # provided. Default to the last part of the URL, minus the .git if
            # it is present.
            self.conf['name'] = self.url.rsplit('/', 1)[-1]
            # Remove trailing .git from name
            if self.conf['name'].lower().endswith('.git'):
                self.conf['name'] = self.conf['name'][:-4]

        if 'mountpoint' in self.conf:
            # Remove the 'salt://' from the beginning of the mountpoint, as
            # well as any additional leading/trailing slashes
            self.conf['mountpoint'] = \
                salt.utils.url.strip_proto(self.conf['mountpoint']).strip('/')
        else:
            # For providers which do not use a mountpoint, assume the
            # filesystem is mounted at the root of the fileserver.
            self.conf['mountpoint'] = ''

        if 'saltenv' not in self.conf:
            self.conf['saltenv'] = {}
        else:
            for saltenv, saltenv_conf in six.iteritems(self.conf['saltenv']):
                if 'mountpoint' in saltenv_conf:
                    saltenv_ptr = self.conf['saltenv'][saltenv]
                    saltenv_ptr['mountpoint'] = \
                        salt.utils.url.strip_proto(saltenv_ptr['mountpoint'])

        for key, val in six.iteritems(self.conf):
            if key not in PER_SALTENV_PARAMS:
                setattr(self, key, val)

        for key in PER_SALTENV_PARAMS:
            if key != 'ref':
                setattr(self, '_' + key, self.conf[key])
            self.add_conf_overlay(key)

        # Discard the conf dictionary since we have set all of the config
        # params as attributes
        delattr(self, 'conf')

        if not isinstance(self.url, six.string_types):
            log.critical(
                'Invalid %s remote \'%s\'. Remotes must be strings, you '
                'may need to enclose the URL in quotes', self.role, self.id
            )
            failhard(self.role)

        hash_type = getattr(hashlib, self.opts.get('hash_type', 'md5'))
        if six.PY3:
            # We loaded this data from yaml configuration files, so, its safe to use UTF-8
            self.hash = hash_type(self.id.encode('utf-8')).hexdigest()
        else:
            self.hash = hash_type(self.id).hexdigest()
        self.cachedir_basename = getattr(self, 'name', self.hash)
        self.cachedir = salt.utils.path_join(cache_root, self.cachedir_basename)
        self.linkdir = salt.utils.path_join(cache_root,
                                            'links',
                                            self.cachedir_basename)
        try:
            # Remove linkdir if it exists
            salt.utils.rm_rf(self.linkdir)
        except OSError:
            pass

        if not os.path.isdir(self.cachedir):
            os.makedirs(self.cachedir)

        try:
            self.new = self.init_remote()
        except Exception as exc:
            msg = ('Exception caught while initializing {0} remote \'{1}\': '
                   '{2}'.format(self.role, self.id, exc))
            if isinstance(self, GitPython):
                msg += ' Perhaps git is not available.'
            log.critical(msg, exc_info=True)
            failhard(self.role)

    def _get_envs_from_ref_paths(self, refs):
        '''
        Return the names of remote refs (stripped of the remote name) and tags
        which are exposed as environments. If a branch or tag matches
        '''
        def _check_ref(env_set, base_ref, rname):
            '''
            Check the ref and resolve it as the base_ref if it matches. If the
            resulting env is exposed via whitelist/blacklist, add it to the
            env_set.
            '''
            _envs = []
            if rname in self.saltenv_revmap:
                _envs.extend(self.saltenv_revmap[rname])
                if base_ref == rname:
                    _envs.append('base')
            else:
                if base_ref == rname:
                    _envs.append('base')
                else:
                    _envs.append(rname)
            for env_name in _envs:
                if self.env_is_exposed(env_name):
                    env_set.add(env_name)

        ret = set()
        base_ref = getattr(self, 'base', None)
        for ref in refs:
            ref = re.sub('^refs/', '', ref)
            rtype, rname = ref.split('/', 1)
            if rtype == 'remotes':
                parted = rname.partition('/')
                rname = parted[2] if parted[2] else parted[0]
                _check_ref(ret, base_ref, rname)
            elif rtype == 'tags':
                _check_ref(ret, base_ref, rname)
        return ret

    def _get_lock_file(self, lock_type='update'):
        return salt.utils.path_join(self.gitdir, lock_type + '.lk')

    @classmethod
    def add_conf_overlay(cls, name):
        '''
        Programatically determine config value based on the desired saltenv
        '''
        def _getconf(self, tgt_env='base'):
            strip_sep = lambda x: x.rstrip(os.sep) \
                if name in ('root', 'mountpoint') \
                else x
            if self.role != 'gitfs':
                return strip_sep(getattr(self, '_' + name))
            # Get saltenv-specific configuration
            saltenv_conf = self.saltenv.get(tgt_env, {})
            if name == 'ref':
                if tgt_env == 'base':
                    return self.base
                else:
                    if name in saltenv_conf:
                        return saltenv_conf[name]
                    elif tgt_env in self.global_saltenv \
                            and name in self.global_saltenv[tgt_env]:
                        return self.global_saltenv[tgt_env][name]
                    else:
                        return tgt_env
            if name in saltenv_conf:
                return strip_sep(saltenv_conf[name])
            elif tgt_env in self.global_saltenv \
                    and name in self.global_saltenv[tgt_env]:
                return strip_sep(self.global_saltenv[tgt_env][name])
            else:
                return strip_sep(getattr(self, '_' + name))
        setattr(cls, name, _getconf)

    def add_refspecs(self, *refspecs):
        '''
        This function must be overridden in a sub-class
        '''
        raise NotImplementedError()

    def check_root(self):
        '''
        Check if the relative root path exists in the checked-out copy of the
        remote. Return the full path to that relative root if it does exist,
        otherwise return None.
        '''
        # No need to pass an environment to self.root() here since per-saltenv
        # configuration is a gitfs-only feature and check_root() is not used
        # for gitfs.
        root_dir = salt.utils.path_join(self.cachedir, self.root()).rstrip(os.sep)
        if os.path.isdir(root_dir):
            return root_dir
        log.error(
            'Root path \'%s\' not present in %s remote \'%s\', '
            'skipping.', self.root, self.role, self.id
        )
        return None

    def clean_stale_refs(self):
        '''
        Remove stale refs so that they are no longer seen as fileserver envs
        '''
        cleaned = []
        cmd_str = 'git remote prune origin'
        cmd = subprocess.Popen(
            shlex.split(cmd_str),
            close_fds=not salt.utils.is_windows(),
            cwd=os.path.dirname(self.gitdir),
            stdout=subprocess.PIPE,
            stderr=subprocess.STDOUT)
        output = cmd.communicate()[0]
        if six.PY3:
            output = output.decode(__salt_system_encoding__)
        if cmd.returncode != 0:
            log.warning(
                'Failed to prune stale branches for %s remote \'%s\'. '
                'Output from \'%s\' follows:\n%s',
                self.role, self.id, cmd_str, output
            )
        else:
            marker = ' * [pruned] '
            for line in salt.utils.itertools.split(output, '\n'):
                if line.startswith(marker):
                    cleaned.append(line[len(marker):].strip())
            if cleaned:
                log.debug(
                    '%s pruned the following stale refs: %s',
                    self.role, ', '.join(cleaned)
                )
        return cleaned

    def clear_lock(self, lock_type='update'):
        '''
        Clear update.lk
        '''
        lock_file = self._get_lock_file(lock_type=lock_type)

        def _add_error(errlist, exc):
            msg = ('Unable to remove update lock for {0} ({1}): {2} '
                   .format(self.url, lock_file, exc))
            log.debug(msg)
            errlist.append(msg)

        success = []
        failed = []

        try:
            os.remove(lock_file)
        except OSError as exc:
            if exc.errno == errno.ENOENT:
                # No lock file present
                pass
            elif exc.errno == errno.EISDIR:
                # Somehow this path is a directory. Should never happen
                # unless some wiseguy manually creates a directory at this
                # path, but just in case, handle it.
                try:
                    shutil.rmtree(lock_file)
                except OSError as exc:
                    _add_error(failed, exc)
            else:
                _add_error(failed, exc)
        else:
            msg = 'Removed {0} lock for {1} remote \'{2}\''.format(
                lock_type,
                self.role,
                self.id
            )
            log.debug(msg)
            success.append(msg)
        return success, failed

    def configure_refspecs(self):
        '''
        Ensure that the configured refspecs are set
        '''
        try:
            refspecs = set(self.get_refspecs())
        except (git.exc.GitCommandError, GitRemoteError) as exc:
            log.error(
                'Failed to get refspecs for %s remote \'%s\': %s',
                self.role,
                self.id,
                exc
            )
            return

        desired_refspecs = set(self.refspecs)
        to_delete = refspecs - desired_refspecs if refspecs else set()
        if to_delete:
            # There is no native unset support in Pygit2, and GitPython just
            # wraps the CLI anyway. So we'll just use the git CLI to
            # --unset-all the config value. Then, we will add back all
            # configured refspecs. This is more foolproof than trying to remove
            # specific refspecs, as removing specific ones necessitates
            # formulating a regex to match, and the fact that slashes and
            # asterisks are in refspecs complicates this.
            cmd_str = 'git config --unset-all remote.origin.fetch'
            cmd = subprocess.Popen(
                shlex.split(cmd_str),
                close_fds=not salt.utils.is_windows(),
                cwd=os.path.dirname(self.gitdir),
                stdout=subprocess.PIPE,
                stderr=subprocess.STDOUT)
            output = cmd.communicate()[0]
            if cmd.returncode != 0:
                log.error(
                    'Failed to unset git config value for %s remote \'%s\'. '
                    'Output from \'%s\' follows:\n%s',
                    self.role, self.id, cmd_str, output
                )
                return
            # Since we had to remove all refspecs, we now need to add all
            # desired refspecs to achieve the desired configuration.
            to_add = desired_refspecs
        else:
            # We didn't need to delete any refspecs, so we'll only need to add
            # the desired refspecs that aren't currently configured.
            to_add = desired_refspecs - refspecs

        self.add_refspecs(*to_add)

    def fetch(self):
        '''
        Fetch the repo. If the local copy was updated, return True. If the
        local copy was already up-to-date, return False.

        This function requires that a _fetch() function be implemented in a
        sub-class.
        '''
        try:
            with self.gen_lock(lock_type='update'):
                log.debug('Fetching %s remote \'%s\'', self.role, self.id)
                # Run provider-specific fetch code
                return self._fetch()
        except GitLockError as exc:
            if exc.errno == errno.EEXIST:
                log.warning(
                    'Update lock file is present for %s remote \'%s\', '
                    'skipping. If this warning persists, it is possible that '
                    'the update process was interrupted, but the lock could '
                    'also have been manually set. Removing %s or running '
                    '\'salt-run cache.clear_git_lock %s type=update\' will '
                    'allow updates to continue for this remote.',
                    self.role,
                    self.id,
                    self._get_lock_file(lock_type='update'),
                    self.role,
                )
            return False

    def _lock(self, lock_type='update', failhard=False):
        '''
        Place a lock file if (and only if) it does not already exist.
        '''
        try:
            fh_ = os.open(self._get_lock_file(lock_type),
                          os.O_CREAT | os.O_EXCL | os.O_WRONLY)
            with os.fdopen(fh_, 'w'):
                # Write the lock file and close the filehandle
                os.write(fh_, six.b(str(os.getpid())))
        except (OSError, IOError) as exc:
            if exc.errno == errno.EEXIST:
                with salt.utils.fopen(self._get_lock_file(lock_type), 'r') as fd_:
                    try:
                        pid = int(fd_.readline().rstrip())
                    except ValueError:
                        # Lock file is empty, set pid to 0 so it evaluates as
                        # False.
                        pid = 0
                global_lock_key = self.role + '_global_lock'
                lock_file = self._get_lock_file(lock_type=lock_type)
                if self.opts[global_lock_key]:
                    msg = (
                        '{0} is enabled and {1} lockfile {2} is present for '
                        '{3} remote \'{4}\'.'.format(
                            global_lock_key,
                            lock_type,
                            lock_file,
                            self.role,
                            self.id,
                        )
                    )
                    if pid:
                        msg += ' Process {0} obtained the lock'.format(pid)
                        if not pid_exists(pid):
                            msg += (' but this process is not running. The '
                                    'update may have been interrupted. If '
                                    'using multi-master with shared gitfs '
                                    'cache, the lock may have been obtained '
                                    'by another master.')
                    log.warning(msg)
                    if failhard:
                        raise exc
                    return
                elif pid and pid_exists(pid):
                    log.warning('Process %d has a %s %s lock (%s)',
                                pid, self.role, lock_type, lock_file)
                    if failhard:
                        raise
                    return
                else:
                    if pid:
                        log.warning(
                            'Process %d has a %s %s lock (%s), but this '
                            'process is not running. Cleaning up lock file.',
                            pid, self.role, lock_type, lock_file
                        )
                    success, fail = self.clear_lock()
                    if success:
                        return self._lock(lock_type='update',
                                          failhard=failhard)
                    elif failhard:
                        raise
                    return
            else:
                msg = 'Unable to set {0} lock for {1} ({2}): {3} '.format(
                    lock_type,
                    self.id,
                    self._get_lock_file(lock_type),
                    exc
                )
                log.error(msg, exc_info=True)
                raise GitLockError(exc.errno, msg)
        msg = 'Set {0} lock for {1} remote \'{2}\''.format(
            lock_type,
            self.role,
            self.id
        )
        log.debug(msg)
        return msg

    def lock(self):
        '''
        Place an lock file and report on the success/failure. This is an
        interface to be used by the fileserver runner, so it is hard-coded to
        perform an update lock. We aren't using the gen_lock()
        contextmanager here because the lock is meant to stay and not be
        automatically removed.
        '''
        success = []
        failed = []
        try:
            result = self._lock(lock_type='update')
        except GitLockError as exc:
            failed.append(exc.strerror)
        else:
            if result is not None:
                success.append(result)
        return success, failed

    @contextlib.contextmanager
    def gen_lock(self, lock_type='update'):
        '''
        Set and automatically clear a lock
        '''
        lock_set = False
        try:
            self._lock(lock_type=lock_type, failhard=True)
            lock_set = True
            yield
        except (OSError, IOError, GitLockError) as exc:
            raise GitLockError(exc.errno, exc.strerror)
        finally:
            if lock_set:
                self.clear_lock(lock_type=lock_type)

    def init_remote(self):
        '''
        This function must be overridden in a sub-class
        '''
        raise NotImplementedError()

    def checkout(self):
        '''
        This function must be overridden in a sub-class
        '''
        raise NotImplementedError()

    def dir_list(self, tgt_env):
        '''
        This function must be overridden in a sub-class
        '''
        raise NotImplementedError()

    def env_is_exposed(self, tgt_env):
        '''
        Check if an environment is exposed by comparing it against a whitelist
        and blacklist.
        '''
        return salt.utils.check_whitelist_blacklist(
            tgt_env,
            whitelist=self.env_whitelist,
            blacklist=self.env_blacklist
        )

    def _fetch(self):
        '''
        Provider-specific code for fetching, must be implemented in a
        sub-class.
        '''
        raise NotImplementedError()

    def envs(self):
        '''
        This function must be overridden in a sub-class
        '''
        raise NotImplementedError()

    def file_list(self, tgt_env):
        '''
        This function must be overridden in a sub-class
        '''
        raise NotImplementedError()

    def find_file(self, path, tgt_env):
        '''
        This function must be overridden in a sub-class
        '''
        raise NotImplementedError()

    def get_checkout_target(self):
        '''
        Resolve dynamically-set branch
        '''
        if self.branch == '__env__':
            target = self.opts.get('pillarenv') \
                or self.opts.get('environment') \
                or 'base'
            return self.opts['{0}_base'.format(self.role)] \
                if target == 'base' \
                else target
        return self.branch

    def get_refspecs(self):
        '''
        This function must be overridden in a sub-class
        '''
        raise NotImplementedError()

    def get_tree(self, tgt_env):
        '''
        This function must be overridden in a sub-class
        '''
        raise NotImplementedError()

    def get_url(self):
        '''
        Examine self.id and assign self.url (and self.branch, for git_pillar)
        '''
        if self.role in ('git_pillar', 'winrepo'):
            # With winrepo and git_pillar, the remote is specified in the
            # format '<branch> <url>', so that we can get a unique identifier
            # to hash for each remote.
            try:
                self.branch, self.url = self.id.split(None, 1)
            except ValueError:
                self.branch = self.opts['{0}_branch'.format(self.role)]
                self.url = self.id
        else:
            self.url = self.id

    def setup_callbacks(self):
        '''
        Only needed in pygit2, included in the base class for simplicty of use
        '''
        pass

    def verify_auth(self):
        '''
        Override this function in a sub-class to implement auth checking.
        '''
        self.credentials = None
        return True

    def write_file(self, blob, dest):
        '''
        This function must be overridden in a sub-class
        '''
        raise NotImplementedError()


class GitPython(GitProvider):
    '''
    Interface to GitPython
    '''
    def __init__(self, opts, remote, per_remote_defaults, per_remote_only,
                 override_params, cache_root, role='gitfs'):
        self.provider = 'gitpython'
        GitProvider.__init__(self, opts, remote, per_remote_defaults,
                             per_remote_only, override_params, cache_root, role)

    def add_refspecs(self, *refspecs):
        '''
        Add the specified refspecs to the "origin" remote
        '''
        for refspec in refspecs:
            try:
                self.repo.git.config('--add', 'remote.origin.fetch', refspec)
                log.debug(
                    'Added refspec \'%s\' to %s remote \'%s\'',
                    refspec, self.role, self.id
                )
            except git.exc.GitCommandError as exc:
                log.error(
                    'Failed to add refspec \'%s\' to %s remote \'%s\': %s',
                    refspec, self.role, self.id, exc
                )

    def checkout(self):
        '''
        Checkout the configured branch/tag. We catch an "Exception" class here
        instead of a specific exception class because the exceptions raised by
        GitPython when running these functions vary in different versions of
        GitPython.
        '''
        tgt_ref = self.get_checkout_target()
        try:
            head_sha = self.repo.rev_parse('HEAD').hexsha
        except Exception:
            # Should only happen the first time we are checking out, since
            # we fetch first before ever checking anything out.
            head_sha = None

        # 'origin/' + tgt_ref ==> matches a branch head
        # 'tags/' + tgt_ref + '@{commit}' ==> matches tag's commit
        for rev_parse_target, checkout_ref in (
                ('origin/' + tgt_ref, 'origin/' + tgt_ref),
                ('tags/' + tgt_ref, 'tags/' + tgt_ref)):
            try:
                target_sha = self.repo.rev_parse(rev_parse_target).hexsha
            except Exception:
                # ref does not exist
                continue
            else:
                if head_sha == target_sha:
                    # No need to checkout, we're already up-to-date
                    return self.check_root()

            try:
                with self.gen_lock(lock_type='checkout'):
                    self.repo.git.checkout(checkout_ref)
                    log.debug(
                        '%s remote \'%s\' has been checked out to %s',
                        self.role,
                        self.id,
                        checkout_ref
                    )
            except GitLockError as exc:
                if exc.errno == errno.EEXIST:
                    # Re-raise with a different strerror containing a
                    # more meaningful error message for the calling
                    # function.
                    raise GitLockError(
                        exc.errno,
                        'Checkout lock exists for {0} remote \'{1}\''
                        .format(self.role, self.id)
                    )
                else:
                    log.error(
                        'Error %d encountered obtaining checkout lock '
                        'for %s remote \'%s\'',
                        exc.errno,
                        self.role,
                        self.id
                    )
                    return None
            except Exception:
                continue
            return self.check_root()
        log.error(
            'Failed to checkout %s from %s remote \'%s\': remote ref does '
            'not exist', tgt_ref, self.role, self.id
        )
        return None

    def init_remote(self):
        '''
        Initialize/attach to a remote using GitPython. Return a boolean
        which will let the calling function know whether or not a new repo was
        initialized by this function.
        '''
        new = False
        if not os.listdir(self.cachedir):
            # Repo cachedir is empty, initialize a new repo there
            self.repo = git.Repo.init(self.cachedir)
            new = True
        else:
            # Repo cachedir exists, try to attach
            try:
                self.repo = git.Repo(self.cachedir)
            except git.exc.InvalidGitRepositoryError:
                log.error(_INVALID_REPO.format(self.cachedir, self.url, self.role))
                return new

        self.gitdir = salt.utils.path_join(self.repo.working_dir, '.git')

        if not self.repo.remotes:
            try:
                self.repo.create_remote('origin', self.url)
            except os.error:
                # This exception occurs when two processes are trying to write
                # to the git config at once, go ahead and pass over it since
                # this is the only write. This should place a lock down.
                pass
            else:
                new = True

        try:
            ssl_verify = self.repo.git.config('--get', 'http.sslVerify')
        except git.exc.GitCommandError:
            ssl_verify = ''
        desired_ssl_verify = str(self.ssl_verify).lower()
        if ssl_verify != desired_ssl_verify:
            self.repo.git.config('http.sslVerify', desired_ssl_verify)

        # Ensure that refspecs for the "origin" remote are set up as configured
        if hasattr(self, 'refspecs'):
            self.configure_refspecs()

        return new

    def dir_list(self, tgt_env):
        '''
        Get list of directories for the target environment using GitPython
        '''
        ret = set()
        tree = self.get_tree(tgt_env)
        if not tree:
            return ret
        if self.root(tgt_env):
            try:
                tree = tree / self.root(tgt_env)
            except KeyError:
                return ret
            relpath = lambda path: os.path.relpath(path, self.root(tgt_env))
        else:
            relpath = lambda path: path
        add_mountpoint = lambda path: salt.utils.path_join(
            self.mountpoint(tgt_env), path, use_posixpath=True)
        for blob in tree.traverse():
            if isinstance(blob, git.Tree):
                ret.add(add_mountpoint(relpath(blob.path)))
        if self.mountpoint(tgt_env):
            ret.add(self.mountpoint(tgt_env))
        return ret

    def envs(self):
        '''
        Check the refs and return a list of the ones which can be used as salt
        environments.
        '''
        ref_paths = [x.path for x in self.repo.refs]
        return self._get_envs_from_ref_paths(ref_paths)

    def _fetch(self):
        '''
        Fetch the repo. If the local copy was updated, return True. If the
        local copy was already up-to-date, return False.
        '''
        origin = self.repo.remotes[0]
        try:
            fetch_results = origin.fetch()
        except AssertionError:
            fetch_results = origin.fetch()

        new_objs = False
        for fetchinfo in fetch_results:
            if fetchinfo.old_commit is not None:
                log.debug(
                    '%s has updated \'%s\' for remote \'%s\' '
                    'from %s to %s',
                    self.role,
                    fetchinfo.name,
                    self.id,
                    fetchinfo.old_commit.hexsha[:7],
                    fetchinfo.commit.hexsha[:7]
                )
                new_objs = True
            elif fetchinfo.flags in (fetchinfo.NEW_TAG,
                                     fetchinfo.NEW_HEAD):
                log.debug(
                    '%s has fetched new %s \'%s\' for remote \'%s\'',
                    self.role,
                    'tag' if fetchinfo.flags == fetchinfo.NEW_TAG else 'head',
                    fetchinfo.name,
                    self.id
                )
                new_objs = True

        cleaned = self.clean_stale_refs()
        return bool(new_objs or cleaned)

    def file_list(self, tgt_env):
        '''
        Get file list for the target environment using GitPython
        '''
        files = set()
        symlinks = {}
        tree = self.get_tree(tgt_env)
        if not tree:
            # Not found, return empty objects
            return files, symlinks
        if self.root(tgt_env):
            try:
                tree = tree / self.root(tgt_env)
            except KeyError:
                return files, symlinks
            relpath = lambda path: os.path.relpath(path, self.root(tgt_env))
        else:
            relpath = lambda path: path
        add_mountpoint = lambda path: salt.utils.path_join(
            self.mountpoint(tgt_env), path, use_posixpath=True)
        for file_blob in tree.traverse():
            if not isinstance(file_blob, git.Blob):
                continue
            file_path = add_mountpoint(relpath(file_blob.path))
            files.add(file_path)
            if stat.S_ISLNK(file_blob.mode):
                stream = six.StringIO()
                file_blob.stream_data(stream)
                stream.seek(0)
                link_tgt = stream.read()
                stream.close()
                symlinks[file_path] = link_tgt
        return files, symlinks

    def find_file(self, path, tgt_env):
        '''
        Find the specified file in the specified environment
        '''
        tree = self.get_tree(tgt_env)
        if not tree:
            # Branch/tag/SHA not found
            return None, None, None
        blob = None
        depth = 0
        while True:
            depth += 1
            if depth > SYMLINK_RECURSE_DEPTH:
                blob = None
                break
            try:
                file_blob = tree / path
                if stat.S_ISLNK(file_blob.mode):
                    # Path is a symlink. The blob data corresponding to
                    # this path's object ID will be the target of the
                    # symlink. Follow the symlink and set path to the
                    # location indicated in the blob data.
                    stream = six.StringIO()
                    file_blob.stream_data(stream)
                    stream.seek(0)
                    link_tgt = stream.read()
                    stream.close()
                    path = salt.utils.path_join(
                        os.path.dirname(path), link_tgt, use_posixpath=True)
                else:
                    blob = file_blob
                    if isinstance(blob, git.Tree):
                        # Path is a directory, not a file.
                        blob = None
                    break
            except KeyError:
                # File not found or repo_path points to a directory
                blob = None
                break
        if isinstance(blob, git.Blob):
            return blob, blob.hexsha, blob.mode
        return None, None, None

    def get_refspecs(self):
        '''
        Return the configured refspecs
        '''
        refspecs = self.repo.git.config('--get-all', 'remote.origin.fetch')
        return [x.strip() for x in refspecs.splitlines()]

    def get_tree(self, tgt_env):
        '''
        Return a git.Tree object if the branch/tag/SHA is found, otherwise None
        '''
        tgt_ref = self.ref(tgt_env)
        for ref in self.repo.refs:
            if isinstance(ref, (git.RemoteReference, git.TagReference)):
                parted = ref.name.partition('/')
                rspec = parted[2] if parted[2] else parted[0]
                if rspec == tgt_ref:
                    return ref.commit.tree

        # Branch or tag not matched, check if 'tgt_env' is a commit
        if not self.env_is_exposed(tgt_env):
            return None

        try:
            commit = self.repo.rev_parse(tgt_ref)
            return commit.tree
        except gitdb.exc.ODBError:
            return None

    def write_file(self, blob, dest):
        '''
        Using the blob object, write the file to the destination path
        '''
        with salt.utils.fopen(dest, 'wb+') as fp_:
            blob.stream_data(fp_)


class Pygit2(GitProvider):
    '''
    Interface to Pygit2
    '''
    def __init__(self, opts, remote, per_remote_defaults, per_remote_only,
                 override_params, cache_root, role='gitfs'):
        self.provider = 'pygit2'
<<<<<<< HEAD
        self.use_callback = \
            _LooseVersion(pygit2.__version__) >= \
            _LooseVersion('0.23.2')
=======
>>>>>>> d2ae7def
        GitProvider.__init__(self, opts, remote, per_remote_defaults,
                             per_remote_only, override_params, cache_root, role)

    def add_refspecs(self, *refspecs):
        '''
        Add the specified refspecs to the "origin" remote
        '''
        for refspec in refspecs:
            try:
                self.repo.config.set_multivar(
                    'remote.origin.fetch',
                    'FOO',
                    refspec
                )
                log.debug(
                    'Added refspec \'%s\' to %s remote \'%s\'',
                    refspec, self.role, self.id
                )
            except Exception as exc:
                log.error(
                    'Failed to add refspec \'%s\' to %s remote \'%s\': %s',
                    refspec, self.role, self.id, exc
                )

    def checkout(self):
        '''
        Checkout the configured branch/tag
        '''
        tgt_ref = self.get_checkout_target()
        local_ref = 'refs/heads/' + tgt_ref
        remote_ref = 'refs/remotes/origin/' + tgt_ref
        tag_ref = 'refs/tags/' + tgt_ref

        try:
            local_head = self.repo.lookup_reference('HEAD')
        except KeyError:
            log.warning(
                'HEAD not present in %s remote \'%s\'', self.role, self.id
            )
            return None

        try:
            head_sha = local_head.get_object().hex
        except AttributeError:
            # Shouldn't happen, but just in case a future pygit2 API change
            # breaks things, avoid a traceback and log an error.
            log.error(
                'Unable to get SHA of HEAD for %s remote \'%s\'',
                self.role, self.id
            )
            return None
        except KeyError:
            head_sha = None

        refs = self.repo.listall_references()

        def _perform_checkout(checkout_ref, branch=True):
            '''
            DRY function for checking out either a branch or a tag
            '''
            try:
                with self.gen_lock(lock_type='checkout'):
                    # Checkout the local branch corresponding to the
                    # remote ref.
                    self.repo.checkout(checkout_ref)
                    if branch:
                        self.repo.reset(oid, pygit2.GIT_RESET_HARD)
                return True
            except GitLockError as exc:
                if exc.errno == errno.EEXIST:
                    # Re-raise with a different strerror containing a
                    # more meaningful error message for the calling
                    # function.
                    raise GitLockError(
                        exc.errno,
                        'Checkout lock exists for {0} remote \'{1}\''
                        .format(self.role, self.id)
                    )
                else:
                    log.error(
                        'Error %d encountered obtaining checkout lock '
                        'for %s remote \'%s\'',
                        exc.errno,
                        self.role,
                        self.id
                    )
            return False

        try:
            if remote_ref in refs:
                # Get commit id for the remote ref
                oid = self.repo.lookup_reference(remote_ref).get_object().id
                if local_ref not in refs:
                    # No local branch for this remote, so create one and point
                    # it at the commit id of the remote ref
                    self.repo.create_reference(local_ref, oid)

                try:
                    target_sha = \
                        self.repo.lookup_reference(remote_ref).get_object().hex
                except KeyError:
                    log.error(
                        'pygit2 was unable to get SHA for %s in %s remote '
                        '\'%s\'', local_ref, self.role, self.id,
                        exc_info=True
                    )
                    return None

                # Only perform a checkout if HEAD and target are not pointing
                # at the same SHA1.
                if head_sha != target_sha:
                    # Check existence of the ref in refs/heads/ which
                    # corresponds to the local HEAD. Checking out local_ref
                    # below when no local ref for HEAD is missing will raise an
                    # exception in pygit2 >= 0.21. If this ref is not present,
                    # create it. The "head_ref != local_ref" check ensures we
                    # don't try to add this ref if it is not necessary, as it
                    # would have been added above already. head_ref would be
                    # the same as local_ref if the branch name was changed but
                    # the cachedir was not (for example if a "name" parameter
                    # was used in a git_pillar remote, or if we are using
                    # winrepo which takes the basename of the repo as the
                    # cachedir).
                    head_ref = local_head.target
                    # If head_ref is not a string, it will point to a
                    # pygit2.Oid object and we are in detached HEAD mode.
                    # Therefore, there is no need to add a local reference. If
                    # head_ref == local_ref, then the local reference for HEAD
                    # in refs/heads/ already exists and again, no need to add.
                    if isinstance(head_ref, six.string_types) \
                            and head_ref not in refs and head_ref != local_ref:
                        branch_name = head_ref.partition('refs/heads/')[-1]
                        if not branch_name:
                            # Shouldn't happen, but log an error if it does
                            log.error(
                                'pygit2 was unable to resolve branch name from '
                                'HEAD ref \'%s\' in %s remote \'%s\'',
                                head_ref, self.role, self.id
                            )
                            return None
                        remote_head = 'refs/remotes/origin/' + branch_name
                        if remote_head not in refs:
                            # No remote ref for HEAD exists. This can happen in
                            # the first-time git_pillar checkout when when the
                            # remote repo does not have a master branch. Since
                            # we need a HEAD reference to keep pygit2 from
                            # throwing an error, and none exists in
                            # refs/remotes/origin, we'll just point HEAD at the
                            # remote_ref.
                            remote_head = remote_ref
                        self.repo.create_reference(
                            head_ref,
                            self.repo.lookup_reference(remote_head).target
                        )

                    if not _perform_checkout(local_ref, branch=True):
                        return None

                # Return the relative root, if present
                return self.check_root()

            elif tag_ref in refs:
                tag_obj = self.repo.revparse_single(tag_ref)
                if not isinstance(tag_obj, pygit2.Tag):
                    log.error(
                        '%s does not correspond to pygit2.Tag object',
                        tag_ref
                    )
                else:
                    try:
                        # If no AttributeError raised, this is an annotated tag
                        tag_sha = tag_obj.target.hex
                    except AttributeError:
                        try:
                            tag_sha = tag_obj.hex
                        except AttributeError:
                            # Shouldn't happen, but could if a future pygit2
                            # API change breaks things.
                            log.error(
                                'Unable to resolve %s from %s remote \'%s\' '
                                'to either an annotated or non-annotated tag',
                                tag_ref, self.role, self.id,
                                exc_info=True
                            )
                            return None

                    if head_sha != target_sha:
                        if not _perform_checkout(local_ref, branch=False):
                            return None

                    # Return the relative root, if present
                    return self.check_root()
        except GitLockError:
            raise
        except Exception as exc:
            log.error(
                'Failed to checkout %s from %s remote \'%s\': %s',
                tgt_ref, self.role, self.id, exc,
                exc_info=True
            )
            return None
        log.error(
            'Failed to checkout %s from %s remote \'%s\': remote ref '
            'does not exist', tgt_ref, self.role, self.id
        )
        return None

    def clean_stale_refs(self, local_refs=None):  # pylint: disable=arguments-differ
        '''
        Clean stale local refs so they don't appear as fileserver environments
        '''
        if self.credentials is not None:
            log.debug(
                'pygit2 does not support detecting stale refs for '
                'authenticated remotes, saltenvs will not reflect '
                'branches/tags removed from remote \'%s\'', self.id
            )
            return []
        return super(Pygit2, self).clean_stale_refs()

    def init_remote(self):
        '''
        Initialize/attach to a remote using pygit2. Return a boolean which
        will let the calling function know whether or not a new repo was
        initialized by this function.
        '''
        new = False
        if not os.listdir(self.cachedir):
            # Repo cachedir is empty, initialize a new repo there
            self.repo = pygit2.init_repository(self.cachedir)
            new = True
        else:
            # Repo cachedir exists, try to attach
            try:
                try:
                    self.repo = pygit2.Repository(self.cachedir)
                except GitError as exc:
                    import pwd
                    # https://github.com/libgit2/pygit2/issues/339
                    # https://github.com/libgit2/libgit2/issues/2122
                    if "Error stat'ing config file" not in str(exc):
                        raise
                    home = pwd.getpwnam(salt.utils.get_user()).pw_dir
                    pygit2.settings.search_path[pygit2.GIT_CONFIG_LEVEL_GLOBAL] = home
                    self.repo = pygit2.Repository(self.cachedir)
            except KeyError:
                log.error(_INVALID_REPO.format(self.cachedir, self.url, self.role))
                return new

        self.gitdir = salt.utils.path_join(self.repo.workdir, '.git')

        if not self.repo.remotes:
            try:
                self.repo.create_remote('origin', self.url)
            except os.error:
                # This exception occurs when two processes are trying to write
                # to the git config at once, go ahead and pass over it since
                # this is the only write. This should place a lock down.
                pass
            else:
                new = True

        try:
            ssl_verify = self.repo.config.get_bool('http.sslVerify')
        except KeyError:
            ssl_verify = None
        if ssl_verify != self.ssl_verify:
            self.repo.config.set_multivar('http.sslVerify',
                                          '',
                                          str(self.ssl_verify).lower())

        # Ensure that refspecs for the "origin" remote are set up as configured
        if hasattr(self, 'refspecs'):
            self.configure_refspecs()

        return new

    def dir_list(self, tgt_env):
        '''
        Get a list of directories for the target environment using pygit2
        '''
        def _traverse(tree, blobs, prefix):
            '''
            Traverse through a pygit2 Tree object recursively, accumulating all
            the empty directories within it in the "blobs" list
            '''
            for entry in iter(tree):
                if entry.oid not in self.repo:
                    # Entry is a submodule, skip it
                    continue
                blob = self.repo[entry.oid]
                if not isinstance(blob, pygit2.Tree):
                    continue
                blobs.append(
                    salt.utils.path_join(prefix, entry.name, use_posixpath=True)
                )
                if len(blob):
                    _traverse(
                        blob, blobs, salt.utils.path_join(
                            prefix, entry.name, use_posixpath=True)
                    )

        ret = set()
        tree = self.get_tree(tgt_env)
        if not tree:
            return ret
        if self.root(tgt_env):
            try:
                oid = tree[self.root(tgt_env)].oid
                tree = self.repo[oid]
            except KeyError:
                return ret
            if not isinstance(tree, pygit2.Tree):
                return ret
            relpath = lambda path: os.path.relpath(path, self.root(tgt_env))
        else:
            relpath = lambda path: path
        blobs = []
        if len(tree):
            _traverse(tree, blobs, self.root(tgt_env))
        add_mountpoint = lambda path: salt.utils.path_join(
            self.mountpoint(tgt_env), path, use_posixpath=True)
        for blob in blobs:
            ret.add(add_mountpoint(relpath(blob)))
        if self.mountpoint(tgt_env):
            ret.add(self.mountpoint(tgt_env))
        return ret

    def envs(self):
        '''
        Check the refs and return a list of the ones which can be used as salt
        environments.
        '''
        ref_paths = self.repo.listall_references()
        return self._get_envs_from_ref_paths(ref_paths)

    def _fetch(self):
        '''
        Fetch the repo. If the local copy was updated, return True. If the
        local copy was already up-to-date, return False.
        '''
        origin = self.repo.remotes[0]
        refs_pre = self.repo.listall_references()
        fetch_kwargs = {}
        # pygit2 0.23.2 brought
        if self.remotecallbacks is not None:
            fetch_kwargs['callbacks'] = self.remotecallbacks
        else:
            if self.credentials is not None:
                origin.credentials = self.credentials
        try:
            fetch_results = origin.fetch(**fetch_kwargs)
        except GitError as exc:
            exc_str = get_error_message(exc).lower()
            if 'unsupported url protocol' in exc_str \
                    and isinstance(self.credentials, pygit2.Keypair):
                log.error(
                    'Unable to fetch SSH-based %s remote \'%s\'. '
                    'You may need to add ssh:// to the repo string or '
                    'libgit2 must be compiled with libssh2 to support '
                    'SSH authentication.', self.role, self.id,
                    exc_info=True
                )
            elif 'authentication required but no callback set' in exc_str:
                log.error(
                    '%s remote \'%s\' requires authentication, but no '
                    'authentication configured', self.role, self.id,
                    exc_info=True
                )
            else:
                log.error(
                    'Error occurred fetching %s remote \'%s\': %s',
                    self.role, self.id, exc,
                    exc_info=True
                )
            return False
        try:
            # pygit2.Remote.fetch() returns a dict in pygit2 < 0.21.0
            received_objects = fetch_results['received_objects']
        except (AttributeError, TypeError):
            # pygit2.Remote.fetch() returns a class instance in
            # pygit2 >= 0.21.0
            received_objects = fetch_results.received_objects
        if received_objects != 0:
            log.debug(
                '%s received %s objects for remote \'%s\'',
                self.role, received_objects, self.id
            )
        else:
            log.debug('%s remote \'%s\' is up-to-date', self.role, self.id)
        refs_post = self.repo.listall_references()
        cleaned = self.clean_stale_refs(local_refs=refs_post)
        return bool(received_objects or refs_pre != refs_post or cleaned)

    def file_list(self, tgt_env):
        '''
        Get file list for the target environment using pygit2
        '''
        def _traverse(tree, blobs, prefix):
            '''
            Traverse through a pygit2 Tree object recursively, accumulating all
            the file paths and symlink info in the "blobs" dict
            '''
            for entry in iter(tree):
                if entry.oid not in self.repo:
                    # Entry is a submodule, skip it
                    continue
                obj = self.repo[entry.oid]
                if isinstance(obj, pygit2.Blob):
                    repo_path = salt.utils.path_join(
                        prefix, entry.name, use_posixpath=True)
                    blobs.setdefault('files', []).append(repo_path)
                    if stat.S_ISLNK(tree[entry.name].filemode):
                        link_tgt = self.repo[tree[entry.name].oid].data
                        blobs.setdefault('symlinks', {})[repo_path] = link_tgt
                elif isinstance(obj, pygit2.Tree):
                    _traverse(
                        obj, blobs, salt.utils.path_join(
                            prefix, entry.name, use_posixpath=True)
                    )

        files = set()
        symlinks = {}
        tree = self.get_tree(tgt_env)
        if not tree:
            # Not found, return empty objects
            return files, symlinks
        if self.root(tgt_env):
            try:
                # This might need to be changed to account for a root that
                # spans more than one directory
                oid = tree[self.root(tgt_env)].oid
                tree = self.repo[oid]
            except KeyError:
                return files, symlinks
            if not isinstance(tree, pygit2.Tree):
                return files, symlinks
            relpath = lambda path: os.path.relpath(path, self.root(tgt_env))
        else:
            relpath = lambda path: path
        blobs = {}
        if len(tree):
            _traverse(tree, blobs, self.root(tgt_env))
        add_mountpoint = lambda path: salt.utils.path_join(
            self.mountpoint(tgt_env), path, use_posixpath=True)
        for repo_path in blobs.get('files', []):
            files.add(add_mountpoint(relpath(repo_path)))
        for repo_path, link_tgt in six.iteritems(blobs.get('symlinks', {})):
            symlinks[add_mountpoint(relpath(repo_path))] = link_tgt
        return files, symlinks

    def find_file(self, path, tgt_env):
        '''
        Find the specified file in the specified environment
        '''
        tree = self.get_tree(tgt_env)
        if not tree:
            # Branch/tag/SHA not found in repo
            return None, None, None
        blob = None
        mode = None
        depth = 0
        while True:
            depth += 1
            if depth > SYMLINK_RECURSE_DEPTH:
                blob = None
                break
            try:
                entry = tree[path]
                mode = entry.filemode
                if stat.S_ISLNK(mode):
                    # Path is a symlink. The blob data corresponding to this
                    # path's object ID will be the target of the symlink. Follow
                    # the symlink and set path to the location indicated
                    # in the blob data.
                    link_tgt = self.repo[entry.oid].data
                    path = salt.utils.path_join(
                        os.path.dirname(path), link_tgt, use_posixpath=True)
                else:
                    blob = self.repo[entry.oid]
                    if isinstance(blob, pygit2.Tree):
                        # Path is a directory, not a file.
                        blob = None
                    break
            except KeyError:
                blob = None
                break
        if isinstance(blob, pygit2.Blob):
            return blob, blob.hex, mode
        return None, None, None

    def get_refspecs(self):
        '''
        Return the configured refspecs
        '''
        if not [x for x in self.repo.config if x.startswith('remote.origin.')]:
            raise GitRemoteError('\'origin\' remote not not present')
        return list(self.repo.config.get_multivar('remote.origin.fetch'))

    def get_tree(self, tgt_env):
        '''
        Return a pygit2.Tree object if the branch/tag/SHA is found, otherwise
        None
        '''
        tgt_ref = self.ref(tgt_env)
        for ref in self.repo.listall_references():
            _, rtype, rspec = ref.split('/', 2)
            if rtype in ('remotes', 'tags'):
                parted = rspec.partition('/')
                rspec = parted[2] if parted[2] else parted[0]
                if rspec == tgt_ref and self.env_is_exposed(tgt_env):
                    return self.repo.lookup_reference(ref).get_object().tree

        # Branch or tag not matched, check if 'tgt_env' is a commit
        if not self.env_is_exposed(tgt_env):
            return None
        try:
            commit = self.repo.revparse_single(tgt_ref)
        except (KeyError, TypeError, ValueError):
            # Not a valid commit, likely not a commit SHA
            pass
        else:
            return commit.tree
        return None

    def setup_callbacks(self):
        '''
        '''
        # pygit2 radically changed fetching in 0.23.2
        pygit2_version = pygit2.__version__
        if distutils.version.LooseVersion(pygit2_version) >= \
                distutils.version.LooseVersion('0.23.2'):
            self.remotecallbacks = pygit2.RemoteCallbacks(
                credentials=self.credentials)
            if not self.ssl_verify:
                # Override the certificate_check function with a lambda that
                # just returns True, thus skipping the cert check.
                self.remotecallbacks.certificate_check = \
                    lambda *args, **kwargs: True
        else:
            self.remotecallbacks = None
            if not self.ssl_verify:
                warnings.warn(
                    'pygit2 does not support disabling the SSL certificate '
                    'check in versions prior to 0.23.2 (installed: {0}). '
                    'Fetches for self-signed certificates will fail.'.format(
                        pygit2_version
                    )
                )

    def verify_auth(self):
        '''
        Check the username and password/keypair info for validity. If valid,
        set a 'credentials' attribute consisting of the appropriate Pygit2
        credentials object. Return False if a required auth param is not
        present. Return True if the required auth parameters are present (or
        auth is not configured), otherwise failhard if there is a problem with
        authenticaion.
        '''
        self.credentials = None

        if os.path.isabs(self.url):
            # If the URL is an absolute file path, there is no authentication.
            return True
        elif not any(getattr(self, x, None) for x in AUTH_PARAMS):
            # Auth information not configured for this remote
            return True

        def _incomplete_auth(missing):
            '''
            Helper function to log errors about missing auth parameters
            '''
            log.critical(
                'Incomplete authentication information for %s remote '
                '\'%s\'. Missing parameters: %s',
                self.role, self.id, ', '.join(missing)
            )
            failhard(self.role)

        def _key_does_not_exist(key_type, path):
            '''
            Helper function to log errors about missing key file
            '''
            log.critical(
                'SSH %s (%s) for %s remote \'%s\' could not be found, path '
                'may be incorrect. Note that it may be necessary to clear '
                'git_pillar locks to proceed once this is resolved and the '
                'master has been started back up. A warning will be logged '
                'if this is the case, with instructions.',
                key_type, path, self.role, self.id
            )
            failhard(self.role)

        transport, _, address = self.url.partition('://')
        if not address:
            # Assume scp-like SSH syntax (user@domain.tld:relative/path.git)
            transport = 'ssh'
            address = self.url

        transport = transport.lower()

        if transport in ('git', 'file'):
            # These transports do not use auth
            return True

        elif 'ssh' in transport:
            required_params = ('pubkey', 'privkey')
            user = address.split('@')[0]
            if user == address:
                # No '@' sign == no user. This is a problem.
                log.critical(
                    'Keypair specified for %s remote \'%s\', but remote URL '
                    'is missing a username', self.role, self.id
                )
                failhard(self.role)

            self.user = user
            if all(bool(getattr(self, x, None)) for x in required_params):
                keypair_params = [getattr(self, x, None) for x in
                                  ('user', 'pubkey', 'privkey', 'passphrase')]
                # Check pubkey and privkey to make sure file exists
                for idx, key_type in ((1, 'pubkey'), (2, 'privkey')):
                    key_path = keypair_params[idx]
                    if key_path is not None:
                        try:
                            if not os.path.isfile(key_path):
                                _key_does_not_exist(key_type, key_path)
                        except TypeError:
                            _key_does_not_exist(key_type, key_path)
                self.credentials = pygit2.Keypair(*keypair_params)
                return True
            else:
                missing_auth = [x for x in required_params
                                if not bool(getattr(self, x, None))]
                _incomplete_auth(missing_auth)

        elif 'http' in transport:
            required_params = ('user', 'password')
            password_ok = all(
                bool(getattr(self, x, None)) for x in required_params
            )
            no_password_auth = not any(
                bool(getattr(self, x, None)) for x in required_params
            )
            if no_password_auth:
                # No auth params were passed, assuming this is unauthenticated
                # http(s).
                return True
            if password_ok:
                if transport == 'http' and not self.insecure_auth:
                    log.critical(
                        'Invalid configuration for %s remote \'%s\'. '
                        'Authentication is disabled by default on http '
                        'remotes. Either set %s_insecure_auth to True in the '
                        'master configuration file, set a per-remote config '
                        'option named \'insecure_auth\' to True, or use https '
                        'or ssh-based authentication.',
                        self.role, self.id, self.role
                    )
                    failhard(self.role)
                self.credentials = pygit2.UserPass(self.user, self.password)
                return True
            else:
                missing_auth = [x for x in required_params
                                if not bool(getattr(self, x, None))]
                _incomplete_auth(missing_auth)
        else:
            log.critical(
                'Invalid configuration for %s remote \'%s\'. Unsupported '
                'transport \'%s\'.', self.role, self.id, transport
            )
            failhard(self.role)

    def write_file(self, blob, dest):
        '''
        Using the blob object, write the file to the destination path
        '''
        with salt.utils.fopen(dest, 'wb+') as fp_:
            fp_.write(blob.data)


class GitBase(object):
    '''
    Base class for gitfs/git_pillar
    '''
    def __init__(self, opts, valid_providers=VALID_PROVIDERS, cache_root=None):
        '''
        IMPORTANT: If specifying a cache_root, understand that this is also
        where the remotes will be cloned. A non-default cache_root is only
        really designed right now for winrepo, as its repos need to be checked
        out into the winrepo locations and not within the cachedir.
        '''
        self.opts = opts
        self.valid_providers = valid_providers
        self.get_provider()
        if cache_root is not None:
            self.cache_root = self.remote_root = cache_root
        else:
            self.cache_root = salt.utils.path_join(self.opts['cachedir'],
                                                   self.role)
            self.remote_root = salt.utils.path_join(self.cache_root, 'remotes')
        self.env_cache = salt.utils.path_join(self.cache_root, 'envs.p')
        self.hash_cachedir = salt.utils.path_join(self.cache_root, 'hash')
        self.file_list_cachedir = salt.utils.path_join(
            self.opts['cachedir'], 'file_lists', self.role)

    def init_remotes(self, remotes, per_remote_overrides,
                     per_remote_only=PER_REMOTE_ONLY):
        '''
        Initialize remotes
        '''
        # The global versions of the auth params (gitfs_user,
        # gitfs_password, etc.) default to empty strings. If any of them
        # are defined and the provider is not one that supports auth, then
        # error out and do not proceed.
        override_params = copy.deepcopy(per_remote_overrides)
        global_auth_params = [
            '{0}_{1}'.format(self.role, x) for x in AUTH_PARAMS
            if self.opts['{0}_{1}'.format(self.role, x)]
        ]
        if self.provider in AUTH_PROVIDERS:
            override_params += AUTH_PARAMS
        elif global_auth_params:
            msg = (
                '{0} authentication was configured, but the \'{1}\' '
                '{0}_provider does not support authentication. The '
                'providers for which authentication is supported in {0} '
                'are: {2}.'.format(
                    self.role, self.provider, ', '.join(AUTH_PROVIDERS)
                )
            )
            if self.role == 'gitfs':
                msg += (
                    ' See the GitFS Walkthrough in the Salt documentation '
                    'for further information.'
                )
            log.critical(msg)
            failhard(self.role)

        per_remote_defaults = {}
        for param in override_params:
            key = '{0}_{1}'.format(self.role, param)
            if key not in self.opts:
                log.critical(
                    'Key \'%s\' not present in global configuration. This is '
                    'a bug, please report it.', key
                )
                failhard(self.role)
            per_remote_defaults[param] = enforce_types(key, self.opts[key])

        self.remotes = []
        for remote in remotes:
            repo_obj = self.provider_class(
                self.opts,
                remote,
                per_remote_defaults,
                per_remote_only,
                override_params,
                self.cache_root,
                self.role
            )
            if hasattr(repo_obj, 'repo'):
                # Sanity check and assign the credential parameter
                repo_obj.verify_auth()
                repo_obj.setup_callbacks()
                if self.opts['__role'] == 'minion' and repo_obj.new:
                    # Perform initial fetch on masterless minion
                    repo_obj.fetch()

                # Reverse map to be used when running envs() to detect the
                # available envs.
                repo_obj.saltenv_revmap = {}

                for saltenv, saltenv_conf in six.iteritems(repo_obj.saltenv):
                    if 'ref' in saltenv_conf:
                        ref = saltenv_conf['ref']
                        if saltenv == 'base':
                            # Remove redundant 'ref' config for base saltenv
                            repo_obj.saltenv[saltenv].pop('ref')
                            if ref != repo_obj.base:
                                log.warning(
                                    'The \'base\' environment has been '
                                    'defined in the \'saltenv\' param for %s '
                                    'remote %s and will override the '
                                    'branch/tag specified by %s_base (or a '
                                    'per-remote \'base\' parameter).',
                                    self.role, repo_obj.id, self.role
                                )
                                # Rewrite 'base' config param
                                repo_obj.base = ref
                        else:
                            repo_obj.saltenv_revmap.setdefault(
                                ref, []).append(saltenv)

                # Build list of all envs defined by ref mappings in the
                # per-remote 'saltenv' param. We won't add any matching envs
                # from the global saltenv map to the revmap.
                all_envs = []
                for env_names in six.itervalues(repo_obj.saltenv_revmap):
                    all_envs.extend(env_names)

                # Add the global saltenv map to the reverse map, skipping envs
                # explicitly mapped in the per-remote 'saltenv' param.
                for key, conf in six.iteritems(repo_obj.global_saltenv):
                    if key not in all_envs and 'ref' in conf:
                        repo_obj.saltenv_revmap.setdefault(
                            conf['ref'], []).append(key)

                self.remotes.append(repo_obj)

        # Don't allow collisions in cachedir naming
        cachedir_map = {}
        for repo in self.remotes:
            cachedir_map.setdefault(repo.cachedir, []).append(repo.id)
        collisions = [x for x in cachedir_map if len(cachedir_map[x]) > 1]
        if collisions:
            for dirname in collisions:
                log.critical(
                    'The following {0} remotes have conflicting cachedirs: '
                    '{1}. Resolve this using a per-remote parameter called '
                    '\'name\'.'.format(
                        self.role,
                        ', '.join(cachedir_map[dirname])
                    )
                )
                failhard(self.role)

        if any(x.new for x in self.remotes):
            self.write_remote_map()

    def clear_old_remotes(self):
        '''
        Remove cache directories for remotes no longer configured
        '''
        try:
            cachedir_ls = os.listdir(self.cache_root)
        except OSError:
            cachedir_ls = []
        # Remove actively-used remotes from list
        for repo in self.remotes:
            try:
                cachedir_ls.remove(repo.cachedir_basename)
            except ValueError:
                pass
        to_remove = []
        for item in cachedir_ls:
            if item in ('hash', 'refs'):
                continue
            path = salt.utils.path_join(self.cache_root, item)
            if os.path.isdir(path):
                to_remove.append(path)
        failed = []
        if to_remove:
            for rdir in to_remove:
                try:
                    shutil.rmtree(rdir)
                except OSError as exc:
                    log.error(
                        'Unable to remove old {0} remote cachedir {1}: {2}'
                        .format(self.role, rdir, exc)
                    )
                    failed.append(rdir)
                else:
                    log.debug(
                        '{0} removed old cachedir {1}'.format(self.role, rdir)
                    )
        for fdir in failed:
            to_remove.remove(fdir)
        ret = bool(to_remove)
        if ret:
            self.write_remote_map()
        return ret

    def clear_cache(self):
        '''
        Completely clear cache
        '''
        errors = []
        for rdir in (self.cache_root, self.file_list_cachedir):
            if os.path.exists(rdir):
                try:
                    shutil.rmtree(rdir)
                except OSError as exc:
                    errors.append(
                        'Unable to delete {0}: {1}'.format(rdir, exc)
                    )
        return errors

    def clear_lock(self, remote=None, lock_type='update'):
        '''
        Clear update.lk for all remotes
        '''
        cleared = []
        errors = []
        for repo in self.remotes:
            if remote:
                # Specific remote URL/pattern was passed, ensure that the URL
                # matches or else skip this one
                try:
                    if not fnmatch.fnmatch(repo.url, remote):
                        continue
                except TypeError:
                    # remote was non-string, try again
                    if not fnmatch.fnmatch(repo.url, six.text_type(remote)):
                        continue
            success, failed = repo.clear_lock(lock_type=lock_type)
            cleared.extend(success)
            errors.extend(failed)
        return cleared, errors

    def fetch_remotes(self):
        '''
        Fetch all remotes and return a boolean to let the calling function know
        whether or not any remotes were updated in the process of fetching
        '''
        changed = False
        for repo in self.remotes:
            try:
                if repo.fetch():
                    # We can't just use the return value from repo.fetch()
                    # because the data could still have changed if old remotes
                    # were cleared above. Additionally, we're running this in a
                    # loop and later remotes without changes would override
                    # this value and make it incorrect.
                    changed = True
            except Exception as exc:
                log.error(
                    'Exception caught while fetching %s remote \'%s\': %s',
                    self.role, repo.id, exc,
                    exc_info=True
                )
        return changed

    def lock(self, remote=None):
        '''
        Place an update.lk
        '''
        locked = []
        errors = []
        for repo in self.remotes:
            if remote:
                # Specific remote URL/pattern was passed, ensure that the URL
                # matches or else skip this one
                try:
                    if not fnmatch.fnmatch(repo.url, remote):
                        continue
                except TypeError:
                    # remote was non-string, try again
                    if not fnmatch.fnmatch(repo.url, six.text_type(remote)):
                        continue
            success, failed = repo.lock()
            locked.extend(success)
            errors.extend(failed)
        return locked, errors

    def update(self):
        '''
        Execute a git fetch on all of the repos and perform maintenance on the
        fileserver cache.
        '''
        # data for the fileserver event
        data = {'changed': False,
                'backend': 'gitfs'}

        data['changed'] = self.clear_old_remotes()
        if self.fetch_remotes():
            data['changed'] = True

        # A masterless minion will need a new env cache file even if no changes
        # were fetched.
        refresh_env_cache = self.opts['__role'] == 'minion'

        if data['changed'] is True or not os.path.isfile(self.env_cache):
            env_cachedir = os.path.dirname(self.env_cache)
            if not os.path.exists(env_cachedir):
                os.makedirs(env_cachedir)
            refresh_env_cache = True

        if refresh_env_cache:
            new_envs = self.envs(ignore_cache=True)
            serial = salt.payload.Serial(self.opts)
            mode = 'wb+' if six.PY3 else 'w+'
            with salt.utils.fopen(self.env_cache, mode) as fp_:
                fp_.write(serial.dumps(new_envs))
                log.trace('Wrote env cache data to {0}'.format(self.env_cache))

        # if there is a change, fire an event
        if self.opts.get('fileserver_events', False):
            event = salt.utils.event.get_event(
                    'master',
                    self.opts['sock_dir'],
                    self.opts['transport'],
                    opts=self.opts,
                    listen=False)
            event.fire_event(
                data,
                tagify(['gitfs', 'update'], prefix='fileserver')
            )
        try:
            salt.fileserver.reap_fileserver_cache_dir(
                self.hash_cachedir,
                self.find_file
            )
        except (OSError, IOError):
            # Hash file won't exist if no files have yet been served up
            pass

    def get_provider(self):
        '''
        Determine which provider to use
        '''
        if 'verified_{0}_provider'.format(self.role) in self.opts:
            self.provider = self.opts['verified_{0}_provider'.format(self.role)]
        else:
            desired_provider = self.opts.get('{0}_provider'.format(self.role))
            if not desired_provider:
                if self.verify_pygit2(quiet=True):
                    self.provider = 'pygit2'
                elif self.verify_gitpython(quiet=True):
                    self.provider = 'gitpython'
            else:
                # Ensure non-lowercase providers work
                try:
                    desired_provider = desired_provider.lower()
                except AttributeError:
                    # Should only happen if someone does something silly like
                    # set the provider to a numeric value.
                    desired_provider = str(desired_provider).lower()
                if desired_provider not in self.valid_providers:
                    log.critical(
                        'Invalid {0}_provider \'{1}\'. Valid choices are: {2}'
                        .format(self.role,
                                desired_provider,
                                ', '.join(self.valid_providers))
                    )
                    failhard(self.role)
                elif desired_provider == 'pygit2' and self.verify_pygit2():
                    self.provider = 'pygit2'
                elif desired_provider == 'gitpython' and self.verify_gitpython():
                    self.provider = 'gitpython'
        if not hasattr(self, 'provider'):
            log.critical(
                'No suitable {0} provider module is installed.'
                .format(self.role)
            )
            failhard(self.role)
        if self.provider == 'pygit2':
            self.provider_class = Pygit2
        elif self.provider == 'gitpython':
            self.provider_class = GitPython

    def verify_gitpython(self, quiet=False):
        '''
        Check if GitPython is available and at a compatible version (>= 0.3.0)
        '''
        def _recommend():
            if HAS_PYGIT2 and 'pygit2' in self.valid_providers:
                log.error(_RECOMMEND_PYGIT2.format(self.role))

        if not HAS_GITPYTHON:
            if not quiet:
                log.error(
                    '%s is configured but could not be loaded, is GitPython '
                    'installed?', self.role
                )
                _recommend()
            return False
        elif 'gitpython' not in self.valid_providers:
            return False

        # pylint: disable=no-member
        gitver = _LooseVersion(git.__version__)
        minver = _LooseVersion(GITPYTHON_MINVER)
        # pylint: enable=no-member
        errors = []
        if gitver < minver:
            errors.append(
                '{0} is configured, but the GitPython version is earlier than '
                '{1}. Version {2} detected.'.format(
                    self.role,
                    GITPYTHON_MINVER,
                    git.__version__
                )
            )
        if not salt.utils.which('git'):
            errors.append(
                'The git command line utility is required when using the '
                '\'gitpython\' {0}_provider.'.format(self.role)
            )

        if errors:
            for error in errors:
                log.error(error)
            if not quiet:
                _recommend()
            return False

        self.opts['verified_{0}_provider'.format(self.role)] = 'gitpython'
        log.debug('gitpython {0}_provider enabled'.format(self.role))
        return True

    def verify_pygit2(self, quiet=False):
        '''
        Check if pygit2/libgit2 are available and at a compatible version.
        Pygit2 must be at least 0.20.3 and libgit2 must be at least 0.20.0.
        '''
        def _recommend():
            if HAS_GITPYTHON and 'gitpython' in self.valid_providers:
                log.error(_RECOMMEND_GITPYTHON.format(self.role))

        if not HAS_PYGIT2:
            if not quiet:
                log.error(
                    '%s is configured but could not be loaded, are pygit2 '
                    'and libgit2 installed?', self.role
                )
                _recommend()
            return False
        elif 'pygit2' not in self.valid_providers:
            return False

        # pylint: disable=no-member
        pygit2ver = _LooseVersion(pygit2.__version__)
        pygit2_minver = _LooseVersion(PYGIT2_MINVER)

        libgit2ver = _LooseVersion(pygit2.LIBGIT2_VERSION)
        libgit2_minver = _LooseVersion(LIBGIT2_MINVER)
        # pylint: enable=no-member

        errors = []
        if pygit2ver < pygit2_minver:
            errors.append(
                '{0} is configured, but the pygit2 version is earlier than '
                '{1}. Version {2} detected.'.format(
                    self.role,
                    PYGIT2_MINVER,
                    pygit2.__version__
                )
            )
        if libgit2ver < libgit2_minver:
            errors.append(
                '{0} is configured, but the libgit2 version is earlier than '
                '{1}. Version {2} detected.'.format(
                    self.role,
                    LIBGIT2_MINVER,
                    pygit2.LIBGIT2_VERSION
                )
            )
        if not salt.utils.which('git'):
            errors.append(
                'The git command line utility is required when using the '
                '\'pygit2\' {0}_provider.'.format(self.role)
            )

        if errors:
            for error in errors:
                log.error(error)
            if not quiet:
                _recommend()
            return False

        self.opts['verified_{0}_provider'.format(self.role)] = 'pygit2'
        log.debug('pygit2 {0}_provider enabled'.format(self.role))
        return True

    def write_remote_map(self):
        '''
        Write the remote_map.txt
        '''
        remote_map = salt.utils.path_join(self.cache_root, 'remote_map.txt')
        try:
            with salt.utils.fopen(remote_map, 'w+') as fp_:
                timestamp = \
                    datetime.now().strftime('%d %b %Y %H:%M:%S.%f')
                fp_.write(
                    '# {0}_remote map as of {1}\n'.format(
                        self.role,
                        timestamp
                    )
                )
                for repo in self.remotes:
                    fp_.write(
                        '{0} = {1}\n'.format(
                            repo.cachedir_basename,
                            repo.id
                        )
                    )
        except OSError:
            pass
        else:
            log.info(
                'Wrote new {0} remote map to {1}'.format(
                    self.role,
                    remote_map
                )
            )

    def do_checkout(self, repo):
        '''
        Common code for git_pillar/winrepo to handle locking and checking out
        of a repo.
        '''
        time_start = time.time()
        while time.time() - time_start <= 5:
            try:
                return repo.checkout()
            except GitLockError as exc:
                if exc.errno == errno.EEXIST:
                    time.sleep(0.1)
                    continue
                else:
                    log.error(
                        'Error %d encountered while obtaining checkout '
                        'lock for %s remote \'%s\': %s',
                        exc.errno,
                        repo.role,
                        repo.id,
                        exc,
                        exc_info=True
                    )
                    break
        else:
            log.error(
                'Timed out waiting for checkout lock to be released for '
                '%s remote \'%s\'. If this error persists, run \'salt-run '
                'cache.clear_git_lock %s type=checkout\' to clear it.',
                self.role, repo.id, self.role
            )
        return None


class GitFS(GitBase):
    '''
    Functionality specific to the git fileserver backend
    '''
    def __init__(self, opts):
        self.role = 'gitfs'
        GitBase.__init__(self, opts)

    def dir_list(self, load):
        '''
        Return a list of all directories on the master
        '''
        return self._file_lists(load, 'dirs')

    def envs(self, ignore_cache=False):
        '''
        Return a list of refs that can be used as environments
        '''
        if not ignore_cache:
            cache_match = salt.fileserver.check_env_cache(
                self.opts,
                self.env_cache
            )
            if cache_match is not None:
                return cache_match
        ret = set()
        for repo in self.remotes:
            ret.update(repo.envs())
        return sorted(ret)

    def find_file(self, path, tgt_env='base', **kwargs):  # pylint: disable=W0613
        '''
        Find the first file to match the path and ref, read the file out of git
        and send the path to the newly cached file
        '''
        fnd = {'path': '',
               'rel': ''}
        if os.path.isabs(path) or \
                (not salt.utils.is_hex(tgt_env) and tgt_env not in self.envs()):
            return fnd

        dest = salt.utils.path_join(self.cache_root, 'refs', tgt_env, path)
        hashes_glob = salt.utils.path_join(self.hash_cachedir,
                                           tgt_env,
                                           '{0}.hash.*'.format(path))
        blobshadest = salt.utils.path_join(self.hash_cachedir,
                                           tgt_env,
                                           '{0}.hash.blob_sha1'.format(path))
        lk_fn = salt.utils.path_join(self.hash_cachedir,
                                     tgt_env,
                                     '{0}.lk'.format(path))
        destdir = os.path.dirname(dest)
        hashdir = os.path.dirname(blobshadest)
        if not os.path.isdir(destdir):
            try:
                os.makedirs(destdir)
            except OSError:
                # Path exists and is a file, remove it and retry
                os.remove(destdir)
                os.makedirs(destdir)
        if not os.path.isdir(hashdir):
            try:
                os.makedirs(hashdir)
            except OSError:
                # Path exists and is a file, remove it and retry
                os.remove(hashdir)
                os.makedirs(hashdir)

        for repo in self.remotes:
            if repo.mountpoint(tgt_env) \
                    and not path.startswith(repo.mountpoint(tgt_env) + os.sep):
                continue
            repo_path = path[len(repo.mountpoint(tgt_env)):].lstrip(os.sep)
            if repo.root(tgt_env):
                repo_path = salt.utils.path_join(repo.root(tgt_env), repo_path)

            blob, blob_hexsha, blob_mode = repo.find_file(repo_path, tgt_env)
            if blob is None:
                continue

            def _add_file_stat(fnd, mode):
                '''
                Add a the mode to the return dict. In other fileserver backends
                we stat the file to get its mode, and add the stat result
                (passed through list() for better serialization) to the 'stat'
                key in the return dict. However, since we aren't using the
                stat result for anything but the mode at this time, we can
                avoid unnecessary work by just manually creating the list and
                not running an os.stat() on all files in the repo.
                '''
                if mode is not None:
                    fnd['stat'] = [mode]
                return fnd

            salt.fileserver.wait_lock(lk_fn, dest)
            if os.path.isfile(blobshadest) and os.path.isfile(dest):
                with salt.utils.fopen(blobshadest, 'r') as fp_:
                    sha = fp_.read()
                    if sha == blob_hexsha:
                        fnd['rel'] = path
                        fnd['path'] = dest
                        return _add_file_stat(fnd, blob_mode)
            with salt.utils.fopen(lk_fn, 'w+') as fp_:
                fp_.write('')
            for filename in glob.glob(hashes_glob):
                try:
                    os.remove(filename)
                except Exception:
                    pass
            # Write contents of file to their destination in the FS cache
            repo.write_file(blob, dest)
            with salt.utils.fopen(blobshadest, 'w+') as fp_:
                fp_.write(blob_hexsha)
            try:
                os.remove(lk_fn)
            except OSError:
                pass
            fnd['rel'] = path
            fnd['path'] = dest
            return _add_file_stat(fnd, blob_mode)

        # No matching file was found in tgt_env. Return a dict with empty paths
        # so the calling function knows the file could not be found.
        return fnd

    def serve_file(self, load, fnd):
        '''
        Return a chunk from a file based on the data received
        '''
        if 'env' in load:
            salt.utils.warn_until(
                'Oxygen',
                'Parameter \'env\' has been detected in the argument list.  This '
                'parameter is no longer used and has been replaced by \'saltenv\' '
                'as of Salt 2016.11.0.  This warning will be removed in Salt Oxygen.'
                )
            load.pop('env')

        ret = {'data': '',
               'dest': ''}
        required_load_keys = set(['path', 'loc', 'saltenv'])
        if not all(x in load for x in required_load_keys):
            log.debug(
                'Not all of the required keys present in payload. '
                'Missing: {0}'.format(
                    ', '.join(required_load_keys.difference(load))
                )
            )
            return ret
        if not fnd['path']:
            return ret
        ret['dest'] = fnd['rel']
        gzip = load.get('gzip', None)
        fpath = os.path.normpath(fnd['path'])
        with salt.utils.fopen(fpath, 'rb') as fp_:
            fp_.seek(load['loc'])
            data = fp_.read(self.opts['file_buffer_size'])
            if data and six.PY3 and not salt.utils.is_bin_file(fpath):
                data = data.decode(__salt_system_encoding__)
            if gzip and data:
                data = salt.utils.gzip_util.compress(data, gzip)
                ret['gzip'] = gzip
            ret['data'] = data
        return ret

    def file_hash(self, load, fnd):
        '''
        Return a file hash, the hash type is set in the master config file
        '''
        if 'env' in load:
            salt.utils.warn_until(
                'Oxygen',
                'Parameter \'env\' has been detected in the argument list.  This '
                'parameter is no longer used and has been replaced by \'saltenv\' '
                'as of Salt 2016.11.0.  This warning will be removed in Salt Oxygen.'
                )
            load.pop('env')

        if not all(x in load for x in ('path', 'saltenv')):
            return '', None
        ret = {'hash_type': self.opts['hash_type']}
        relpath = fnd['rel']
        path = fnd['path']
        hashdest = salt.utils.path_join(self.hash_cachedir,
                                        load['saltenv'],
                                        '{0}.hash.{1}'.format(relpath,
                                                              self.opts['hash_type']))
        if not os.path.isfile(hashdest):
            if not os.path.exists(os.path.dirname(hashdest)):
                os.makedirs(os.path.dirname(hashdest))
            ret['hsum'] = salt.utils.get_hash(path, self.opts['hash_type'])
            with salt.utils.fopen(hashdest, 'w+') as fp_:
                fp_.write(ret['hsum'])
            return ret
        else:
            with salt.utils.fopen(hashdest, 'rb') as fp_:
                ret['hsum'] = fp_.read()
            return ret

    def _file_lists(self, load, form):
        '''
        Return a dict containing the file lists for files and dirs
        '''
        if 'env' in load:
            salt.utils.warn_until(
                'Oxygen',
                'Parameter \'env\' has been detected in the argument list.  This '
                'parameter is no longer used and has been replaced by \'saltenv\' '
                'as of Salt 2016.11.0.  This warning will be removed in Salt Oxygen.'
                )
            load.pop('env')

        if not os.path.isdir(self.file_list_cachedir):
            try:
                os.makedirs(self.file_list_cachedir)
            except os.error:
                log.error(
                    'Unable to make cachedir {0}'.format(
                        self.file_list_cachedir
                    )
                )
                return []
        list_cache = salt.utils.path_join(
            self.file_list_cachedir,
            '{0}.p'.format(load['saltenv'].replace(os.path.sep, '_|-'))
        )
        w_lock = salt.utils.path_join(
            self.file_list_cachedir,
            '.{0}.w'.format(load['saltenv'].replace(os.path.sep, '_|-'))
        )
        cache_match, refresh_cache, save_cache = \
            salt.fileserver.check_file_list_cache(
                self.opts, form, list_cache, w_lock
            )
        if cache_match is not None:
            return cache_match
        if refresh_cache:
            ret = {'files': set(), 'symlinks': {}, 'dirs': set()}
            if salt.utils.is_hex(load['saltenv']) \
                    or load['saltenv'] in self.envs():
                for repo in self.remotes:
                    repo_files, repo_symlinks = repo.file_list(load['saltenv'])
                    ret['files'].update(repo_files)
                    ret['symlinks'].update(repo_symlinks)
                    ret['dirs'].update(repo.dir_list(load['saltenv']))
            ret['files'] = sorted(ret['files'])
            ret['dirs'] = sorted(ret['dirs'])

            if save_cache:
                salt.fileserver.write_file_list_cache(
                    self.opts, ret, list_cache, w_lock
                )
            # NOTE: symlinks are organized in a dict instead of a list, however
            # the 'symlinks' key will be defined above so it will never get to
            # the default value in the call to ret.get() below.
            return ret.get(form, [])
        # Shouldn't get here, but if we do, this prevents a TypeError
        return {} if form == 'symlinks' else []

    def file_list(self, load):
        '''
        Return a list of all files on the file server in a specified
        environment
        '''
        return self._file_lists(load, 'files')

    def file_list_emptydirs(self, load):  # pylint: disable=W0613
        '''
        Return a list of all empty directories on the master
        '''
        # Cannot have empty dirs in git
        return []

    def symlink_list(self, load):
        '''
        Return a dict of all symlinks based on a given path in the repo
        '''
        if 'env' in load:
            salt.utils.warn_until(
                'Oxygen',
                'Parameter \'env\' has been detected in the argument list.  This '
                'parameter is no longer used and has been replaced by \'saltenv\' '
                'as of Salt 2016.11.0.  This warning will be removed in Salt Oxygen.'
                )
            load.pop('env')

        if not salt.utils.is_hex(load['saltenv']) \
                and load['saltenv'] not in self.envs():
            return {}
        if 'prefix' in load:
            prefix = load['prefix'].strip('/')
        else:
            prefix = ''
        symlinks = self._file_lists(load, 'symlinks')
        return dict([(key, val)
                     for key, val in six.iteritems(symlinks)
                     if key.startswith(prefix)])


class GitPillar(GitBase):
    '''
    Functionality specific to the git external pillar
    '''
    def __init__(self, opts):
        self.role = 'git_pillar'
        GitBase.__init__(self, opts)

    def checkout(self):
        '''
        Checkout the targeted branches/tags from the git_pillar remotes
        '''
        self.pillar_dirs = OrderedDict()
        self.pillar_linked_dirs = []
        for repo in self.remotes:
            cachedir = self.do_checkout(repo)
            if cachedir is not None:
                # Figure out which environment this remote should be assigned
                if repo.env:
                    env = repo.env
                else:
                    base_branch = self.opts['{0}_base'.format(self.role)]
                    env = 'base' if repo.branch == base_branch else repo.branch
                if repo._mountpoint:
                    if self.link_mountpoint(repo, cachedir):
                        self.pillar_dirs[repo.linkdir] = env
                        self.pillar_linked_dirs.append(repo.linkdir)
                else:
                    self.pillar_dirs[cachedir] = env

    def link_mountpoint(self, repo, cachedir):
        '''
        Ensure that the mountpoint is linked to the passed cachedir
        '''
        lcachelink = salt.utils.path_join(repo.linkdir, repo._mountpoint)
        if not os.path.islink(lcachelink):
            ldirname = os.path.dirname(lcachelink)
            try:
                os.symlink(cachedir, lcachelink)
            except OSError as exc:
                if exc.errno == errno.ENOENT:
                    # The parent dir does not exist, create it and then
                    # re-attempt to create the symlink
                    try:
                        os.makedirs(ldirname)
                    except OSError as exc:
                        log.error(
                            'Failed to create path %s: %s',
                            ldirname, exc.__str__()
                        )
                        return False
                    else:
                        try:
                            os.symlink(cachedir, lcachelink)
                        except OSError:
                            log.error(
                                'Could not create symlink to %s at path %s: %s',
                                cachedir, lcachelink, exc.__str__()
                            )
                            return False
                elif exc.errno == errno.EEXIST:
                    # A file or dir already exists at this path, remove it and
                    # then re-attempt to create the symlink
                    try:
                        salt.utils.rm_rf(lcachelink)
                    except OSError as exc:
                        log.error(
                            'Failed to remove file/dir at path %s: %s',
                            lcachelink, exc.__str__()
                        )
                        return False
                    else:
                        try:
                            os.symlink(cachedir, lcachelink)
                        except OSError:
                            log.error(
                                'Could not create symlink to %s at path %s: %s',
                                cachedir, lcachelink, exc.__str__()
                            )
                            return False
                else:
                    # Other kind of error encountered
                    log.error(
                        'Could not create symlink to %s at path %s: %s',
                        cachedir, lcachelink, exc.__str__()
                    )
                    return False
        return True

    def update(self):
        '''
        Execute a git fetch on all of the repos. In this case, simply execute
        self.fetch_remotes() from the parent class.

        This function only exists to make the git_pillar update code in
        master.py (salt.master.Maintenance.handle_git_pillar) less complicated,
        once the legacy git_pillar code is purged we can remove this function
        and just run pillar.fetch_remotes() there.
        '''
        return self.fetch_remotes()


class WinRepo(GitBase):
    '''
    Functionality specific to the winrepo runner
    '''
    def __init__(self, opts, winrepo_dir):
        self.role = 'winrepo'
        GitBase.__init__(self, opts, cache_root=winrepo_dir)

    def checkout(self):
        '''
        Checkout the targeted branches/tags from the winrepo remotes
        '''
        self.winrepo_dirs = {}
        for repo in self.remotes:
            cachedir = self.do_checkout(repo)
            if cachedir is not None:
                self.winrepo_dirs[repo.id] = cachedir<|MERGE_RESOLUTION|>--- conflicted
+++ resolved
@@ -1213,12 +1213,6 @@
     def __init__(self, opts, remote, per_remote_defaults, per_remote_only,
                  override_params, cache_root, role='gitfs'):
         self.provider = 'pygit2'
-<<<<<<< HEAD
-        self.use_callback = \
-            _LooseVersion(pygit2.__version__) >= \
-            _LooseVersion('0.23.2')
-=======
->>>>>>> d2ae7def
         GitProvider.__init__(self, opts, remote, per_remote_defaults,
                              per_remote_only, override_params, cache_root, role)
 
