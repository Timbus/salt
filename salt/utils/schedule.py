# -*- coding: utf-8 -*-
'''
Scheduling routines are located here. To activate the scheduler make the
schedule option available to the master or minion configurations (master config
file or for the minion via config or pillar)

.. code-block:: yaml

    schedule:
      job1:
        function: state.sls
        seconds: 3600
        args:
          - httpd
        kwargs:
          test: True

This will schedule the command: state.sls httpd test=True every 3600 seconds
(every hour)

.. code-block:: yaml

    schedule:
      job1:
        function: state.sls
        seconds: 3600
        args:
          - httpd
        kwargs:
          test: True
        splay: 15

This will schedule the command: state.sls httpd test=True every 3600 seconds
(every hour) splaying the time between 0 and 15 seconds

.. code-block:: yaml

    schedule:
      job1:
        function: state.sls
        seconds: 3600
        args:
          - httpd
        kwargs:
          test: True
        splay:
          start: 10
          end: 15

This will schedule the command: state.sls httpd test=True every 3600 seconds
(every hour) splaying the time between 10 and 15 seconds

.. versionadded:: 2014.7.0

Frequency of jobs can also be specified using date strings supported by
the python dateutil library.

.. code-block:: yaml

    schedule:
      job1:
        function: state.sls
        args:
          - httpd
        kwargs:
          test: True
        when: 5:00pm

This will schedule the command: state.sls httpd test=True at 5:00pm minion
localtime.

.. code-block:: yaml

    schedule:
      job1:
        function: state.sls
        args:
          - httpd
        kwargs:
          test: True
        when:
            - Monday 5:00pm
            - Tuesday 3:00pm
            - Wednesday 5:00pm
            - Thursday 3:00pm
            - Friday 5:00pm

This will schedule a job to run once on the specified date. The default date
format is ISO 8601 but can be overridden by also specifying the ``once_fmt``
option.

.. code-block:: yaml

    schedule:
      job1:
        function: test.ping
        once: 2015-04-22T20:21:00
        once_fmt: '%Y-%m-%dT%H:%M:%S'

This will schedule the command: state.sls httpd test=True at 5pm on Monday,
Wednesday and Friday, and 3pm on Tuesday and Thursday.

.. code-block:: yaml

    schedule:
      job1:
        function: state.sls
        seconds: 3600
        args:
          - httpd
        kwargs:
          test: True
        range:
            start: 8:00am
            end: 5:00pm

This will schedule the command: state.sls httpd test=True every 3600 seconds
(every hour) between the hours of 8am and 5pm.  The range parameter must be a
dictionary with the date strings using the dateutil format.

.. versionadded:: 2014.7.0

.. code-block:: yaml

    schedule:
      job1:
        function: state.sls
        seconds: 3600
        args:
          - httpd
        kwargs:
          test: True
        range:
            invert: True
            start: 8:00am
            end: 5:00pm

Using the invert option for range, this will schedule the command: state.sls
httpd test=True every 3600 seconds (every hour) until the current time is
between the hours of 8am and 5pm.  The range parameter must be a dictionary
with the date strings using the dateutil format.

By default any job scheduled based on the startup time of the minion will run
the scheduled job when the minion starts up.  Sometimes this is not the desired
situation.  Using the 'run_on_start' parameter set to False will cause the
scheduler to skip this first run and wait until the next scheduled run.

.. versionadded:: 2015.5.0

.. code-block:: yaml

    schedule:
      job1:
        function: state.sls
        seconds: 3600
        run_on_start: False
        args:
          - httpd
        kwargs:
          test: True

.. versionadded:: 2014.7.0

.. code-block:: yaml

    schedule:
      job1:
        function: state.sls
        cron: '*/15 * * * *'
        args:
          - httpd
        kwargs:
          test: True

The scheduler also supports scheduling jobs using a cron like format.
This requires the python-croniter library.

    ... versionadded:: 2015.8.0

    schedule:
      job1:
        function: state.sls
        seconds: 15
        until: '12/31/2015 11:59pm'
        args:
          - httpd
        kwargs:
          test: True

Using the until argument, the Salt scheduler allows you to specify
an end time for a scheduled job.  If this argument is specified, jobs
will not run once the specified time has passed.  Time should be specified
in a format support by the dateutil library.
This requires the python-dateutil library.

    ... versionadded:: 2015.8.0

    schedule:
      job1:
        function: state.sls
        seconds: 15
        after: '12/31/2015 11:59pm'
        args:
          - httpd
        kwargs:
          test: True

Using the after argument, the Salt scheduler allows you to specify
an start time for a scheduled job.  If this argument is specified, jobs
will not run until the specified time has passed.  Time should be specified
in a format support by the dateutil library.
This requires the python-dateutil library.

The scheduler also supports ensuring that there are no more than N copies of
a particular routine running.  Use this for jobs that may be long-running
and could step on each other or pile up in case of infrastructure outage.

The default for maxrunning is 1.

.. code-block:: yaml

    schedule:
      long_running_job:
          function: big_file_transfer
          jid_include: True
          maxrunning: 1

By default, data about jobs runs from the Salt scheduler is returned to the
master.  Setting the ``return_job`` parameter to False will prevent the data
from being sent back to the Salt master.

.. versionadded:: 2015.5.0

    schedule:
      job1:
          function: scheduled_job_function
          return_job: False

It can be useful to include specific data to differentiate a job from other
jobs.  Using the metadata parameter special values can be associated with
a scheduled job.  These values are not used in the execution of the job,
but can be used to search for specific jobs later if combined with the
return_job parameter.  The metadata parameter must be specified as a
dictionary, othewise it will be ignored.

.. versionadded:: 2015.5.0

    schedule:
      job1:
          function: scheduled_job_function
          metadata:
            foo: bar

'''

# Import python libs
from __future__ import absolute_import, with_statement
import os
import time
import signal
import datetime
import itertools
import threading
import logging
import errno
import random

# Import Salt libs
import salt.config
import salt.utils
import salt.utils.jid
import salt.utils.process
import salt.utils.args
import salt.loader
import salt.minion
import salt.payload
import salt.syspaths
import salt.exceptions
import salt.log.setup as log_setup
import salt.defaults.exitcodes
from salt.utils.odict import OrderedDict
from salt.utils.process import os_is_running, default_signals, SignalHandlingMultiprocessingProcess

# Import 3rd-party libs
import yaml
import salt.ext.six as six

# pylint: disable=import-error
try:
    import dateutil.parser as dateutil_parser
    _WHEN_SUPPORTED = True
    _RANGE_SUPPORTED = True
except ImportError:
    _WHEN_SUPPORTED = False
    _RANGE_SUPPORTED = False

try:
    import croniter
    _CRON_SUPPORTED = True
except ImportError:
    _CRON_SUPPORTED = False
# pylint: enable=import-error

log = logging.getLogger(__name__)


class Schedule(object):
    '''
    Create a Schedule object, pass in the opts and the functions dict to use
    '''
    def __init__(self, opts, functions, returners=None, intervals=None):
        self.opts = opts
        self.functions = functions
        if isinstance(intervals, dict):
            self.intervals = intervals
        else:
            self.intervals = {}
        if hasattr(returners, '__getitem__'):
            self.returners = returners
        else:
            self.returners = returners.loader.gen_functions()
        self.time_offset = self.functions.get('timezone.get_offset', lambda: '0000')()
        self.schedule_returner = self.option('schedule_returner')
        # Keep track of the lowest loop interval needed in this variable
        self.loop_interval = six.MAXSIZE
        clean_proc_dir(opts)

    def option(self, opt):
        '''
        Return the schedule data structure
        '''
        if 'config.merge' in self.functions:
            return self.functions['config.merge'](opt, {}, omit_master=True)
        return self.opts.get(opt, {})

    def persist(self):
        '''
        Persist the modified schedule into <<configdir>>/minion.d/_schedule.conf
        '''
        config_dir = self.opts.get('conf_dir', None)
        if config_dir is None and 'conf_file' in self.opts:
            config_dir = os.path.dirname(self.opts['conf_file'])
        if config_dir is None:
            config_dir = salt.syspaths.CONFIG_DIR

        minion_d_dir = os.path.join(
            config_dir,
            os.path.dirname(self.opts.get('default_include',
                                          salt.config.DEFAULT_MINION_OPTS['default_include'])))

        if not os.path.isdir(minion_d_dir):
            os.makedirs(minion_d_dir)

        schedule_conf = os.path.join(minion_d_dir, '_schedule.conf')
        log.debug('Persisting schedule')
        try:
            with salt.utils.fopen(schedule_conf, 'wb+') as fp_:
                fp_.write(yaml.dump({'schedule': self.opts['schedule']}))
        except (IOError, OSError):
            log.error('Failed to persist the updated schedule',
                      exc_info_on_loglevel=logging.DEBUG)

    def delete_job(self, name, persist=True, where=None):
        '''
        Deletes a job from the scheduler.
        '''
        if where is None or where != 'pillar':
            # ensure job exists, then delete it
            if name in self.opts['schedule']:
                del self.opts['schedule'][name]
            schedule = self.opts['schedule']
        else:
            # If job is in pillar, delete it there too
            if 'schedule' in self.opts['pillar']:
                if name in self.opts['pillar']['schedule']:
                    del self.opts['pillar']['schedule'][name]
            schedule = self.opts['pillar']['schedule']
            log.warn('Pillar schedule deleted. Pillar refresh recommended. Run saltutil.refresh_pillar.')

        # Fire the complete event back along with updated list of schedule
        evt = salt.utils.event.get_event('minion', opts=self.opts, listen=False)
        evt.fire_event({'complete': True, 'schedule': schedule},
                       tag='/salt/minion/minion_schedule_delete_complete')

        # remove from self.intervals
        if name in self.intervals:
            del self.intervals[name]

        if persist:
            self.persist()

    def add_job(self, data, persist=True):
        '''
        Adds a new job to the scheduler. The format is the same as required in
        the configuration file. See the docs on how YAML is interpreted into
        python data-structures to make sure, you pass correct dictionaries.
        '''

        # we don't do any checking here besides making sure its a dict.
        # eval() already does for us and raises errors accordingly
        if not isinstance(data, dict):
            raise ValueError('Scheduled jobs have to be of type dict.')
        if not len(data) == 1:
            raise ValueError('You can only schedule one new job at a time.')

        # if enabled is not included in the job,
        # assume job is enabled.
        for job in data.keys():
            if 'enabled' not in data[job]:
                data[job]['enabled'] = True

        new_job = next(six.iterkeys(data))

        if new_job in self.opts['schedule']:
            log.info('Updating job settings for scheduled '
                     'job: {0}'.format(new_job))
        else:
            log.info('Added new job {0} to scheduler'.format(new_job))

        self.opts['schedule'].update(data)

        # Fire the complete event back along with updated list of schedule
        evt = salt.utils.event.get_event('minion', opts=self.opts, listen=False)
        evt.fire_event({'complete': True, 'schedule': self.opts['schedule']},
                       tag='/salt/minion/minion_schedule_add_complete')

        if persist:
            self.persist()

    def enable_job(self, name, persist=True, where=None):
        '''
        Enable a job in the scheduler.
        '''
        if where == 'pillar':
            self.opts['pillar']['schedule'][name]['enabled'] = True
            schedule = self.opts['pillar']['schedule']
        else:
            self.opts['schedule'][name]['enabled'] = True
            schedule = self.opts['schedule']

        # Fire the complete event back along with updated list of schedule
        evt = salt.utils.event.get_event('minion', opts=self.opts, listen=False)
        evt.fire_event({'complete': True, 'schedule': schedule},
                       tag='/salt/minion/minion_schedule_enabled_job_complete')

        log.info('Enabling job {0} in scheduler'.format(name))

        if persist:
            self.persist()

    def disable_job(self, name, persist=True, where=None):
        '''
        Disable a job in the scheduler.
        '''
        if where == 'pillar':
            self.opts['pillar']['schedule'][name]['enabled'] = False
            schedule = self.opts['pillar']['schedule']
        else:
            self.opts['schedule'][name]['enabled'] = False
            schedule = self.opts['schedule']

        # Fire the complete event back along with updated list of schedule
        evt = salt.utils.event.get_event('minion', opts=self.opts, listen=False)
        evt.fire_event({'complete': True, 'schedule': schedule},
                       tag='/salt/minion/minion_schedule_disabled_job_complete')

        log.info('Disabling job {0} in scheduler'.format(name))

        if persist:
            self.persist()

    def modify_job(self, name, schedule, persist=True, where=None):
        '''
        Modify a job in the scheduler.
        '''
        if where == 'pillar':
            if name in self.opts['pillar']['schedule']:
                self.delete_job(name, persist, where=where)
            self.opts['pillar']['schedule'][name] = schedule
        else:
            if name in self.opts['schedule']:
                self.delete_job(name, persist, where=where)
            self.opts['schedule'][name] = schedule

        if persist:
            self.persist()

    def run_job(self, name):
        '''
        Run a schedule job now
        '''
        schedule = self.opts['schedule']
        if 'schedule' in self.opts['pillar']:
            schedule.update(self.opts['pillar']['schedule'])
        data = schedule[name]

        if 'function' in data:
            func = data['function']
        elif 'func' in data:
            func = data['func']
        elif 'fun' in data:
            func = data['fun']
        else:
            func = None
        if func not in self.functions:
            log.info(
                'Invalid function: {0} in scheduled job {1}.'.format(
                    func, name
                )
            )

        if 'name' not in data:
            data['name'] = name
        log.info(
            'Running Job: {0}.'.format(name)
        )
        if self.opts.get('multiprocessing', True):
            thread_cls = multiprocessing.Process
        else:
<<<<<<< HEAD
            if 'name' not in data:
                data['name'] = name
            log.info(
                'Running Job: {0}.'.format(name)
            )
            multiprocessing_enabled = self.opts.get('multiprocessing', True)
            if multiprocessing_enabled:
                thread_cls = SignalHandlingMultiprocessingProcess
            else:
                thread_cls = threading.Thread
            proc = thread_cls(target=self.handle_func, args=(multiprocessing_enabled, func, data))
            if multiprocessing_enabled:
                with default_signals(signal.SIGINT, signal.SIGTERM):
                    # Reset current signals before starting the process in
                    # order not to inherit the current signal handlers
                    proc.start()
            else:
                proc.start()
            if multiprocessing_enabled:
                proc.join()
=======
            thread_cls = threading.Thread
        proc = thread_cls(target=self.handle_func, args=(func, data))
        proc.start()
        if self.opts.get('multiprocessing', True):
            proc.join()
>>>>>>> f4118be6

    def enable_schedule(self):
        '''
        Enable the scheduler.
        '''
        self.opts['schedule']['enabled'] = True

        # Fire the complete event back along with updated list of schedule
        evt = salt.utils.event.get_event('minion', opts=self.opts, listen=False)
        evt.fire_event({'complete': True, 'schedule': self.opts['schedule']},
                       tag='/salt/minion/minion_schedule_enabled_complete')

    def disable_schedule(self):
        '''
        Disable the scheduler.
        '''
        self.opts['schedule']['enabled'] = False

        # Fire the complete event back along with updated list of schedule
        evt = salt.utils.event.get_event('minion', opts=self.opts, listen=False)
        evt.fire_event({'complete': True, 'schedule': self.opts['schedule']},
                       tag='/salt/minion/minion_schedule_disabled_complete')

    def reload(self, schedule):
        '''
        Reload the schedule from saved schedule file.
        '''

        # Remove all jobs from self.intervals
        self.intervals = {}

        if 'schedule' in self.opts:
            if 'schedule' in schedule:
                self.opts['schedule'].update(schedule['schedule'])
            else:
                self.opts['schedule'].update(schedule)
        else:
            self.opts['schedule'] = schedule

    def list(self, where):
        '''
        List the current schedule items
        '''
        schedule = {}
        if where == 'pillar':
            if 'schedule' in self.opts['pillar']:
                schedule.update(self.opts['pillar']['schedule'])
        elif where == 'opts':
            schedule.update(self.opts['schedule'])
        else:
            schedule.update(self.opts['schedule'])
            if 'schedule' in self.opts['pillar']:
                schedule.update(self.opts['pillar']['schedule'])

        # Fire the complete event back along with the list of schedule
        evt = salt.utils.event.get_event('minion', opts=self.opts, listen=False)
        evt.fire_event({'complete': True, 'schedule': schedule},
                       tag='/salt/minion/minion_schedule_list_complete')

    def save_schedule(self):
        '''
        Save the current schedule
        '''
        self.persist()

        # Fire the complete event back along with the list of schedule
        evt = salt.utils.event.get_event('minion', opts=self.opts, listen=False)
        evt.fire_event({'complete': True},
                       tag='/salt/minion/minion_schedule_saved')

    def handle_func(self, multiprocessing_enabled, func, data):
        '''
        Execute this method in a multiprocess or thread
        '''
        if salt.utils.is_windows():
            # Since function references can't be pickled and pickling
            # is required when spawning new processes on Windows, regenerate
            # the functions and returners.
            self.functions = salt.loader.minion_mods(self.opts)
            self.returners = salt.loader.returners(self.opts, self.functions)
        ret = {'id': self.opts.get('id', 'master'),
               'fun': func,
               'schedule': data['name'],
               'jid': salt.utils.jid.gen_jid()}

        if 'metadata' in data:
            if isinstance(data['metadata'], dict):
                ret['metadata'] = data['metadata']
                ret['metadata']['_TOS'] = self.time_offset
                ret['metadata']['_TS'] = time.ctime()
                ret['metadata']['_TT'] = time.strftime('%Y %B %d %a %H %m', time.gmtime())
            else:
                log.warning('schedule: The metadata parameter must be '
                            'specified as a dictionary.  Ignoring.')

        salt.utils.appendproctitle('{0} {1}'.format(self.__class__.__name__, ret['jid']))

        proc_fn = os.path.join(
            salt.minion.get_proc_dir(self.opts['cachedir']),
            ret['jid']
        )

        # Check to see if there are other jobs with this
        # signature running.  If there are more than maxrunning
        # jobs present then don't start another.
        # If jid_include is False for this job we can ignore all this
        # NOTE--jid_include defaults to True, thus if it is missing from the data
        # dict we treat it like it was there and is True
        if 'jid_include' not in data or data['jid_include']:
            jobcount = 0
            for basefilename in os.listdir(salt.minion.get_proc_dir(self.opts['cachedir'])):
                fn_ = os.path.join(salt.minion.get_proc_dir(self.opts['cachedir']), basefilename)
                if not os.path.exists(fn_):
                    log.debug('schedule.handle_func: {0} was processed '
                              'in another thread, skipping.'.format(
                                  basefilename))
                    continue
                with salt.utils.fopen(fn_, 'rb') as fp_:
                    job = salt.payload.Serial(self.opts).load(fp_)
                    if job:
                        if 'schedule' in job:
                            log.debug('schedule.handle_func: Checking job against '
                                      'fun {0}: {1}'.format(ret['fun'], job))
                            if ret['schedule'] == job['schedule'] and os_is_running(job['pid']):
                                jobcount += 1
                                log.debug(
                                    'schedule.handle_func: Incrementing jobcount, now '
                                    '{0}, maxrunning is {1}'.format(
                                        jobcount, data['maxrunning']))
                                if jobcount >= data['maxrunning']:
                                    log.debug(
                                        'schedule.handle_func: The scheduled job {0} '
                                        'was not started, {1} already running'.format(
                                            ret['schedule'], data['maxrunning']))
                                    return False
                    else:
                        try:
                            log.info('Invalid job file found.  Removing.')
                            os.remove(fn_)
                        except OSError:
                            log.info('Unable to remove file: {0}.'.format(fn_))

<<<<<<< HEAD
        if multiprocessing_enabled and not salt.utils.is_windows():
            # Shutdown the multiprocessing before daemonizing
            log_setup.shutdown_multiprocessing_logging()

        salt.utils.daemonize_if(self.opts)

        if multiprocessing_enabled and not salt.utils.is_windows():
            # Reconfigure multiprocessing logging after daemonizing
            log_setup.setup_multiprocessing_logging()

        ret['pid'] = os.getpid()
=======
        try:
            salt.utils.daemonize_if(self.opts)

            ret['pid'] = os.getpid()
>>>>>>> f4118be6

            if 'jid_include' not in data or data['jid_include']:
                log.debug('schedule.handle_func: adding this job to the jobcache '
                          'with data {0}'.format(ret))
                # write this to /var/cache/salt/minion/proc
                with salt.utils.fopen(proc_fn, 'w+b') as fp_:
                    fp_.write(salt.payload.Serial(self.opts).dumps(ret))

            args = tuple()
            if 'args' in data:
                args = data['args']

            kwargs = {}
            if 'kwargs' in data:
                kwargs = data['kwargs']

            if func not in self.functions:
                ret['return'] = self.functions.missing_fun_string(func)
                salt.utils.error.raise_error(
                    message=self.functions.missing_fun_string(func))

            # if the func support **kwargs, lets pack in the pub data we have
            # TODO: pack the *same* pub data as a minion?
            argspec = salt.utils.args.get_function_argspec(self.functions[func])
            if argspec.keywords:
                # this function accepts **kwargs, pack in the publish data
                for key, val in six.iteritems(ret):
                    kwargs['__pub_{0}'.format(key)] = val

            ret['return'] = self.functions[func](*args, **kwargs)

            data_returner = data.get('returner', None)
            if data_returner or self.schedule_returner:
                if 'returner_config' in data:
                    ret['ret_config'] = data['returner_config']
                if 'returner_kwargs' in data:
                    ret['ret_kwargs'] = data['returner_kwargs']
                rets = []
                for returner in [data_returner, self.schedule_returner]:
                    if isinstance(returner, str):
                        rets.append(returner)
                    elif isinstance(returner, list):
                        rets.extend(returner)
                # simple de-duplication with order retained
                for returner in OrderedDict.fromkeys(rets):
                    ret_str = '{0}.returner'.format(returner)
                    if ret_str in self.returners:
                        ret['success'] = True
                        self.returners[ret_str](ret)
                    else:
                        log.info(
                            'Job {0} using invalid returner: {1}. Ignoring.'.format(
                                func, returner
                            )
                        )

<<<<<<< HEAD
            # Only attempt to return data to the master
            # if the scheduled job is running on a minion.
            if '__role' in self.opts and self.opts['__role'] == 'minion':
                if 'return_job' in data and not data['return_job']:
                    pass
                else:
                    # Send back to master so the job is included in the job list
                    mret = ret.copy()
                    mret['jid'] = 'req'
                    channel = salt.transport.Channel.factory(self.opts, usage='salt_schedule')
                    load = {'cmd': '_return', 'id': self.opts['id']}
                    for key, value in six.iteritems(mret):
                        load[key] = value
                    try:
                        channel.send(load)
                    except salt.exceptions.SaltReqTimeoutError:
                        log.error('Timeout error during scheduled job: {0}. Salt master could not be reached.'.format(ret['fun']))

=======
            ret['retcode'] = self.functions.pack['__context__']['retcode']
            ret['success'] = True
>>>>>>> f4118be6
        except Exception:
            log.exception("Unhandled exception running {0}".format(ret['fun']))
            # Although catch-all exception handlers are bad, the exception here
            # is to let the exception bubble up to the top of the thread context,
            # where the thread will die silently, which is worse.
            if 'return' not in ret:
                ret['return'] = "Unhandled exception running {0}".format(ret['fun'])
            ret['success'] = False
            ret['retcode'] = 254
        finally:
            try:
                # Only attempt to return data to the master
                # if the scheduled job is running on a minion.
                if '__role' in self.opts and self.opts['__role'] == 'minion':
                    if 'return_job' in data and not data['return_job']:
                        pass
                    else:
                        # Send back to master so the job is included in the job list
                        mret = ret.copy()
                        mret['jid'] = 'req'
                        channel = salt.transport.Channel.factory(self.opts, usage='salt_schedule')
                        load = {'cmd': '_return', 'id': self.opts['id']}
                        for key, value in six.iteritems(mret):
                            load[key] = value
                        channel.send(load)

                log.debug('schedule.handle_func: Removing {0}'.format(proc_fn))
                os.unlink(proc_fn)
            except OSError as exc:
                if exc.errno == errno.EEXIST or exc.errno == errno.ENOENT:
                    # EEXIST and ENOENT are OK because the file is gone and that's what
                    # we wanted
                    pass
                else:
                    log.error("Failed to delete '{0}': {1}".format(proc_fn, exc.errno))
                    # Otherwise, failing to delete this file is not something
                    # we can cleanly handle.
                    raise
            finally:
                if multiprocessing_enabled:
                    # Let's make sure we exit the process!
                    exit(salt.defaults.exitcodes.EX_GENERIC)

    def eval(self):
        '''
        Evaluate and execute the schedule
        '''
        schedule = self.option('schedule')
        if not isinstance(schedule, dict):
            raise ValueError('Schedule must be of type dict.')
        if 'enabled' in schedule and not schedule['enabled']:
            return
        for job, data in six.iteritems(schedule):
            if job == 'enabled' or not data:
                continue
            if not isinstance(data, dict):
                log.error('Scheduled job "{0}" should have a dict value, not {1}'.format(job, type(data)))
                continue
            # Job is disabled, continue
            if 'enabled' in data and not data['enabled']:
                continue
            if 'function' in data:
                func = data['function']
            elif 'func' in data:
                func = data['func']
            elif 'fun' in data:
                func = data['fun']
            else:
                func = None
            if func not in self.functions:
                log.info(
                    'Invalid function: {0} in scheduled job {1}.'.format(
                        func, job
                    )
                )
            if 'name' not in data:
                data['name'] = job
            # Add up how many seconds between now and then
            when = 0
            seconds = 0
            cron = 0
            now = int(time.time())

            if 'until' in data:
                if not _WHEN_SUPPORTED:
                    log.error('Missing python-dateutil.'
                              'Ignoring until.')
                else:
                    until__ = dateutil_parser.parse(data['until'])
                    until = int(time.mktime(until__.timetuple()))

                    if until <= now:
                        log.debug('Until time has passed '
                                  'skipping job: {0}.'.format(data['name']))
                        continue

            if 'after' in data:
                if not _WHEN_SUPPORTED:
                    log.error('Missing python-dateutil.'
                              'Ignoring after.')
                else:
                    after__ = dateutil_parser.parse(data['after'])
                    after = int(time.mktime(after__.timetuple()))

                    if after >= now:
                        log.debug('After time has not passed '
                                  'skipping job: {0}.'.format(data['name']))
                        continue

            # Used for quick lookups when detecting invalid option combinations.
            schedule_keys = set(data.keys())

            time_elements = ('seconds', 'minutes', 'hours', 'days')
            scheduling_elements = ('when', 'cron', 'once')

            invalid_sched_combos = [set(i)
                    for i in itertools.combinations(scheduling_elements, 2)]

            if any(i <= schedule_keys for i in invalid_sched_combos):
                log.error('Unable to use "{0}" options together. Ignoring.'
                        .format('", "'.join(scheduling_elements)))
                continue

            invalid_time_combos = []
            for item in scheduling_elements:
                all_items = itertools.chain([item], time_elements)
                invalid_time_combos.append(
                    set(itertools.combinations(all_items, 2)))

            if any(set(x) <= schedule_keys for x in invalid_time_combos):
                log.error('Unable to use "{0}" with "{1}" options. Ignoring'
                        .format('", "'.join(time_elements),
                            '", "'.join(scheduling_elements)))
                continue

            if True in [True for item in time_elements if item in data]:
                # Add up how many seconds between now and then
                seconds += int(data.get('seconds', 0))
                seconds += int(data.get('minutes', 0)) * 60
                seconds += int(data.get('hours', 0)) * 3600
                seconds += int(data.get('days', 0)) * 86400
            elif 'once' in data:
                once_fmt = data.get('once_fmt', '%Y-%m-%dT%H:%M:%S')

                try:
                    once = datetime.datetime.strptime(data['once'], once_fmt)
                    once = int(time.mktime(once.timetuple()))
                except (TypeError, ValueError):
                    log.error('Date string could not be parsed: %s, %s',
                            data['once'], once_fmt)
                    continue

                if now != once:
                    continue
                else:
                    seconds = 1

            elif 'when' in data:
                if not _WHEN_SUPPORTED:
                    log.error('Missing python-dateutil.'
                              'Ignoring job {0}'.format(job))
                    continue

                if isinstance(data['when'], list):
                    _when = []
                    for i in data['when']:
                        if ('whens' in self.opts['pillar'] and
                                i in self.opts['pillar']['whens']):
                            if not isinstance(self.opts['pillar']['whens'],
                                              dict):
                                log.error('Pillar item "whens" must be dict.'
                                          'Ignoring')
                                continue
                            __when = self.opts['pillar']['whens'][i]
                            try:
                                when__ = dateutil_parser.parse(__when)
                            except ValueError:
                                log.error('Invalid date string. Ignoring')
                                continue
                        elif ('whens' in self.opts['grains'] and
                              i in self.opts['grains']['whens']):
                            if not isinstance(self.opts['grains']['whens'],
                                              dict):
                                log.error('Grain "whens" must be dict.'
                                          'Ignoring')
                                continue
                            __when = self.opts['grains']['whens'][i]
                            try:
                                when__ = dateutil_parser.parse(__when)
                            except ValueError:
                                log.error('Invalid date string. Ignoring')
                                continue
                        else:
                            try:
                                when__ = dateutil_parser.parse(i)
                            except ValueError:
                                log.error('Invalid date string {0}.'
                                          'Ignoring job {1}.'.format(i, job))
                                continue
                        when = int(time.mktime(when__.timetuple()))
                        if when >= now:
                            _when.append(when)
                    _when.sort()
                    if _when:
                        # Grab the first element
                        # which is the next run time
                        when = _when[0]

                        # If we're switching to the next run in a list
                        # ensure the job can run
                        if '_when' in data and data['_when'] != when:
                            data['_when_run'] = True
                            data['_when'] = when
                        seconds = when - now

                        # scheduled time is in the past
                        if seconds < 0:
                            continue

                        if '_when_run' not in data:
                            data['_when_run'] = True

                        # Backup the run time
                        if '_when' not in data:
                            data['_when'] = when

                        # A new 'when' ensure _when_run is True
                        if when > data['_when']:
                            data['_when'] = when
                            data['_when_run'] = True

                    else:
                        continue

                else:
                    if ('whens' in self.opts['pillar'] and
                            data['when'] in self.opts['pillar']['whens']):
                        if not isinstance(self.opts['pillar']['whens'], dict):
                            log.error('Pillar item "whens" must be dict.'
                                      'Ignoring')
                            continue
                        _when = self.opts['pillar']['whens'][data['when']]
                        try:
                            when__ = dateutil_parser.parse(_when)
                        except ValueError:
                            log.error('Invalid date string. Ignoring')
                            continue
                    elif ('whens' in self.opts['grains'] and
                          data['when'] in self.opts['grains']['whens']):
                        if not isinstance(self.opts['grains']['whens'], dict):
                            log.error('Grain "whens" must be dict. Ignoring')
                            continue
                        _when = self.opts['grains']['whens'][data['when']]
                        try:
                            when__ = dateutil_parser.parse(_when)
                        except ValueError:
                            log.error('Invalid date string. Ignoring')
                            continue
                    else:
                        try:
                            when__ = dateutil_parser.parse(data['when'])
                        except ValueError:
                            log.error('Invalid date string. Ignoring')
                            continue
                    when = int(time.mktime(when__.timetuple()))
                    now = int(time.time())
                    seconds = when - now

                    # scheduled time is in the past
                    if seconds < 0:
                        continue

                    if '_when_run' not in data:
                        data['_when_run'] = True

                    # Backup the run time
                    if '_when' not in data:
                        data['_when'] = when

                    # A new 'when' ensure _when_run is True
                    if when > data['_when']:
                        data['_when'] = when
                        data['_when_run'] = True

            elif 'cron' in data:
                if not _CRON_SUPPORTED:
                    log.error('Missing python-croniter. Ignoring job {0}'.format(job))
                    continue

                now = int(time.mktime(datetime.datetime.now().timetuple()))
                try:
                    cron = int(croniter.croniter(data['cron'], now).get_next())
                except (ValueError, KeyError):
                    log.error('Invalid cron string. Ignoring')
                    continue
                seconds = cron - now
            else:
                continue

            # Check if the seconds variable is lower than current lowest
            # loop interval needed. If it is lower than overwrite variable
            # external loops using can then check this variable for how often
            # they need to reschedule themselves
            # Not used with 'when' parameter, causes run away jobs and CPU
            # spikes.
            if 'when' not in data:
                if seconds < self.loop_interval:
                    self.loop_interval = seconds
            run = False

            if 'splay' in data:
                if 'when' in data:
                    log.error('Unable to use "splay" with "when" option at this time. Ignoring.')
                elif 'cron' in data:
                    log.error('Unable to use "splay" with "cron" option at this time. Ignoring.')
                else:
                    if '_seconds' not in data:
                        log.debug('The _seconds parameter is missing, '
                                  'most likely the first run or the schedule '
                                  'has been refreshed refresh.')
                        if 'seconds' in data:
                            data['_seconds'] = data['seconds']
                        else:
                            data['_seconds'] = 0

            if job in self.intervals:
                if 'when' in data:
                    if seconds == 0:
                        if data['_when_run']:
                            data['_when_run'] = False
                            run = True
                elif 'cron' in data:
                    if seconds == 1:
                        run = True
                else:
                    if now - self.intervals[job] >= seconds:
                        run = True
            else:
                if 'when' in data:
                    if seconds == 0:
                        if data['_when_run']:
                            data['_when_run'] = False
                            run = True
                elif 'cron' in data:
                    if seconds == 1:
                        run = True
                else:
                    # If run_on_start is True, the job will run when the Salt
                    # minion start.  If the value is False will run at the next
                    # scheduled run.  Default is True.
                    if 'run_on_start' in data:
                        if data['run_on_start']:
                            run = True
                        else:
                            self.intervals[job] = int(time.time())
                    else:
                        run = True

            if run:
                if 'range' in data:
                    if not _RANGE_SUPPORTED:
                        log.error('Missing python-dateutil. Ignoring job {0}'.format(job))
                        continue
                    else:
                        if isinstance(data['range'], dict):
                            try:
                                start = int(time.mktime(dateutil_parser.parse(data['range']['start']).timetuple()))
                            except ValueError:
                                log.error('Invalid date string for start. Ignoring job {0}.'.format(job))
                                continue
                            try:
                                end = int(time.mktime(dateutil_parser.parse(data['range']['end']).timetuple()))
                            except ValueError:
                                log.error('Invalid date string for end. Ignoring job {0}.'.format(job))
                                continue
                            if end > start:
                                if 'invert' in data['range'] and data['range']['invert']:
                                    if now <= start or now >= end:
                                        run = True
                                    else:
                                        run = False
                                else:
                                    if now >= start and now <= end:
                                        run = True
                                    else:
                                        run = False
                            else:
                                log.error('schedule.handle_func: Invalid range, end must be larger than start. \
                                         Ignoring job {0}.'.format(job))
                                continue
                        else:
                            log.error('schedule.handle_func: Invalid, range must be specified as a dictionary. \
                                     Ignoring job {0}.'.format(job))
                            continue

            if not run:
                continue
            else:
                if 'splay' in data:
                    if 'when' in data:
                        log.error('Unable to use "splay" with "when" option at this time. Ignoring.')
                    else:
                        if isinstance(data['splay'], dict):
                            if data['splay']['end'] >= data['splay']['start']:
                                splay = random.randint(data['splay']['start'], data['splay']['end'])
                            else:
                                log.error('schedule.handle_func: Invalid Splay, end must be larger than start. \
                                         Ignoring splay.')
                                splay = None
                        else:
                            splay = random.randint(0, data['splay'])

                        if splay:
                            log.debug('schedule.handle_func: Adding splay of '
                                      '{0} seconds to next run.'.format(splay))
                            if 'seconds' in data:
                                data['seconds'] = data['_seconds'] + splay
                            else:
                                data['seconds'] = 0 + splay

                log.info('Running scheduled job: {0}'.format(job))

            if 'jid_include' not in data or data['jid_include']:
                data['jid_include'] = True
                log.debug('schedule: This job was scheduled with jid_include, '
                          'adding to cache (jid_include defaults to True)')
                if 'maxrunning' in data:
                    log.debug('schedule: This job was scheduled with a max '
                              'number of {0}'.format(data['maxrunning']))
                else:
                    log.info('schedule: maxrunning parameter was not specified for '
                             'job {0}, defaulting to 1.'.format(job))
                    data['maxrunning'] = 1

            multiprocessing_enabled = self.opts.get('multiprocessing', True)

            if salt.utils.is_windows():
                # Temporarily stash our function references.
                # You can't pickle function references, and pickling is
                # required when spawning new processes on Windows.
                functions = self.functions
                self.functions = {}
                returners = self.returners
                self.returners = {}
            try:
                if multiprocessing_enabled:
                    thread_cls = SignalHandlingMultiprocessingProcess
                else:
                    thread_cls = threading.Thread
                proc = thread_cls(target=self.handle_func, args=(multiprocessing_enabled, func, data))

                if multiprocessing_enabled:
                    with default_signals(signal.SIGINT, signal.SIGTERM):
                        # Reset current signals before starting the process in
                        # order not to inherit the current signal handlers
                        proc.start()
                else:
                    proc.start()

                if multiprocessing_enabled:
                    proc.join()
            finally:
                self.intervals[job] = now
            if salt.utils.is_windows():
                # Restore our function references.
                self.functions = functions
                self.returners = returners


def clean_proc_dir(opts):

    '''
    Loop through jid files in the minion proc directory (default /var/cache/salt/minion/proc)
    and remove any that refer to processes that no longer exist
    '''

    for basefilename in os.listdir(salt.minion.get_proc_dir(opts['cachedir'])):
        fn_ = os.path.join(salt.minion.get_proc_dir(opts['cachedir']), basefilename)
        with salt.utils.fopen(fn_, 'rb') as fp_:
            job = None
            try:
                job = salt.payload.Serial(opts).load(fp_)
            except Exception:  # It's corrupted
                # Windows cannot delete an open file
                if salt.utils.is_windows():
                    fp_.close()
                try:
                    os.unlink(fn_)
                    continue
                except OSError:
                    continue
            log.debug('schedule.clean_proc_dir: checking job {0} for process '
                      'existence'.format(job))
            if job is not None and 'pid' in job:
                if salt.utils.process.os_is_running(job['pid']):
                    log.debug('schedule.clean_proc_dir: Cleaning proc dir, '
                              'pid {0} still exists.'.format(job['pid']))
                else:
                    # Windows cannot delete an open file
                    if salt.utils.is_windows():
                        fp_.close()
                    # Maybe the file is already gone
                    try:
                        os.unlink(fn_)
                    except OSError:
                        pass<|MERGE_RESOLUTION|>--- conflicted
+++ resolved
@@ -514,37 +514,23 @@
         log.info(
             'Running Job: {0}.'.format(name)
         )
-        if self.opts.get('multiprocessing', True):
-            thread_cls = multiprocessing.Process
+
+        multiprocessing_enabled = self.opts.get('multiprocessing', True)
+        if multiprocessing_enabled:
+            thread_cls = SignalHandlingMultiprocessingProcess
         else:
-<<<<<<< HEAD
-            if 'name' not in data:
-                data['name'] = name
-            log.info(
-                'Running Job: {0}.'.format(name)
-            )
-            multiprocessing_enabled = self.opts.get('multiprocessing', True)
-            if multiprocessing_enabled:
-                thread_cls = SignalHandlingMultiprocessingProcess
-            else:
-                thread_cls = threading.Thread
-            proc = thread_cls(target=self.handle_func, args=(multiprocessing_enabled, func, data))
-            if multiprocessing_enabled:
-                with default_signals(signal.SIGINT, signal.SIGTERM):
-                    # Reset current signals before starting the process in
-                    # order not to inherit the current signal handlers
-                    proc.start()
-            else:
+            thread_cls = threading.Thread
+
+        proc = thread_cls(target=self.handle_func, args=(multiprocessing_enabled, func, data))
+        if multiprocessing_enabled:
+            with default_signals(signal.SIGINT, signal.SIGTERM):
+                # Reset current signals before starting the process in
+                # order not to inherit the current signal handlers
                 proc.start()
-            if multiprocessing_enabled:
-                proc.join()
-=======
-            thread_cls = threading.Thread
-        proc = thread_cls(target=self.handle_func, args=(func, data))
-        proc.start()
-        if self.opts.get('multiprocessing', True):
+        else:
+            proc.start()
+        if multiprocessing_enabled:
             proc.join()
->>>>>>> f4118be6
 
     def enable_schedule(self):
         '''
@@ -687,24 +673,14 @@
                         except OSError:
                             log.info('Unable to remove file: {0}.'.format(fn_))
 
-<<<<<<< HEAD
-        if multiprocessing_enabled and not salt.utils.is_windows():
-            # Shutdown the multiprocessing before daemonizing
-            log_setup.shutdown_multiprocessing_logging()
-
-        salt.utils.daemonize_if(self.opts)
-
         if multiprocessing_enabled and not salt.utils.is_windows():
             # Reconfigure multiprocessing logging after daemonizing
             log_setup.setup_multiprocessing_logging()
 
-        ret['pid'] = os.getpid()
-=======
         try:
             salt.utils.daemonize_if(self.opts)
 
             ret['pid'] = os.getpid()
->>>>>>> f4118be6
 
             if 'jid_include' not in data or data['jid_include']:
                 log.debug('schedule.handle_func: adding this job to the jobcache '
@@ -761,29 +737,8 @@
                             )
                         )
 
-<<<<<<< HEAD
-            # Only attempt to return data to the master
-            # if the scheduled job is running on a minion.
-            if '__role' in self.opts and self.opts['__role'] == 'minion':
-                if 'return_job' in data and not data['return_job']:
-                    pass
-                else:
-                    # Send back to master so the job is included in the job list
-                    mret = ret.copy()
-                    mret['jid'] = 'req'
-                    channel = salt.transport.Channel.factory(self.opts, usage='salt_schedule')
-                    load = {'cmd': '_return', 'id': self.opts['id']}
-                    for key, value in six.iteritems(mret):
-                        load[key] = value
-                    try:
-                        channel.send(load)
-                    except salt.exceptions.SaltReqTimeoutError:
-                        log.error('Timeout error during scheduled job: {0}. Salt master could not be reached.'.format(ret['fun']))
-
-=======
             ret['retcode'] = self.functions.pack['__context__']['retcode']
             ret['success'] = True
->>>>>>> f4118be6
         except Exception:
             log.exception("Unhandled exception running {0}".format(ret['fun']))
             # Although catch-all exception handlers are bad, the exception here
