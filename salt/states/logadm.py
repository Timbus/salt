--- conflicted
+++ resolved
@@ -37,20 +37,11 @@
     """
     if "logadm.list_conf" in __salt__:
         return True
-<<<<<<< HEAD
     return (
         False,
-        '{0} state module can only if the logadm execution module is present'.format(
+        "{0} state module can only if the logadm execution module is present".format(
             __virtualname__
-=======
-    else:
-        return (
-            False,
-            "{0} state module can only if the logadm execution module is present".format(
-                __virtualname__
-            ),
->>>>>>> a670b4ae
-        )
+        ),
     )
 
 
