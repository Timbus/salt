# -*- coding: utf-8 -*-
'''
Manage ELBs

.. versionadded:: 2014.7.0

Create and destroy ELBs. Be aware that this interacts with Amazon's
services, and so may incur charges.

This module uses ``boto``, which can be installed via package, or pip.

This module accepts explicit elb credentials but can also utilize
IAM roles assigned to the instance through Instance Profiles. Dynamic
credentials are then automatically obtained from AWS API and no further
configuration is necessary. More information available `here
<http://docs.aws.amazon.com/AWSEC2/latest/UserGuide/iam-roles-for-amazon-ec2.html>`_.

If IAM roles are not used you need to specify them either in a pillar file or
in the minion's config file:

.. code-block:: yaml

    elb.keyid: GKTADJGHEIQSXMKKRBJ08H
    elb.key: askdjghsdfjkghWupUjasdflkdfklgjsdfjajkghs

It's also possible to specify ``key``, ``keyid`` and ``region`` via a profile, either
passed in as a dict, or as a string to pull from pillars or minion config:

.. code-block:: yaml

    myprofile:
        keyid: GKTADJGHEIQSXMKKRBJ08H
        key: askdjghsdfjkghWupUjasdflkdfklgjsdfjajkghs
        region: us-east-1

.. code-block:: yaml

    Ensure myelb ELB exists:
        boto_elb.present:
            - name: myelb
            - region: us-east-1
            - availability_zones:
                - us-east-1a
                - us-east-1c
                - us-east-1d
            - keyid: GKTADJGHEIQSXMKKRBJ08H
            - key: askdjghsdfjkghWupUjasdflkdfklgjsdfjajkghs
            - listeners:
                - elb_port: 443
                  instance_port: 80
                  elb_protocol: HTTPS
                  instance_protocol: HTTP
                  certificate: 'arn:aws:iam::1111111:server-certificate/mycert'
                  policies:
                      - my-ssl-policy
                      - cookie-policy
                - elb_port: 8210
                  instance_port: 8210
                  elb_protocol: TCP
            - backends:
                - instance_port: 80
                  policies:
                      - enable-proxy-protocol
            - health_check:
                target: 'HTTP:80/'
            - attributes:
                cross_zone_load_balancing:
                  enabled: true
                access_log:
                  enabled: true
                  s3_bucket_name: 'mybucket'
                  s3_bucket_prefix: 'my-logs'
                  emit_interval: 5
            - cnames:
                - name: mycname.example.com.
                  zone: example.com.
                  ttl: 60
                - name: myothercname.example.com.
                  zone: example.com.
            - security_groups:
                - my-security-group
            - policies:
                - policy_name: my-ssl-policy
                  policy_type: SSLNegotiationPolicyType
                  policy:
                    Protocol-TLSv1.2: true
                    Protocol-SSLv3: false
                    Server-Defined-Cipher-Order: true
                    ECDHE-ECDSA-AES128-GCM-SHA256: true
                - policy_name: cookie-policy
                  policy_type: LBCookieStickinessPolicyType
                  policy: {}  # no policy means this is a session cookie
                - policy_name: enable-proxy-protocol
                  policy_type: ProxyProtocolPolicyType
                  policy:
                    ProxyProtocol: true

    # Using a profile from pillars
    Ensure myelb ELB exists:
        boto_elb.present:
            - name: myelb
            - region: us-east-1
            - profile: myelbprofile

    # Passing in a profile
    Ensure myelb ELB exists:
        boto_elb.present:
            - name: myelb
            - region: us-east-1
            - profile:
                keyid: GKTADJGHEIQSXMKKRBJ08H
                key: askdjghsdfjkghWupUjasdflkdfklgjsdfjajkghs

It's possible to specify attributes from pillars by specifying a pillar. You
can override the values defined in the pillard by setting the attributes on the
resource. The module will use the default pillar key 'boto_elb_attributes',
which allows you to set default attributes for all ELB resources.

Setting the attributes pillar:

.. code-block:: yaml

    my_elb_attributes:
      cross_zone_load_balancing:
        enabled: true
      connection_draining:
        enabled: true
        timeout: 20
      access_log:
        enabled: true
        s3_bucket_name: 'mybucket'
        s3_bucket_prefix: 'my-logs'
        emit_interval: 5

Overriding the attribute values on the resource:

.. code-block:: yaml

    Ensure myelb ELB exists:
        boto_elb.present:
            - name: myelb
            - region: us-east-1
            - attributes_from_pillar: my_elb_attributes
            # override cross_zone_load_balancing:enabled
            - attributes:
                cross_zone_load_balancing:
                  enabled: false
            - profile: myelbprofile

It's possible to specify cloudwatch alarms that will be setup along with the
ELB. Note the alarm name will be defined by the name attribute provided, plus
the ELB resource name.

.. code-block:: yaml

    Ensure myelb ELB exists:
        boto_elb.present:
            - name: myelb
            - region: us-east-1
            - profile: myelbprofile
            - alarms:
                UnHealthyHostCount:
                  name: 'ELB UnHealthyHostCount **MANAGED BY SALT**'
                  attributes:
                    metric: UnHealthyHostCount
                    namespace: AWS/ELB
                    statistic: Average
                    comparison: '>='
                    threshold: 1.0
                    period: 600
                    evaluation_periods: 6
                    unit: null
                    description: ELB UnHealthyHostCount
                    alarm_actions: ['arn:aws:sns:us-east-1:12345:myalarm']
                    insufficient_data_actions: []
                    ok_actions: ['arn:aws:sns:us-east-1:12345:myalarm']

You can also use alarms from pillars, and override values from the pillar
alarms by setting overrides on the resource. Note that 'boto_elb_alarms'
will be used as a default value for all resources, if defined and can be
used to ensure alarms are always set for a resource.

Setting the alarms in a pillar:

.. code-block:: yaml

    my_elb_alarm:
      UnHealthyHostCount:
        name: 'ELB UnHealthyHostCount **MANAGED BY SALT**'
        attributes:
          metric: UnHealthyHostCount
          namespace: AWS/ELB
          statistic: Average
          comparison: '>='
          threshold: 1.0
          period: 600
          evaluation_periods: 6
          unit: null
          description: ELB UnHealthyHostCount
          alarm_actions: ['arn:aws:sns:us-east-1:12345:myalarm']
          insufficient_data_actions: []
          ok_actions: ['arn:aws:sns:us-east-1:12345:myalarm']

Overriding the alarm values on the resource:

.. code-block:: yaml

    Ensure myelb ELB exists:
        boto_elb.present:
            - name: myelb
            - region: us-east-1
            - profile: myelbprofile
            - alarms_from_pillar: my_elb_alarm
            # override UnHealthyHostCount:attributes:threshold
            - alarms:
                UnHealthyHostCount:
                  attributes:
                    threshold: 2.0

Tags can also be set:

.. versionadded:: 2016.3.0

.. code-block:: yaml

    Ensure myelb ELB exists:
        boto_elb.present:
            - name: myelb
            - region: us-east-1
            - profile: myelbprofile
            - tags:
                MyTag: 'My Tag Value'
                OtherTag: 'My Other Value'
'''

# Import Python Libs
from __future__ import absolute_import

# Import Salt Libs
import hashlib
import re
import salt.utils.dictupdate as dictupdate
from salt.exceptions import SaltInvocationError
import salt.ext.six as six


def __virtual__():
    '''
    Only load if boto is available.
    '''
    return 'boto_elb' if 'boto_elb.exists' in __salt__ else False


def present(
        name,
        listeners,
        availability_zones=None,
        subnets=None,
        security_groups=None,
        scheme='internet-facing',
        health_check=None,
        attributes=None,
        attributes_from_pillar="boto_elb_attributes",
        cnames=None,
        alarms=None,
        alarms_from_pillar="boto_elb_alarms",
        policies=None,
        policies_from_pillar="boto_elb_policies",
        backends=None,
        region=None,
        key=None,
        keyid=None,
        profile=None,
        wait_for_sync=True,
        tags=None):
    '''
    Ensure the ELB exists.

    name
        Name of the ELB.

    availability_zones
        A list of availability zones for this ELB.

    listeners
        A list of listener lists; example::

            [
                ['443', 'HTTPS', 'arn:aws:iam::1111111:server-certificate/mycert'],
                ['8443', '80', 'HTTPS', 'HTTP', 'arn:aws:iam::1111111:server-certificate/mycert']
            ]

    subnets
        A list of subnet IDs in your VPC to attach to your LoadBalancer.

    security_groups
        The security groups assigned to your LoadBalancer within your VPC. Must
        be passed either as a list or a comma-separated string.

        For example, a list:

        .. code-block:: yaml

            - security_groups:
              - secgroup-one
              - secgroup-two

        Or as a comma-separated string:

        .. code-block:: yaml

            - security_groups: secgroup-one,secgroup-two

    scheme
        The type of a LoadBalancer, ``internet-facing`` or ``internal``. Once
        set, can not be modified.

    health_check
        A dict defining the health check for this ELB.

    attributes
        A dict defining the attributes to set on this ELB.
        Unknown keys will be silently ignored.

        See the :mod:`salt.modules.boto_elb.set_attributes` function for
        recognized attributes.

    attributes_from_pillar
        name of pillar dict that contains attributes.   Attributes defined for this specific
        state will override those from pillar.

    cnames
<<<<<<< HEAD
        A list of cname dicts with attributes needed for the DNS add_record state.
        By default the boto_route53.add_record state will be used, which requires: name, zone, ttl, and identifier.
        See the boto_route53 state for information about these attributes.
        Other DNS modules can be called by specifying the provider keyword.
        the cnames dict will be passed to the state as kwargs.
=======
        An optional list of cname dicts with attributes: name, zone, ttl, and
        identifier. If specified, a CNAME record will be created referencing
        this ELB's public FQDN.
>>>>>>> 38fbcf86

        See the :mod:`salt.states.boto_route53` state for information about
        these attributes.

    alarms:
        a dictionary of name->boto_cloudwatch_alarm sections to be associated with this ELB.
        All attributes should be specified except for dimension which will be
        automatically set to this ELB.

        See the :mod:`salt.states.boto_cloudwatch_alarm` state for information
        about these attributes.

    alarms_from_pillar:
        name of pillar dict that contains alarm settings.   Alarms defined for this specific
        state will override those from pillar.

    region
        Region to connect to.

    key
        Secret key to be used.

    keyid
        Access key to be used.

    profile
        A dict with region, key and keyid, or a pillar key (string)
        that contains a dict with region, key and keyid.

    wait_for_sync
        Wait for an INSYNC change status from Route53.

    tags
        dict of tags
    '''

    # load data from attributes_from_pillar and merge with attributes
    tmp = __salt__['config.option'](attributes_from_pillar, {})
    if attributes:
        attributes = dictupdate.update(tmp, attributes)
    else:
        attributes = tmp

    ret = {'name': name, 'result': True, 'comment': '', 'changes': {}}

    if security_groups:
        if isinstance(security_groups, six.string_types):
            security_groups = security_groups.split(',')
        elif not isinstance(security_groups, list):
            ret['result'] = False
            ret['comment'] = 'The \'security_group\' parameter must either be a list or ' \
                             'a comma-separated string.'
            return ret

    _ret = _elb_present(name, availability_zones, listeners, subnets,
                        security_groups, scheme, region, key, keyid, profile)
    ret['changes'] = _ret['changes']
    ret['comment'] = ' '.join([ret['comment'], _ret['comment']])
    if not _ret['result']:
        ret['result'] = _ret['result']
        if ret['result'] is False:
            return ret

    if attributes:
        _ret = _attributes_present(name, attributes, region, key, keyid, profile)
        ret['changes'] = dictupdate.update(ret['changes'], _ret['changes'])
        ret['comment'] = ' '.join([ret['comment'], _ret['comment']])

        if not _ret['result']:
            ret['result'] = _ret['result']
            if ret['result'] is False:
                return ret

    _ret = _health_check_present(name, health_check, region, key, keyid,
                                 profile)
    ret['changes'] = dictupdate.update(ret['changes'], _ret['changes'])
    ret['comment'] = ' '.join([ret['comment'], _ret['comment']])
    if not _ret['result']:
        ret['result'] = _ret['result']
        if ret['result'] is False:
            return ret
    if cnames:
        lb = __salt__['boto_elb.get_elb_config'](
            name, region, key, keyid, profile
        )
        if len(lb) > 0:
            for cname in cnames:
                _ret = None
                dns_provider = 'boto_route53'
                cname['record_type'] = 'CNAME'
                cname['value'] = lb['dns_name']
                if 'provider' in cname:
                    dns_provider = cname.pop('provider')
                if dns_provider == 'boto_route53':
                    if 'profile' not in cname:
                        cname['profile'] = profile
                    if 'key' not in cname:
                        cname['key'] = key
                    if 'keyid' not in cname:
                        cname['keyid'] = keyid
                    if 'region' not in cname:
                        cname['region'] = region
                    if 'wait_for_sync' not in cname:
                        cname['wait_for_sync'] = wait_for_sync
                _ret = __states__['.'.join([dns_provider, 'present'])](**cname)
                ret['changes'] = dictupdate.update(ret['changes'], _ret['changes'])
                ret['comment'] = ' '.join([ret['comment'], _ret['comment']])
                if not _ret['result']:
                    ret['result'] = _ret['result']
                    if ret['result'] is False:
                        return ret

    _ret = _alarms_present(name, alarms, alarms_from_pillar, region, key, keyid, profile)
    ret['changes'] = dictupdate.update(ret['changes'], _ret['changes'])
    ret['comment'] = ' '.join([ret['comment'], _ret['comment']])
    if not _ret['result']:
        ret['result'] = _ret['result']
        if ret['result'] is False:
            return ret
    _ret = _policies_present(name, policies, policies_from_pillar, listeners,
                             backends, region, key, keyid, profile)
    ret['changes'] = dictupdate.update(ret['changes'], _ret['changes'])
    ret['comment'] = ' '.join([ret['comment'], _ret['comment']])
    if not _ret['result']:
        ret['result'] = _ret['result']
        if ret['result'] is False:
            return ret
    _ret = _tags_present(name, tags, region, key, keyid, profile)
    ret['changes'] = dictupdate.update(ret['changes'], _ret['changes'])
    ret['comment'] = ' '.join([ret['comment'], _ret['comment']])
    if not _ret['result']:
        ret['result'] = _ret['result']
        if ret['result'] is False:
            return ret
    return ret


def register_instances(name, instances, region=None, key=None, keyid=None,
                       profile=None):
    '''
    Add EC2 instance(s) to an Elastic Load Balancer. Removing an instance from
    the ``instances`` list does not remove it from the ELB.

    name
        The name of the Elastic Load Balancer to add EC2 instances to.

    instances
        A list of EC2 instance IDs that this Elastic Load Balancer should
        distribute traffic to. This state will only ever append new instances
        to the ELB. EC2 instances already associated with this ELB will not be
        removed if they are not in the ``instances`` list.

    .. versionadded:: 2015.8.0

    .. code-block:: yaml

        add-instances:
          boto_elb.register_instances:
            - name: myloadbalancer
            - instances:
              - instance-id1
              - instance-id2
    '''
    ret = {'name': name, 'result': None, 'comment': '', 'changes': {}}
    lb = __salt__['boto_elb.exists'](name, region, key, keyid, profile)
    if lb:
        health = __salt__['boto_elb.get_instance_health'](name,
                                                          region,
                                                          key,
                                                          keyid,
                                                          profile)
        nodes = []
        new = []
        for value in health:
            nodes.append(value['instance_id'])
        for value in instances:
            if value not in nodes:
                new.append(value)
        if len(new) == 0:
            ret['comment'] = 'Instance/s {0} already exist.' \
                              ''.format(str(instances).strip('[]'))
            ret['result'] = True
        else:
            if __opts__['test']:
                ret['comment'] = 'ELB {0} is set to register : {1}.'.format(name, new)
                ret['result'] = None
                return ret
            state = __salt__['boto_elb.register_instances'](name,
                                                            instances,
                                                            region,
                                                            key,
                                                            keyid,
                                                            profile)
            if state:
                ret['comment'] = 'Load Balancer {0} has been changed' \
                                 ''.format(name)
                ret['changes']['old'] = '\n'.join(nodes)
                new = set().union(nodes, instances)
                ret['changes']['new'] = '\n'.join(list(new))
                ret['result'] = True
            else:
                ret['comment'] = 'Load balancer {0} failed to add instances' \
                                 ''.format(name)
                ret['result'] = False
    else:
        ret['comment'] = 'Could not find lb {0}'.format(name)
    return ret


DEFAULT_PILLAR_LISTENER_POLICY_KEY = 'boto_elb_listener_policies'


def _elb_present(
        name,
        availability_zones,
        listeners,
        subnets,
        security_groups,
        scheme,
        region,
        key,
        keyid,
        profile):
    ret = {'result': True, 'comment': '', 'changes': {}}
    if not (availability_zones or subnets):
        raise SaltInvocationError('Either availability_zones or subnets must'
                                  ' be provided as arguments.')
    if availability_zones and subnets:
        raise SaltInvocationError('availability_zones and subnets are mutually'
                                  ' exclusive arguments.')
    if not listeners:
        listeners = []
    for listener in listeners:
        if len(listener) < 3:
            raise SaltInvocationError('Listeners must have at minimum port,'
                                      ' instance_port and protocol values in'
                                      ' the provided list.')
        if 'elb_port' not in listener:
            raise SaltInvocationError('elb_port is a required value for'
                                      ' listeners.')
        if 'instance_port' not in listener:
            raise SaltInvocationError('instance_port is a required value for'
                                      ' listeners.')
        if 'elb_protocol' not in listener:
            raise SaltInvocationError('elb_protocol is a required value for'
                                      ' listeners.')
        listener['elb_protocol'] = listener['elb_protocol'].upper()
        if listener['elb_protocol'] == 'HTTPS' and 'certificate' not in listener:
            raise SaltInvocationError('certificate is a required value for'
                                      ' listeners if HTTPS is set for'
                                      ' elb_protocol.')

        # best attempt at principle of least surprise here:
        #     only use the default pillar in cases where we don't explicitly
        #     define policies OR policies_from_pillar on a listener
        policies = listener.setdefault('policies', [])
        policies_pillar = listener.get('policies_from_pillar', None)
        if not policies and policies_pillar is None:
            policies_pillar = DEFAULT_PILLAR_LISTENER_POLICY_KEY
        if policies_pillar:
            policies += __salt__['pillar.get'](policies_pillar, {}).get(listener['elb_protocol'], [])

    if subnets:
        vpc_id = __salt__['boto_vpc.get_subnet_association'](
            subnets, region, key, keyid, profile
        )
        vpc_id = vpc_id.get('vpc_id')
        if not vpc_id:
            msg = 'Subnets {0} do not map to a valid vpc id.'.format(subnets)
            raise SaltInvocationError(msg)
        security_groups = __salt__['boto_secgroup.convert_to_group_ids'](
            security_groups, vpc_id=vpc_id, region=region, key=key,
            keyid=keyid, profile=profile
        )
        if not security_groups:
            msg = 'Security groups {0} do not map to valid security group ids.'
            msg = msg.format(security_groups)
            raise SaltInvocationError(msg)
    exists = __salt__['boto_elb.exists'](name, region, key, keyid, profile)
    if not exists:
        if __opts__['test']:
            ret['comment'] = 'ELB {0} is set to be created.'.format(name)
            ret['result'] = None
            return ret
        created = __salt__['boto_elb.create'](name, availability_zones,
                                              listeners, subnets,
                                              security_groups, scheme, region,
                                              key, keyid, profile)
        if created:
            ret['changes']['old'] = {'elb': None}
            ret['changes']['new'] = {'elb': name}
            ret['comment'] = 'ELB {0} created.'.format(name)
        else:
            ret['result'] = False
            ret['comment'] = 'Failed to create {0} ELB.'.format(name)
    else:
        ret['comment'] = 'ELB {0} present.'.format(name)
        _ret = _security_groups_present(
            name, security_groups, region, key, keyid, profile
        )
        ret['changes'] = dictupdate.update(ret['changes'], _ret['changes'])
        ret['comment'] = ' '.join([ret['comment'], _ret['comment']])
        if not _ret['result']:
            ret['result'] = _ret['result']
            if ret['result'] is False:
                return ret
        _ret = _listeners_present(name, listeners, region, key, keyid,
                                  profile)
        ret['changes'] = dictupdate.update(ret['changes'], _ret['changes'])
        ret['comment'] = ' '.join([ret['comment'], _ret['comment']])
        if not _ret['result']:
            ret['result'] = _ret['result']
            if ret['result'] is False:
                return ret
        if availability_zones:
            _ret = _zones_present(name, availability_zones, region, key, keyid,
                                  profile)
            ret['changes'] = dictupdate.update(ret['changes'], _ret['changes'])
            ret['comment'] = ' '.join([ret['comment'], _ret['comment']])
            if not _ret['result']:
                ret['result'] = _ret['result']
                if ret['result'] is False:
                    return ret
        elif subnets:
            _ret = _subnets_present(name, subnets, region, key, keyid,
                                    profile)
            ret['changes'] = dictupdate.update(ret['changes'], _ret['changes'])
            ret['comment'] = ' '.join([ret['comment'], _ret['comment']])
            if not _ret['result']:
                ret['result'] = _ret['result']
    return ret


def _listeners_present(
        name,
        listeners,
        region,
        key,
        keyid,
        profile):
    ret = {'result': True, 'comment': '', 'changes': {}}
    lb = __salt__['boto_elb.get_elb_config'](name, region, key, keyid, profile)
    if not lb:
        msg = '{0} ELB configuration could not be retrieved.'.format(name)
        ret['comment'] = msg
        ret['result'] = False
        return ret
    if not listeners:
        listeners = []

    expected_listeners_by_tuple = {}
    for l in listeners:
        key = __salt__['boto_elb.listener_dict_to_tuple'](l)
        expected_listeners_by_tuple[key] = l
    actual_listeners_by_tuple = {}
    for l in lb['listeners']:
        key = __salt__['boto_elb.listener_dict_to_tuple'](l)
        actual_listeners_by_tuple[key] = l

    to_delete = []
    to_create = []

    for t, l in expected_listeners_by_tuple.iteritems():
        if t not in actual_listeners_by_tuple:
            to_create.append(l)
    for t, l in actual_listeners_by_tuple.iteritems():
        if t not in expected_listeners_by_tuple:
            to_delete.append(l)

    if __opts__['test']:
        msg = []
        if to_create or to_delete:
            msg.append('ELB {0} set to have listeners modified:'.format(name))
            for listener in to_create:
                msg.append('Listener {0} added.'.format(
                        __salt__['boto_elb.listener_dict_to_tuple'](listener)))
            for listener in to_delete:
                msg.append('Listener {0} deleted.'.format(
                        __salt__['boto_elb.listener_dict_to_tuple'](listener)))
        else:
            msg.append('Listeners already set on ELB {0}.'.format(name))
        ret['comment'] = ' '.join(msg)
        ret['result'] = None
        return ret

    if to_delete:
        ports = [l['elb_port'] for l in to_delete]
        deleted = __salt__['boto_elb.delete_listeners'](name, ports,
                                                        region, key, keyid,
                                                        profile)
        if deleted:
            ret['comment'] = 'Deleted listeners on {0} ELB.'.format(name)
        else:
            msg = 'Failed to delete listeners on {0} ELB.'.format(name)
            ret['comment'] = msg
            ret['result'] = False

    if to_create:
        created = __salt__['boto_elb.create_listeners'](name, to_create,
                                                        region, key, keyid,
                                                        profile)
        if created:
            msg = 'Created listeners on {0} ELB.'
            ret['comment'] = ' '.join([ret['comment'], msg.format(name)])
        else:
            msg = 'Failed to create listeners on {0} ELB.'
            ret['comment'] = ' '.join([ret['comment'], msg.format(name)])
            ret['result'] = False

    if to_create or to_delete:
        ret['changes']['listeners'] = {}
        ret['changes']['listeners']['old'] = lb['listeners']
        lb = __salt__['boto_elb.get_elb_config'](name, region, key, keyid,
                                                 profile)
        ret['changes']['listeners']['new'] = lb['listeners']
    else:
        ret['comment'] = 'Listeners already set on ELB {0}.'.format(name)

    return ret


def _security_groups_present(
        name,
        security_groups,
        region,
        key,
        keyid,
        profile):
    ret = {'result': True, 'comment': '', 'changes': {}}
    lb = __salt__['boto_elb.get_elb_config'](name, region, key, keyid, profile)
    if not lb:
        msg = '{0} ELB configuration could not be retrieved.'.format(name)
        ret['comment'] = msg
        ret['result'] = False
        return ret
    if not security_groups:
        security_groups = []
    change_needed = False
    if set(security_groups) != set(lb['security_groups']):
        change_needed = True
    if change_needed:
        if __opts__['test']:
            msg = 'ELB {0} set to have security groups modified.'.format(name)
            ret['comment'] = msg
            ret['result'] = None
            return ret
        changed = __salt__['boto_elb.apply_security_groups'](
            name, security_groups, region, key, keyid, profile
        )
        if changed:
            msg = 'Modified security_groups on {0} ELB.'.format(name)
            ret['comment'] = msg
        else:
            msg = 'Failed to modify security_groups on {0} ELB.'.format(name)
            ret['comment'] = msg
            ret['result'] = False
        ret['changes']['old'] = {'security_groups': lb['security_groups']}
        ret['changes']['new'] = {'security_groups': security_groups}
    else:
        ret['comment'] = 'security_groups already set on ELB {0}.'.format(name)
    return ret


def _attributes_present(
        name,
        attributes,
        region,
        key,
        keyid,
        profile):
    ret = {'result': True, 'comment': '', 'changes': {}}
    _attributes = __salt__['boto_elb.get_attributes'](name, region, key, keyid,
                                                      profile)
    if not _attributes:
        if not __opts__['test']:
            ret['result'] = False
        msg = 'Failed to retrieve attributes for ELB {0}.'.format(name)
        ret['comment'] = msg
        return ret
    attrs_to_set = []
    if 'cross_zone_load_balancing' in attributes:
        czlb = attributes['cross_zone_load_balancing']
        _czlb = _attributes['cross_zone_load_balancing']
        if czlb['enabled'] != _czlb['enabled']:
            attrs_to_set.append('cross_zone_load_balancing')
    if 'connection_draining' in attributes:
        cd = attributes['connection_draining']
        _cd = _attributes['connection_draining']
        if (cd['enabled'] != _cd['enabled']
                or cd.get('timeout', 300) != _cd.get('timeout')):
            attrs_to_set.append('connection_draining')
    if 'connecting_settings' in attributes:
        cs = attributes['connecting_settings']
        _cs = _attributes['connecting_settings']
        if cs['idle_timeout'] != _cs['idle_timeout']:
            attrs_to_set.append('connecting_settings')
    if 'access_log' in attributes:
        for attr, val in six.iteritems(attributes['access_log']):
            if str(_attributes['access_log'][attr]) != str(val):
                attrs_to_set.append('access_log')
        if 's3_bucket_prefix' in attributes['access_log']:
            sbp = attributes['access_log']['s3_bucket_prefix']
            if sbp.startswith('/') or sbp.endswith('/'):
                raise SaltInvocationError('s3_bucket_prefix can not start or'
                                          ' end with /.')
    if attrs_to_set:
        if __opts__['test']:
            ret['comment'] = 'ELB {0} set to have attributes set.'.format(name)
            ret['result'] = None
            return ret
        was_set = __salt__['boto_elb.set_attributes'](name, attributes,
                                                      region, key, keyid,
                                                      profile)
        if was_set:
            ret['changes']['old'] = {'attributes': _attributes}
            ret['changes']['new'] = {'attributes': attributes}
            ret['comment'] = 'Set attributes on ELB {0}.'.format(name)
        else:
            ret['result'] = False
            msg = 'Failed to set attributes on ELB {0}.'.format(name)
            ret['comment'] = msg
    else:
        ret['comment'] = 'Attributes already set on ELB {0}.'.format(name)
    return ret


def _health_check_present(
        name,
        health_check,
        region,
        key,
        keyid,
        profile):
    ret = {'result': True, 'comment': '', 'changes': {}}
    if not health_check:
        health_check = {}
    _health_check = __salt__['boto_elb.get_health_check'](name, region, key,
                                                          keyid, profile)
    if not _health_check:
        if not __opts__['test']:
            ret['result'] = False
        msg = 'Failed to retrieve health_check for ELB {0}.'.format(name)
        ret['comment'] = msg
        return ret
    need_to_set = False
    for attr, val in six.iteritems(health_check):
        if str(_health_check[attr]) != str(val):
            need_to_set = True
    if need_to_set:
        if __opts__['test']:
            msg = 'ELB {0} set to have health check set.'.format(name)
            ret['result'] = True
            ret['comment'] = msg
            return ret
        was_set = __salt__['boto_elb.set_health_check'](name, health_check,
                                                        region, key, keyid,
                                                        profile)
        if was_set:
            ret['changes']['old'] = {'health_check': _health_check}
            _health_check = __salt__['boto_elb.get_health_check'](name, region,
                                                                  key, keyid,
                                                                  profile)
            ret['changes']['new'] = {'health_check': _health_check}
            ret['comment'] = 'Set health check on ELB {0}.'.format(name)
        else:
            ret['result'] = False
            msg = 'Failed to set health check on ELB {0}.'.format(name)
            ret['comment'] = msg
    else:
        ret['comment'] = 'Health check already set on ELB {0}.'.format(name)
    return ret


def _zones_present(
        name,
        availability_zones,
        region,
        key,
        keyid,
        profile):
    ret = {'result': True, 'comment': '', 'changes': {}}
    lb = __salt__['boto_elb.get_elb_config'](name, region, key, keyid, profile)
    if not lb:
        if not __opts__['test']:
            ret['result'] = False
        msg = 'Failed to retrieve ELB {0}.'.format(name)
        ret['comment'] = msg
        return ret
    to_enable = []
    to_disable = []
    _zones = lb['availability_zones']
    for zone in availability_zones:
        if zone not in _zones:
            to_enable.append(zone)
    for zone in _zones:
        if zone not in availability_zones:
            to_disable.append(zone)
    if to_enable or to_disable:
        if __opts__['test']:
            msg = 'ELB {0} to have availability zones set.'.format(name)
            ret['comment'] = msg
            ret['result'] = None
            return ret
        if to_enable:
            enabled = __salt__['boto_elb.enable_availability_zones'](name,
                                                                     to_enable,
                                                                     region,
                                                                     key,
                                                                     keyid,
                                                                     profile)
            if enabled:
                msg = 'Enabled availability zones on {0} ELB.'.format(name)
                ret['comment'] = msg
            else:
                msg = 'Failed to enable availability zones on {0} ELB.'
                ret['comment'] = msg.format(name)
                ret['result'] = False
        if to_disable:
            disabled = __salt__['boto_elb.disable_availability_zones'](name,
                                                                       to_disable,
                                                                       region,
                                                                       key,
                                                                       keyid,
                                                                       profile)
            if disabled:
                msg = 'Disabled availability zones on {0} ELB.'
                ret['comment'] = ' '.join([ret['comment'], msg.format(name)])
            else:
                msg = 'Failed to disable availability zones on {0} ELB.'
                ret['comment'] = ' '.join([ret['comment'], msg.format(name)])
                ret['result'] = False
        ret['changes']['old'] = {'availability_zones':
                                 lb['availability_zones']}
        lb = __salt__['boto_elb.get_elb_config'](name, region, key, keyid,
                                                 profile)
        ret['changes']['new'] = {'availability_zones':
                                 lb['availability_zones']}
    else:
        msg = 'Availability zones already set on ELB {0}.'.format(name)
        ret['comment'] = msg
    return ret


def _subnets_present(
        name,
        subnets,
        region,
        key,
        keyid,
        profile):
    ret = {'result': True, 'comment': '', 'changes': {}}
    if not subnets:
        subnets = []
    lb = __salt__['boto_elb.get_elb_config'](name, region, key, keyid, profile)
    if not lb:
        if not __opts__['test']:
            ret['result'] = False
        msg = 'Failed to retrieve ELB {0}.'.format(name)
        ret['comment'] = msg
        return ret
    to_enable = []
    to_disable = []
    _subnets = lb['subnets']
    for subnet in subnets:
        if subnet not in _subnets:
            to_enable.append(subnet)
    for subnet in _subnets:
        if subnet not in subnets:
            to_disable.append(subnet)
    if to_enable or to_disable:
        if __opts__['test']:
            msg = 'ELB {0} to have subnets set.'.format(name)
            ret['comment'] = msg
            ret['result'] = None
            return ret
        if to_enable:
            attached = __salt__['boto_elb.attach_subnets'](name, to_enable,
                                                           region, key, keyid,
                                                           profile)
            if attached:
                msg = 'Attached subnets on {0} ELB.'.format(name)
                ret['comment'] = msg
            else:
                msg = 'Failed to attach subnets on {0} ELB.'
                ret['comment'] = msg.format(name)
                ret['result'] = False
        if to_disable:
            detached = __salt__['boto_elb.detach_subnets'](name, to_disable,
                                                           region, key, keyid,
                                                           profile)
            if detached:
                msg = 'Detached subnets on {0} ELB.'
                ret['comment'] = ' '.join([ret['comment'], msg.format(name)])
            else:
                msg = 'Failed to detach subnets on {0} ELB.'
                ret['comment'] = ' '.join([ret['comment'], msg.format(name)])
                ret['result'] = False
        ret['changes']['old'] = {'subnets': lb['subnets']}
        lb = __salt__['boto_elb.get_elb_config'](name, region, key, keyid,
                                                 profile)
        ret['changes']['new'] = {'subnets': lb['subnets']}
    else:
        msg = 'Subnets already set on ELB {0}.'.format(name)
        ret['comment'] = msg
    return ret


def _alarms_present(name, alarms, alarms_from_pillar, region, key, keyid, profile):
    '''helper method for present.  ensure that cloudwatch_alarms are set'''
    # load data from alarms_from_pillar
    tmp = __salt__['config.option'](alarms_from_pillar, {})
    # merge with data from alarms
    if alarms:
        tmp = dictupdate.update(tmp, alarms)
    # set alarms, using boto_cloudwatch_alarm.present
    merged_return_value = {'name': name, 'result': True, 'comment': '', 'changes': {}}
    for _, info in six.iteritems(tmp):
        # add elb to name and description
        info["name"] = name + " " + info["name"]
        info["attributes"]["description"] = name + " " + info["attributes"]["description"]
        # add dimension attribute
        info["attributes"]["dimensions"] = {"LoadBalancerName": [name]}
        # set alarm
        kwargs = {
            "name": info["name"],
            "attributes": info["attributes"],
            "region": region,
            "key": key,
            "keyid": keyid,
            "profile": profile,
        }
        results = __states__['boto_cloudwatch_alarm.present'](**kwargs)
        if not results.get('result'):
            merged_return_value["result"] = results["result"]
        if results.get("changes", {}) != {}:
            merged_return_value["changes"][info["name"]] = results["changes"]
        if "comment" in results:
            merged_return_value["comment"] += results["comment"]
    return merged_return_value


def _policies_present(
        name,
        policies,
        policies_from_pillar,
        listeners,
        backends,
        region,
        key,
        keyid,
        profile):
    '''helper method for present. ensure that ELB policies are set'''
    if policies is None:
        policies = []
    pillar_policies = __salt__['config.option'](policies_from_pillar, [])
    policies = policies + pillar_policies
    if backends is None:
        backends = []

    # check for policy name uniqueness and correct type
    policy_names = set()
    for p in policies:
        if 'policy_name' not in p:
            raise SaltInvocationError('policy_name is a required value for '
                                      'policies.')
        if 'policy_type' not in p:
            raise SaltInvocationError('policy_type is a required value for '
                                      'policies.')
        if 'policy' not in p:
            raise SaltInvocationError('policy is a required value for '
                                      'listeners.')
        # check for unique policy names
        if p['policy_name'] in policy_names:
            raise SaltInvocationError('Policy names must be unique: policy {0}'
                    ' is declared twice.'.format(p['policy_name']))
        policy_names.add(p['policy_name'])

    # check that listeners refer to valid policy names
    for l in listeners:
        for p in l.get('policies', []):
            if p not in policy_names:
                raise SaltInvocationError('Listener {0} on ELB {1} refers to '
                        'undefined policy {2}.'.format(l['elb_port'], name, p))

    # check that backends refer to valid policy names
    for b in backends:
        for p in b.get('policies', []):
            if p not in policy_names:
                raise SaltInvocationError('Backend {0} on ELB {1} refers to '
                        'undefined policy '
                        '{2}.'.format(b['instance_port'], name, p))

    ret = {'result': True, 'comment': '', 'changes': {}}

    lb = __salt__['boto_elb.get_elb_config'](name, region, key, keyid, profile)
    if not lb:
        msg = '{0} ELB configuration could not be retrieved.'.format(name)
        ret['comment'] = msg
        ret['result'] = False
        return ret

    # Policies have two names:
    # - a short name ('name') that's only the policy name (e.g. testpolicy)
    # - a canonical name ('cname') that contains the policy type and hash
    #   (e.g. SSLNegotiationPolicy-testpolicy-14b32f668639cc8ea1391e062af98524)

    policies_by_cname = {}
    cnames_by_name = {}
    for p in policies:
        cname = _policy_cname(p)
        policies_by_cname[cname] = p
        cnames_by_name[p['policy_name']] = cname

    expected_policy_names = policies_by_cname.keys()
    actual_policy_names = lb['policies']

    # This is sadly a huge hack to get around the fact that AWS assigns a
    # default SSLNegotiationPolicyType policy (with the naming scheme
    # ELBSecurityPolicy-YYYY-MM) to all ELBs terminating SSL without an
    # explicit policy set. If we don't keep track of the default policies and
    # explicitly exclude them from deletion, orchestration will fail because we
    # attempt to delete the default policy that's being used by listeners that
    # were created with no explicit policy.
    default_aws_policies = set()

    expected_policies_by_listener = {}
    for l in listeners:
        expected_policies_by_listener[l['elb_port']] = set(
                [cnames_by_name[p] for p in l.get('policies', [])])

    actual_policies_by_listener = {}
    for l in lb['listeners']:
        listener_policies = set(l.get('policies', []))
        actual_policies_by_listener[l['elb_port']] = listener_policies
        # Determine if any actual listener policies look like default policies,
        # so we can exclude them from deletion below (see note about this hack
        # above).
        for p in listener_policies:
            if re.match(r'^ELBSecurityPolicy-\d{4}-\d{2}$', p):
                default_aws_policies.add(p)

    expected_policies_by_backend = {}
    for b in backends:
        expected_policies_by_backend[b['instance_port']] = set(
                [cnames_by_name[p] for p in b.get('policies', [])])

    actual_policies_by_backend = {}
    for b in lb['backends']:
        backend_policies = set(b.get('policies', []))
        actual_policies_by_backend[b['instance_port']] = backend_policies

    to_delete = []
    to_create = []

    for policy_name in expected_policy_names:
        if policy_name not in actual_policy_names:
            to_create.append(policy_name)
    for policy_name in actual_policy_names:
        if policy_name not in expected_policy_names:
            if policy_name not in default_aws_policies:
                to_delete.append(policy_name)

    listeners_to_update = set()
    for port, policies in expected_policies_by_listener.iteritems():
        if policies != actual_policies_by_listener.get(port, set()):
            listeners_to_update.add(port)
    for port, policies in actual_policies_by_listener.iteritems():
        if policies != expected_policies_by_listener.get(port, set()):
            listeners_to_update.add(port)

    backends_to_update = set()
    for port, policies in expected_policies_by_backend.iteritems():
        if policies != actual_policies_by_backend.get(port, set()):
            backends_to_update.add(port)
    for port, policies in actual_policies_by_backend.iteritems():
        if policies != expected_policies_by_backend.get(port, set()):
            backends_to_update.add(port)

    if __opts__['test']:
        msg = []
        if to_create or to_delete:
            msg.append('ELB {0} set to have policies modified:'.format(name))
            for policy in to_create:
                msg.append('Policy {0} added.'.format(policy))
            for policy in to_delete:
                msg.append('Policy {0} deleted.'.format(policy))
            ret['result'] = None
        else:
            msg.append('Policies already set on ELB {0}.'.format(name))
        for listener in listeners_to_update:
            msg.append('Listener {0} policies updated.'.format(listener))
            ret['result'] = None
        for backend in backends_to_update:
            msg.append('Backend {0} policies updated.'.format(backend))
            ret['result'] = None
        ret['comment'] = ' '.join(msg)
        return ret

    if to_create:
        for policy_name in to_create:
            created = __salt__['boto_elb.create_policy'](
                name=name,
                policy_name=policy_name,
                policy_type=policies_by_cname[policy_name]['policy_type'],
                policy=policies_by_cname[policy_name]['policy'],
                region=region,
                key=key,
                keyid=keyid,
                profile=profile)
            if created:
                ret['changes'].setdefault(policy_name, {})['new'] = policy_name
                comment = "Policy {0} was created on ELB {1}".format(
                        policy_name, name)
                ret['comment'] = ' '.join([ret['comment'], comment])
                ret['result'] = True
            else:
                ret['result'] = False
                return ret

    for port in listeners_to_update:
        policy_set = __salt__['boto_elb.set_listener_policy'](
                name=name,
                port=port,
                policies=list(expected_policies_by_listener.get(port, [])),
                region=region,
                key=key,
                keyid=keyid,
                profile=profile)
        if policy_set:
            policy_key = 'listener_{0}_policy'.format(port)
            ret['changes'][policy_key] = {
                    'old': list(actual_policies_by_listener.get(port, [])),
                    'new': list(expected_policies_by_listener.get(port, [])),
                    }
            comment = "Policy {0} was created on ELB {1} listener {2}".format(
                    expected_policies_by_listener[port], name, port)
            ret['comment'] = ' '.join([ret['comment'], comment])
            ret['result'] = True
        else:
            ret['result'] = False
            return ret

    for port in backends_to_update:
        policy_set = __salt__['boto_elb.set_backend_policy'](
                name=name,
                port=port,
                policies=list(expected_policies_by_backend.get(port, [])),
                region=region,
                key=key,
                keyid=keyid,
                profile=profile)
        if policy_set:
            policy_key = 'backend_{0}_policy'.format(port)
            ret['changes'][policy_key] = {
                    'old': list(actual_policies_by_backend.get(port, [])),
                    'new': list(expected_policies_by_backend.get(port, [])),
                    }
            comment = "Policy {0} was created on ELB {1} backend {2}".format(
                    expected_policies_by_backend[port], name, port)
            ret['comment'] = ' '.join([ret['comment'], comment])
            ret['result'] = True
        else:
            ret['result'] = False
            return ret

    if to_delete:
        for policy_name in to_delete:
            deleted = __salt__['boto_elb.delete_policy'](
                name=name,
                policy_name=policy_name,
                region=region,
                key=key,
                keyid=keyid,
                profile=profile)
            if deleted:
                ret['changes'].setdefault(policy_name, {})['old'] = policy_name
                comment = "Policy {0} was deleted from ELB {1}".format(
                        policy_name, name)
                ret['comment'] = ' '.join([ret['comment'], comment])
                ret['result'] = True
            else:
                ret['result'] = False
                return ret
    return ret


def _policy_cname(policy_dict):
    policy_name = policy_dict['policy_name']
    policy_type = policy_dict['policy_type']
    policy = policy_dict['policy']
    canonical_policy_repr = str(sorted(list(policy.iteritems()), key=lambda x: str(x[0])))
    policy_hash = hashlib.md5(str(canonical_policy_repr)).hexdigest()
    if policy_type.endswith('Type'):
        policy_type = policy_type[:-4]
    return "{0}-{1}-{2}".format(policy_type, policy_name, policy_hash)


def absent(
        name,
        region=None,
        key=None,
        keyid=None,
        profile=None):
    '''
    Ensure an ELB does not exist

    name
        name of the ELB
    '''
    ret = {'name': name, 'result': True, 'comment': '', 'changes': {}}

    exists = __salt__['boto_elb.exists'](name, region, key, keyid, profile)
    if exists:
        if __opts__['test']:
            ret['comment'] = 'ELB {0} is set to be removed.'.format(name)
            ret['result'] = None
            return ret
        deleted = __salt__['boto_elb.delete'](name, region, key, keyid,
                                              profile)
        if deleted:
            ret['changes']['old'] = {'elb': name}
            ret['changes']['new'] = {'elb': None}
            ret['comment'] = 'ELB {0} deleted.'.format(name)
        else:
            ret['result'] = False
            ret['comment'] = 'Failed to delete {0} ELB.'.format(name)
    else:
        ret['comment'] = '{0} ELB does not exist.'.format(name)
    return ret


def _tags_present(name,
                  tags,
                  region,
                  key,
                  keyid,
                  profile):
    '''
    helper function to validate tags on elb
    '''
    ret = {'result': True, 'comment': '', 'changes': {}}
    if tags:
        lb = __salt__['boto_elb.get_elb_config'](name, region, key, keyid, profile)

        tags_to_add = tags
        tags_to_update = {}
        tags_to_remove = []
        if lb['tags']:
            for _tag in lb['tags'].keys():
                if _tag not in tags.keys():
                    if _tag not in tags_to_remove:
                        tags_to_remove.append(_tag)
                else:
                    if tags[_tag] != lb['tags'][_tag]:
                        tags_to_update[_tag] = tags[_tag]
                    tags_to_add.pop(_tag)
        if tags_to_remove:
            if __opts__['test']:
                msg = 'The following tag{0} set to be removed: {1}.'.format(
                        ('s are' if len(tags_to_remove) > 1 else ' is'), ', '.join(tags_to_remove))
                ret['comment'] = ' '.join([ret['comment'], msg])
                ret['result'] = None
            else:
                _ret = __salt__['boto_elb.delete_tags'](
                            name,
                            tags_to_remove,
                            region,
                            key,
                            keyid,
                            profile)
                if not _ret:
                    ret['result'] = False
                    msg = 'Error attempting to delete tag {0}.'.format(tags_to_remove)
                    ret['comment'] = ' '.join([ret['comment'], msg])
                    return ret
                if 'old' not in ret['changes']:
                    ret['changes'] = dictupdate.update(ret['changes'], {'old': {'tags': {}}})
                for _tag in tags_to_remove:
                    ret['changes']['old']['tags'][_tag] = lb['tags'][_tag]
        if tags_to_add or tags_to_update:
            if __opts__['test']:
                if tags_to_add:
                    msg = 'The following tag{0} set to be added: {1}.'.format(
                            ('s are' if len(tags_to_add.keys()) > 1 else ' is'),
                            ', '.join(tags_to_add.keys()))
                    ret['comment'] = ' '. join([ret['comment'], msg])
                    ret['result'] = None
                if tags_to_update:
                    msg = 'The following tag {0} set to be updated: {1}.'.format(
                            ('values are' if len(tags_to_update.keys()) > 1 else 'value is'),
                            ', '.join(tags_to_update.keys()))
                    ret['comment'] = ' '.join([ret['comment'], msg])
                    ret['result'] = None
            else:
                all_tag_changes = dictupdate.update(tags_to_add, tags_to_update)
                _ret = __salt__['boto_elb.set_tags'](
                            name,
                            all_tag_changes,
                            region,
                            key,
                            keyid,
                            profile)
                if not _ret:
                    ret['result'] = False
                    msg = 'Error attempting to set tags.'
                    ret['comment'] = ' '.join([ret['comment'], msg])
                    return ret
                if 'old' not in ret['changes']:
                    ret['changes'] = dictupdate.update(ret['changes'], {'old': {'tags': {}}})
                if 'new' not in ret['changes']:
                    ret['changes'] = dictupdate.update(ret['changes'], {'new': {'tags': {}}})
                for tag in all_tag_changes:
                    ret['changes']['new']['tags'][tag] = tags[tag]
                    if 'tags' in lb:
                        if lb['tags']:
                            if tag in lb['tags']:
                                ret['changes']['old']['tags'][tag] = lb['tags'][tag]
        if not tags_to_update and not tags_to_remove and not tags_to_add:
            msg = 'Tags are already set.'
            ret['comment'] = ' '.join([ret['comment'], msg])
    return ret<|MERGE_RESOLUTION|>--- conflicted
+++ resolved
@@ -330,17 +330,11 @@
         state will override those from pillar.
 
     cnames
-<<<<<<< HEAD
         A list of cname dicts with attributes needed for the DNS add_record state.
         By default the boto_route53.add_record state will be used, which requires: name, zone, ttl, and identifier.
         See the boto_route53 state for information about these attributes.
         Other DNS modules can be called by specifying the provider keyword.
         the cnames dict will be passed to the state as kwargs.
-=======
-        An optional list of cname dicts with attributes: name, zone, ttl, and
-        identifier. If specified, a CNAME record will be created referencing
-        this ELB's public FQDN.
->>>>>>> 38fbcf86
 
         See the :mod:`salt.states.boto_route53` state for information about
         these attributes.
