--- conflicted
+++ resolved
@@ -31,30 +31,10 @@
 
 
 def __virtual__():
-<<<<<<< HEAD
-    '''Only load if grafana v2.0 is configured.'''
-    if __salt__['config.get']('grafana_version', 1) == 2:
+    """Only load if grafana v2.0 is configured."""
+    if __salt__["config.get"]("grafana_version", 1) == 2:
         return True
-    return (False, 'Not configured for grafana_version 2')
-
-
-def present(name,
-            type,
-            url,
-            access='proxy',
-            user='',
-            password='',
-            database='',
-            basic_auth=False,
-            basic_auth_user='',
-            basic_auth_password='',
-            is_default=False,
-            json_data=None,
-            profile='grafana'):
-    '''
-=======
-    """Only load if grafana v2.0 is configured."""
-    return __salt__["config.get"]("grafana_version", 1) == 2
+    return (False, "Not configured for grafana_version 2")
 
 
 def present(
@@ -73,7 +53,6 @@
     profile="grafana",
 ):
     """
->>>>>>> a670b4ae
     Ensure that a data source is present.
 
     name
