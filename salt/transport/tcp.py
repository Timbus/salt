--- conflicted
+++ resolved
@@ -729,15 +729,11 @@
 
 
 class TCPPubServerChannel(salt.transport.server.PubServerChannel):
-<<<<<<< HEAD
     # TODO: opts!
     # Based on default used in tornado.netutil.bind_sockets()
     backlog = 128
 
-    def __init__(self, opts, io_loop=None):
-=======
     def __init__(self, opts):
->>>>>>> fe0778da
         self.opts = opts
         self.serial = salt.payload.Serial(self.opts)  # TODO: in init?
         self.io_loop = None
