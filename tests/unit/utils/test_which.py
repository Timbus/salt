--- conflicted
+++ resolved
@@ -57,14 +57,8 @@
                 with patch('salt.utils.platform.is_windows', lambda: True):
                     with patch('os.path.isfile', lambda x: True):
                         self.assertEqual(
-<<<<<<< HEAD
                             salt.utils.path.which('this-binary-exists-under-windows'),
-                            # The returned path should return the .exe suffix
-                            '/bin/this-binary-exists-under-windows.EXE'
-=======
-                            salt.utils.which('this-binary-exists-under-windows'),
                             os.path.join('/bin', 'this-binary-exists-under-windows.EXE')
->>>>>>> 034c325a
                         )
 
     def test_missing_binary_in_windows(self):
@@ -114,12 +108,6 @@
                 with patch('salt.utils.platform.is_windows', lambda: True):
                     with patch('os.path.isfile', lambda x: True):
                         self.assertEqual(
-<<<<<<< HEAD
                             salt.utils.path.which('this-binary-exists-under-windows'),
-                            # The returned path should return the .exe suffix
-                            '/bin/this-binary-exists-under-windows.CMD'
-=======
-                            salt.utils.which('this-binary-exists-under-windows'),
                             os.path.join('/bin', 'this-binary-exists-under-windows.CMD')
->>>>>>> 034c325a
                         )