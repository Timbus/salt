# -*- coding: utf-8 -*-

# Import python libs
from __future__ import absolute_import
import os
import sys

# Import Salt Testing libs
from tests.support.mixins import LoaderModuleMockMixin
from tests.support.unit import skipIf, TestCase
from tests.support.mock import NO_MOCK, NO_MOCK_REASON, MagicMock, patch

# Import salt libs
from salt.ext import six
import salt.utils.platform
import salt.modules.pip as pip
from salt.exceptions import CommandExecutionError


@skipIf(NO_MOCK, NO_MOCK_REASON)
class PipTestCase(TestCase, LoaderModuleMockMixin):
    def setup_loader_modules(self):
        return {pip: {'__salt__': {'cmd.which_bin': lambda _: 'pip'}}}

    def test_fix4361(self):
        mock = MagicMock(return_value={'retcode': 0, 'stdout': ''})
        with patch.dict(pip.__salt__, {'cmd.run_all': mock}):
            pip.install(requirements='requirements.txt')
            expected_cmd = [sys.executable, '-m', 'pip', 'install', '--requirement', 'requirements.txt']
            mock.assert_called_with(
                expected_cmd,
                saltenv='base',
                runas=None,
                use_vt=False,
                python_shell=False,
            )

    def test_install_editable_without_egg_fails(self):
        mock = MagicMock(return_value={'retcode': 0, 'stdout': ''})
        with patch.dict(pip.__salt__, {'cmd.run_all': mock}):
            self.assertRaises(
                CommandExecutionError,
                pip.install,
                editable='git+https://github.com/saltstack/salt-testing.git'
            )

    def test_install_multiple_editable(self):
        editables = [
            'git+https://github.com/jek/blinker.git#egg=Blinker',
            'git+https://github.com/saltstack/salt-testing.git#egg=SaltTesting'
        ]

        expected = [sys.executable, '-m', 'pip', 'install']
        for item in editables:
            expected.extend(['--editable', item])

        # Passing editables as a list
        mock = MagicMock(return_value={'retcode': 0, 'stdout': ''})
        with patch.dict(pip.__salt__, {'cmd.run_all': mock}):
            pip.install(editable=editables)
            mock.assert_called_with(
                expected,
                saltenv='base',
                runas=None,
                use_vt=False,
                python_shell=False,
            )

        # Passing editables as a comma separated list
        mock = MagicMock(return_value={'retcode': 0, 'stdout': ''})
        with patch.dict(pip.__salt__, {'cmd.run_all': mock}):
            pip.install(editable=','.join(editables))
            mock.assert_called_with(
                expected,
                saltenv='base',
                runas=None,
                use_vt=False,
                python_shell=False,
            )

    def test_install_multiple_pkgs_and_editables(self):
        pkgs = ['pep8', 'salt']
        editables = [
            'git+https://github.com/jek/blinker.git#egg=Blinker',
            'git+https://github.com/saltstack/salt-testing.git#egg=SaltTesting'
        ]

        expected = [sys.executable, '-m', 'pip', 'install']
        expected.extend(pkgs)
        for item in editables:
            expected.extend(['--editable', item])

        # Passing editables as a list
        mock = MagicMock(return_value={'retcode': 0, 'stdout': ''})
        with patch.dict(pip.__salt__, {'cmd.run_all': mock}):
            pip.install(pkgs=pkgs, editable=editables)
            mock.assert_called_with(
                expected,
                saltenv='base',
                runas=None,
                use_vt=False,
                python_shell=False,
            )

        # Passing editables as a comma separated list
        mock = MagicMock(return_value={'retcode': 0, 'stdout': ''})
        with patch.dict(pip.__salt__, {'cmd.run_all': mock}):
            pip.install(pkgs=','.join(pkgs), editable=','.join(editables))
            mock.assert_called_with(
                expected,
                saltenv='base',
                runas=None,
                use_vt=False,
                python_shell=False,
            )

        # As single string (just use the first element from pkgs and editables)
        mock = MagicMock(return_value={'retcode': 0, 'stdout': ''})
        with patch.dict(pip.__salt__, {'cmd.run_all': mock}):
            pip.install(pkgs=pkgs[0], editable=editables[0])
            expected = [sys.executable, '-m', 'pip', 'install', pkgs[0], '--editable', editables[0]]
            mock.assert_called_with(
                expected,
                saltenv='base',
                runas=None,
                use_vt=False,
                python_shell=False,
            )

    def test_issue5940_install_multiple_pip_mirrors(self):
        '''
        test multiple pip mirrors.  This test only works with pip < 7.0.0
        '''
        with patch.object(pip, 'version', MagicMock(return_value='1.4')):
            mirrors = [
                'http://g.pypi.python.org',
                'http://c.pypi.python.org',
                'http://pypi.crate.io'
            ]

            expected = [sys.executable, '-m', 'pip', 'install', '--use-mirrors']
            for item in mirrors:
                expected.extend(['--mirrors', item])
            expected.append('pep8')

            # Passing mirrors as a list
            mock = MagicMock(return_value={'retcode': 0, 'stdout': ''})
            with patch.dict(pip.__salt__, {'cmd.run_all': mock}):
                pip.install(pkgs=['pep8'], mirrors=mirrors)
                mock.assert_called_with(
                    expected,
                    saltenv='base',
                    runas=None,
                    use_vt=False,
                    python_shell=False,
                )

            # Passing mirrors as a comma separated list
            mock = MagicMock(return_value={'retcode': 0, 'stdout': ''})
            with patch.dict(pip.__salt__, {'cmd.run_all': mock}):
                pip.install(pkgs=['pep8'], mirrors=','.join(mirrors))
                mock.assert_called_with(
                    expected,
                    saltenv='base',
                    runas=None,
                    use_vt=False,
                    python_shell=False,
                )

            expected = [sys.executable, '-m', 'pip', 'install', '--use-mirrors', '--mirrors', mirrors[0], 'pep8']

            # As single string (just use the first element from mirrors)
            mock = MagicMock(return_value={'retcode': 0, 'stdout': ''})
            with patch.dict(pip.__salt__, {'cmd.run_all': mock}):
                pip.install(pkgs=['pep8'], mirrors=mirrors[0])
                mock.assert_called_with(
                    expected,
                    saltenv='base',
                    runas=None,
                    use_vt=False,
                    python_shell=False,
                )

    def test_install_with_multiple_find_links(self):
        find_links = [
            'http://g.pypi.python.org',
            'http://c.pypi.python.org',
            'http://pypi.crate.io'
        ]
        pkg = 'pep8'

        expected = [sys.executable, '-m', 'pip', 'install']
        for item in find_links:
            expected.extend(['--find-links', item])
        expected.append(pkg)

        # Passing mirrors as a list
        mock = MagicMock(return_value={'retcode': 0, 'stdout': ''})
        with patch.dict(pip.__salt__, {'cmd.run_all': mock}):
            pip.install(pkg, find_links=find_links)
            mock.assert_called_with(
                expected,
                saltenv='base',
                runas=None,
                use_vt=False,
                python_shell=False,
            )

        # Passing mirrors as a comma separated list
        mock = MagicMock(return_value={'retcode': 0, 'stdout': ''})
        with patch.dict(pip.__salt__, {'cmd.run_all': mock}):
            pip.install(pkg, find_links=','.join(find_links))
            mock.assert_called_with(
                expected,
                saltenv='base',
                runas=None,
                use_vt=False,
                python_shell=False,
            )

        # Valid protos work?
        mock = MagicMock(return_value={'retcode': 0, 'stdout': ''})
        with patch.dict(pip.__salt__, {'cmd.run_all': mock}):
            pip.install(pkg, find_links=find_links)
            mock.assert_called_with(
                expected,
                saltenv='base',
                runas=None,
                use_vt=False,
                python_shell=False,
            )

        expected = [sys.executable, '-m', 'pip', 'install', '--find-links', find_links[0], pkg]

        # As single string (just use the first element from find_links)
        mock = MagicMock(return_value={'retcode': 0, 'stdout': ''})
        with patch.dict(pip.__salt__, {'cmd.run_all': mock}):
            pip.install(pkg, find_links=find_links[0])
            mock.assert_called_with(
                expected,
                saltenv='base',
                runas=None,
                use_vt=False,
                python_shell=False,
            )

        # Invalid proto raises exception
        mock = MagicMock(return_value={'retcode': 0, 'stdout': ''})
        with patch.dict(pip.__salt__, {'cmd.run_all': mock}):
            self.assertRaises(
                CommandExecutionError,
                pip.install,
                '\'' + pkg + '\'',
                find_links='sftp://pypi.crate.io'
            )

    def test_install_no_index_with_index_url_or_extra_index_url_raises(self):
        mock = MagicMock(return_value={'retcode': 0, 'stdout': ''})
        with patch.dict(pip.__salt__, {'cmd.run_all': mock}):
            self.assertRaises(
                CommandExecutionError,
                pip.install, no_index=True, index_url='http://foo.tld'
            )

        mock = MagicMock(return_value={'retcode': 0, 'stdout': ''})
        with patch.dict(pip.__salt__, {'cmd.run_all': mock}):
            self.assertRaises(
                CommandExecutionError,
                pip.install, no_index=True, extra_index_url='http://foo.tld'
            )

    def test_install_failed_cached_requirements(self):
        with patch('salt.modules.pip._get_cached_requirements') as get_cached_requirements:
            get_cached_requirements.return_value = False
            ret = pip.install(requirements='salt://my_test_reqs')
            self.assertEqual(False, ret['result'])
            self.assertIn('my_test_reqs', ret['comment'])

    def test_install_cached_requirements_used(self):
        with patch('salt.modules.pip._get_cached_requirements') as get_cached_requirements:
            get_cached_requirements.return_value = 'my_cached_reqs'
            mock = MagicMock(return_value={'retcode': 0, 'stdout': ''})
            with patch.dict(pip.__salt__, {'cmd.run_all': mock}):
                pip.install(requirements='salt://requirements.txt')
                expected = [sys.executable, '-m', 'pip', 'install', '--requirement', 'my_cached_reqs']
                mock.assert_called_with(
                    expected,
                    saltenv='base',
                    runas=None,
                    use_vt=False,
                    python_shell=False,
                )

    def test_install_venv(self):
        with patch('os.path') as mock_path:

            def join(*args):
                return os.path.normpath(os.sep.join(args))

            mock_path.is_file.return_value = True
            mock_path.isdir.return_value = True
            mock_path.join = join

            if salt.utils.is_windows():
                venv_path = 'C:\\test_env'
                bin_path = os.path.join(venv_path, 'python.exe')
            else:
                venv_path = '/test_env'
                bin_path = os.path.join(venv_path, 'python')

            mock = MagicMock(return_value={'retcode': 0, 'stdout': ''})
<<<<<<< HEAD
            with patch.dict(pip.__salt__, {'cmd.run_all': mock}):
                if salt.utils.platform.is_windows():
                    venv_path = 'c:\\test_env'
                    bin_path = os.path.join(venv_path, 'Scripts', 'pip.exe')
                    if six.PY2:
                        bin_path = bin_path.encode('string-escape')
                else:
                    venv_path = '/test_env'
                    bin_path = os.path.join(venv_path, 'bin', 'pip')
                pip.install(pkg, bin_env=venv_path)
                mock.assert_called_once_with(
                    [bin_path, 'install', pkg],
=======
            pip_bin = MagicMock(return_value=[bin_path, '-m', 'pip'])

            with patch.dict(pip.__salt__, {'cmd.run_all': mock}), \
                    patch.object(pip, '_get_pip_bin', pip_bin):
                pip.install('mock', bin_env=venv_path)
                mock.assert_called_with(
                    [bin_path, '-m', 'pip', 'install', 'mock'],
>>>>>>> 611ca1fc
                    env={'VIRTUAL_ENV': venv_path},
                    saltenv='base',
                    runas=None,
                    use_vt=False,
                    python_shell=False,
                )

    def test_install_log_argument_in_resulting_command(self):
        with patch('os.access') as mock_path:
            pkg = 'pep8'
            log_path = '/tmp/pip-install.log'
            mock = MagicMock(return_value={'retcode': 0, 'stdout': ''})
            with patch.dict(pip.__salt__, {'cmd.run_all': mock}):
                pip.install(pkg, log=log_path)
                expected = [sys.executable, '-m', 'pip', 'install', '--log', log_path, pkg]
                mock.assert_called_with(
                    expected,
                    saltenv='base',
                    runas=None,
                    use_vt=False,
                    python_shell=False,
                )

    def test_non_writeable_log(self):
        with patch('os.path') as mock_path:
            # Let's fake a non-writable log file
            pkg = 'pep8'
            log_path = '/tmp/pip-install.log'
            mock_path.exists.side_effect = IOError('Fooo!')
            mock = MagicMock(return_value={'retcode': 0, 'stdout': ''})
            with patch.dict(pip.__salt__, {'cmd.run_all': mock}):
                self.assertRaises(
                    IOError,
                    pip.install,
                    pkg,
                    log=log_path
                )

    def test_install_timeout_argument_in_resulting_command(self):
        # Passing an int
        pkg = 'pep8'
        expected = [sys.executable, '-m', 'pip', 'install', '--timeout']
        mock = MagicMock(return_value={'retcode': 0, 'stdout': ''})
        with patch.dict(pip.__salt__, {'cmd.run_all': mock}):
            pip.install(pkg, timeout=10)
            mock.assert_called_with(
                expected + [10, pkg],
                saltenv='base',
                runas=None,
                use_vt=False,
                python_shell=False,
            )

        # Passing an int as a string
        mock = MagicMock(return_value={'retcode': 0, 'stdout': ''})
        with patch.dict(pip.__salt__, {'cmd.run_all': mock}):
            pip.install(pkg, timeout='10')
            mock.assert_called_with(
                expected + ['10', pkg],
                saltenv='base',
                runas=None,
                use_vt=False,
                python_shell=False,
            )

        # Passing a non-int to timeout
        mock = MagicMock(return_value={'retcode': 0, 'stdout': ''})
        with patch.dict(pip.__salt__, {'cmd.run_all': mock}):
            self.assertRaises(
                ValueError,
                pip.install,
                pkg,
                timeout='a'
            )

    def test_install_index_url_argument_in_resulting_command(self):
        pkg = 'pep8'
        index_url = 'http://foo.tld'
        mock = MagicMock(return_value={'retcode': 0, 'stdout': ''})
        with patch.dict(pip.__salt__, {'cmd.run_all': mock}):
            pip.install(pkg, index_url=index_url)
            expected = [sys.executable, '-m', 'pip', 'install', '--index-url', index_url, pkg]
            mock.assert_called_with(
                expected,
                saltenv='base',
                runas=None,
                use_vt=False,
                python_shell=False,
            )

    def test_install_extra_index_url_argument_in_resulting_command(self):
        pkg = 'pep8'
        extra_index_url = 'http://foo.tld'
        mock = MagicMock(return_value={'retcode': 0, 'stdout': ''})
        with patch.dict(pip.__salt__, {'cmd.run_all': mock}):
            pip.install(pkg, extra_index_url=extra_index_url)
            expected = [sys.executable, '-m', 'pip', 'install', '--extra-index-url', extra_index_url, pkg]
            mock.assert_called_with(
                expected,
                saltenv='base',
                runas=None,
                use_vt=False,
                python_shell=False,
            )

    def test_install_no_index_argument_in_resulting_command(self):
        pkg = 'pep8'
        mock = MagicMock(return_value={'retcode': 0, 'stdout': ''})
        with patch.dict(pip.__salt__, {'cmd.run_all': mock}):
            pip.install(pkg, no_index=True)
            expected = [sys.executable, '-m', 'pip', 'install', '--no-index', pkg]
            mock.assert_called_with(
                expected,
                saltenv='base',
                runas=None,
                use_vt=False,
                python_shell=False,
            )

    def test_install_build_argument_in_resulting_command(self):
        pkg = 'pep8'
        build = '/tmp/foo'
        mock = MagicMock(return_value={'retcode': 0, 'stdout': ''})
        with patch.dict(pip.__salt__, {'cmd.run_all': mock}):
            pip.install(pkg, build=build)
            expected = [sys.executable, '-m', 'pip', 'install', '--build', build, pkg]
            mock.assert_called_with(
                expected,
                saltenv='base',
                runas=None,
                use_vt=False,
                python_shell=False,
            )

    def test_install_target_argument_in_resulting_command(self):
        pkg = 'pep8'
        target = '/tmp/foo'
        mock = MagicMock(return_value={'retcode': 0, 'stdout': ''})
        with patch.dict(pip.__salt__, {'cmd.run_all': mock}):
            pip.install(pkg, target=target)
            expected = [sys.executable, '-m', 'pip', 'install', '--target', target, pkg]
            mock.assert_called_with(
                expected,
                saltenv='base',
                runas=None,
                use_vt=False,
                python_shell=False,
            )

    def test_install_download_argument_in_resulting_command(self):
        pkg = 'pep8'
        download = '/tmp/foo'
        mock = MagicMock(return_value={'retcode': 0, 'stdout': ''})
        with patch.dict(pip.__salt__, {'cmd.run_all': mock}):
            pip.install(pkg, download=download)
            expected = [sys.executable, '-m', 'pip', 'install', '--download', download, pkg]
            mock.assert_called_with(
                expected,
                saltenv='base',
                runas=None,
                use_vt=False,
                python_shell=False,
            )

    def test_install_no_download_argument_in_resulting_command(self):
        pkg = 'pep8'
        mock = MagicMock(return_value={'retcode': 0, 'stdout': ''})
        with patch.dict(pip.__salt__, {'cmd.run_all': mock}):
            pip.install(pkg, no_download=True)
            expected = [sys.executable, '-m', 'pip', 'install', '--no-download', pkg]
            mock.assert_called_with(
                expected,
                saltenv='base',
                runas=None,
                use_vt=False,
                python_shell=False,
            )

    def test_install_download_cache_dir_arguments_in_resulting_command(self):
        pkg = 'pep8'
        cache_dir_arg_mapping = {
            '1.5.6': '--download-cache',
            '6.0': '--cache-dir',
        }
        download_cache = '/tmp/foo'
        mock = MagicMock(return_value={'retcode': 0, 'stdout': ''})

        with patch.dict(pip.__salt__, {'cmd.run_all': mock}):
            for pip_version, cmd_arg in cache_dir_arg_mapping.items():
                with patch('salt.modules.pip.version',
                           MagicMock(return_value=pip_version)):
                    # test `download_cache` kwarg
                    pip.install(pkg, download_cache='/tmp/foo')
                    expected = [sys.executable, '-m', 'pip', 'install', cmd_arg, download_cache, pkg]
                    mock.assert_called_with(
                        expected,
                        saltenv='base',
                        runas=None,
                        use_vt=False,
                        python_shell=False,
                    )

                    # test `cache_dir` kwarg
                    pip.install(pkg, cache_dir='/tmp/foo')
                    mock.assert_called_with(
                        expected,
                        saltenv='base',
                        runas=None,
                        use_vt=False,
                        python_shell=False,
                    )

    def test_install_source_argument_in_resulting_command(self):
        pkg = 'pep8'
        source = '/tmp/foo'
        mock = MagicMock(return_value={'retcode': 0, 'stdout': ''})
        with patch.dict(pip.__salt__, {'cmd.run_all': mock}):
            pip.install(pkg, source=source)
            expected = [sys.executable, '-m', 'pip', 'install', '--source', source, pkg]
            mock.assert_called_with(
                expected,
                saltenv='base',
                runas=None,
                use_vt=False,
                python_shell=False,
            )

    def test_install_exists_action_argument_in_resulting_command(self):
        pkg = 'pep8'
        for action in ('s', 'i', 'w', 'b'):
            mock = MagicMock(return_value={'retcode': 0, 'stdout': ''})
            with patch.dict(pip.__salt__, {'cmd.run_all': mock}):
                pip.install(pkg, exists_action=action)
                expected = [sys.executable, '-m', 'pip', 'install', '--exists-action', action, pkg]
                mock.assert_called_with(
                    expected,
                    saltenv='base',
                    runas=None,
                    use_vt=False,
                    python_shell=False,
                )

        # Test for invalid action
        mock = MagicMock(return_value={'retcode': 0, 'stdout': ''})
        with patch.dict(pip.__salt__, {'cmd.run_all': mock}):
            self.assertRaises(
                CommandExecutionError,
                pip.install,
                pkg,
                exists_action='d'
            )

    def test_install_install_options_argument_in_resulting_command(self):
        install_options = [
            '--exec-prefix=/foo/bar',
            '--install-scripts=/foo/bar/bin'
        ]
        pkg = 'pep8'

        expected = [sys.executable, '-m', 'pip', 'install']
        for item in install_options:
            expected.extend(['--install-option', item])
        expected.append(pkg)

        # Passing options as a list
        mock = MagicMock(return_value={'retcode': 0, 'stdout': ''})
        with patch.dict(pip.__salt__, {'cmd.run_all': mock}):
            pip.install(pkg, install_options=install_options)
            mock.assert_called_with(
                expected,
                saltenv='base',
                runas=None,
                use_vt=False,
                python_shell=False,
            )

        # Passing mirrors as a comma separated list
        mock = MagicMock(return_value={'retcode': 0, 'stdout': ''})
        with patch.dict(pip.__salt__, {'cmd.run_all': mock}):
            pip.install(pkg, install_options=','.join(install_options))
            mock.assert_called_with(
                expected,
                saltenv='base',
                runas=None,
                use_vt=False,
                python_shell=False,
            )

        # Passing mirrors as a single string entry
        mock = MagicMock(return_value={'retcode': 0, 'stdout': ''})
        with patch.dict(pip.__salt__, {'cmd.run_all': mock}):
            pip.install(pkg, install_options=install_options[0])
            expected = [sys.executable, '-m', 'pip', 'install', '--install-option', install_options[0], pkg]
            mock.assert_called_with(
                expected,
                saltenv='base',
                runas=None,
                use_vt=False,
                python_shell=False,
            )

    def test_install_global_options_argument_in_resulting_command(self):
        global_options = [
            '--quiet',
            '--no-user-cfg'
        ]
        pkg = 'pep8'

        expected = [sys.executable, '-m', 'pip', 'install']
        for item in global_options:
            expected.extend(['--global-option', item])
        expected.append(pkg)

        # Passing options as a list
        mock = MagicMock(return_value={'retcode': 0, 'stdout': ''})
        with patch.dict(pip.__salt__, {'cmd.run_all': mock}):
            pip.install(pkg, global_options=global_options)
            mock.assert_called_with(
                expected,
                saltenv='base',
                runas=None,
                use_vt=False,
                python_shell=False,
            )

        # Passing mirrors as a comma separated list
        mock = MagicMock(return_value={'retcode': 0, 'stdout': ''})
        with patch.dict(pip.__salt__, {'cmd.run_all': mock}):
            pip.install(pkg, global_options=','.join(global_options))
            mock.assert_called_with(
                expected,
                saltenv='base',
                runas=None,
                use_vt=False,
                python_shell=False,
            )

        # Passing mirrors as a single string entry
        mock = MagicMock(return_value={'retcode': 0, 'stdout': ''})
        with patch.dict(pip.__salt__, {'cmd.run_all': mock}):
            pip.install(pkg, global_options=global_options[0])
            expected = [sys.executable, '-m', 'pip', 'install', '--global-option', global_options[0], pkg]
            mock.assert_called_with(
                expected,
                saltenv='base',
                runas=None,
                use_vt=False,
                python_shell=False,
            )

    def test_install_upgrade_argument_in_resulting_command(self):
        pkg = 'pep8'
        mock = MagicMock(return_value={'retcode': 0, 'stdout': ''})
        with patch.dict(pip.__salt__, {'cmd.run_all': mock}):
            pip.install(pkg, upgrade=True)
            expected = [sys.executable, '-m', 'pip', 'install', '--upgrade', pkg]
            mock.assert_called_with(
                expected,
                saltenv='base',
                runas=None,
                use_vt=False,
                python_shell=False,
            )

    def test_install_force_reinstall_argument_in_resulting_command(self):
        pkg = 'pep8'
        mock = MagicMock(return_value={'retcode': 0, 'stdout': ''})
        with patch.dict(pip.__salt__, {'cmd.run_all': mock}):
            pip.install(pkg, force_reinstall=True)
            expected = [sys.executable, '-m', 'pip', 'install', '--force-reinstall', pkg]
            mock.assert_called_with(
                expected,
                saltenv='base',
                runas=None,
                use_vt=False,
                python_shell=False,
            )

    def test_install_ignore_installed_argument_in_resulting_command(self):
        pkg = 'pep8'
        mock = MagicMock(return_value={'retcode': 0, 'stdout': ''})
        with patch.dict(pip.__salt__, {'cmd.run_all': mock}):
            pip.install(pkg, ignore_installed=True)
            expected = [sys.executable, '-m', 'pip', 'install', '--ignore-installed', pkg]
            mock.assert_called_with(
                expected,
                saltenv='base',
                runas=None,
                use_vt=False,
                python_shell=False,
            )

    def test_install_no_deps_argument_in_resulting_command(self):
        pkg = 'pep8'
        mock = MagicMock(return_value={'retcode': 0, 'stdout': ''})
        with patch.dict(pip.__salt__, {'cmd.run_all': mock}):
            pip.install(pkg, no_deps=True)
            expected = [sys.executable, '-m', 'pip', 'install', '--no-deps', pkg]
            mock.assert_called_with(
                expected,
                saltenv='base',
                runas=None,
                use_vt=False,
                python_shell=False,
            )

    def test_install_no_install_argument_in_resulting_command(self):
        pkg = 'pep8'
        mock = MagicMock(return_value={'retcode': 0, 'stdout': ''})
        with patch.dict(pip.__salt__, {'cmd.run_all': mock}):
            pip.install(pkg, no_install=True)
            expected = [sys.executable, '-m', 'pip', 'install', '--no-install', pkg]
            mock.assert_called_with(
                expected,
                saltenv='base',
                runas=None,
                use_vt=False,
                python_shell=False,
            )

    def test_install_proxy_argument_in_resulting_command(self):
        pkg = 'pep8'
        proxy = 'salt-user:salt-passwd@salt-proxy:3128'
        mock = MagicMock(return_value={'retcode': 0, 'stdout': ''})
        with patch.dict(pip.__salt__, {'cmd.run_all': mock}):
            pip.install(pkg, proxy=proxy)
            expected = [sys.executable, '-m', 'pip', 'install', '--proxy', proxy, pkg]
            mock.assert_called_with(
                expected,
                saltenv='base',
                runas=None,
                use_vt=False,
                python_shell=False,
            )

    def test_install_multiple_requirements_arguments_in_resulting_command(self):
        with patch('salt.modules.pip._get_cached_requirements') as get_cached_requirements:
            cached_reqs = [
                'my_cached_reqs-1', 'my_cached_reqs-2'
            ]
            get_cached_requirements.side_effect = cached_reqs
            requirements = [
                'salt://requirements-1.txt', 'salt://requirements-2.txt'
            ]

            expected = [sys.executable, '-m', 'pip', 'install']
            for item in cached_reqs:
                expected.extend(['--requirement', item])

            # Passing option as a list
            mock = MagicMock(return_value={'retcode': 0, 'stdout': ''})
            with patch.dict(pip.__salt__, {'cmd.run_all': mock}):
                pip.install(requirements=requirements)
                mock.assert_called_with(
                    expected,
                    saltenv='base',
                    runas=None,
                    use_vt=False,
                    python_shell=False,
                )

            # Passing option as a comma separated list
            get_cached_requirements.side_effect = cached_reqs
            mock = MagicMock(return_value={'retcode': 0, 'stdout': ''})
            with patch.dict(pip.__salt__, {'cmd.run_all': mock}):
                pip.install(requirements=','.join(requirements))
                mock.assert_called_with(
                    expected,
                    saltenv='base',
                    runas=None,
                    use_vt=False,
                    python_shell=False,
                )

            # Passing option as a single string entry
            get_cached_requirements.side_effect = [cached_reqs[0]]
            mock = MagicMock(return_value={'retcode': 0, 'stdout': ''})
            with patch.dict(pip.__salt__, {'cmd.run_all': mock}):
                pip.install(requirements=requirements[0])
                expected = [sys.executable, '-m', 'pip', 'install', '--requirement', cached_reqs[0]]
                mock.assert_called_with(
                    expected,
                    saltenv='base',
                    runas=None,
                    use_vt=False,
                    python_shell=False,
                )

    def test_uninstall_multiple_requirements_arguments_in_resulting_command(self):
        with patch('salt.modules.pip._get_cached_requirements') as get_cached_requirements:
            cached_reqs = [
                'my_cached_reqs-1', 'my_cached_reqs-2'
            ]
            get_cached_requirements.side_effect = cached_reqs
            requirements = [
                'salt://requirements-1.txt', 'salt://requirements-2.txt'
            ]

            expected = [sys.executable, '-m', 'pip', 'uninstall', '-y']
            for item in cached_reqs:
                expected.extend(['--requirement', item])

            # Passing option as a list
            mock = MagicMock(return_value={'retcode': 0, 'stdout': ''})
            with patch.dict(pip.__salt__, {'cmd.run_all': mock}):
                pip.uninstall(requirements=requirements)
                mock.assert_called_with(
                    expected,
                    cwd=None,
                    saltenv='base',
                    runas=None,
                    use_vt=False,
                    python_shell=False,
                )

            # Passing option as a comma separated list
            get_cached_requirements.side_effect = cached_reqs
            mock = MagicMock(return_value={'retcode': 0, 'stdout': ''})
            with patch.dict(pip.__salt__, {'cmd.run_all': mock}):
                pip.uninstall(requirements=','.join(requirements))
                mock.assert_called_with(
                    expected,
                    cwd=None,
                    saltenv='base',
                    runas=None,
                    use_vt=False,
                    python_shell=False,
                )

            # Passing option as a single string entry
            get_cached_requirements.side_effect = [cached_reqs[0]]
            mock = MagicMock(return_value={'retcode': 0, 'stdout': ''})
            with patch.dict(pip.__salt__, {'cmd.run_all': mock}):
                pip.uninstall(requirements=requirements[0])
                expected = [sys.executable, '-m', 'pip', 'uninstall', '-y', '--requirement', cached_reqs[0]]
                mock.assert_called_with(
                    expected,
                    cwd=None,
                    saltenv='base',
                    runas=None,
                    use_vt=False,
                    python_shell=False,
                )

    def test_uninstall_proxy_argument_in_resulting_command(self):
        pkg = 'pep8'
        proxy = 'salt-user:salt-passwd@salt-proxy:3128'
        mock = MagicMock(return_value={'retcode': 0, 'stdout': ''})
        with patch.dict(pip.__salt__, {'cmd.run_all': mock}):
            pip.uninstall(pkg, proxy=proxy)
            expected = [sys.executable, '-m', 'pip', 'uninstall', '-y', '--proxy', proxy, pkg]
            mock.assert_called_with(
                expected,
                saltenv='base',
                cwd=None,
                runas=None,
                use_vt=False,
                python_shell=False,
            )

    def test_uninstall_log_argument_in_resulting_command(self):
        pkg = 'pep8'
        log_path = '/tmp/pip-install.log'

        mock = MagicMock(return_value={'retcode': 0, 'stdout': ''})
        with patch.dict(pip.__salt__, {'cmd.run_all': mock}):
            pip.uninstall(pkg, log=log_path)
            expected = [sys.executable, '-m', 'pip', 'uninstall', '-y', '--log', log_path, pkg]
            mock.assert_called_with(
                expected,
                saltenv='base',
                cwd=None,
                runas=None,
                use_vt=False,
                python_shell=False,
            )

        # Let's fake a non-writable log file
        with patch('os.path') as mock_path:
            mock_path.exists.side_effect = IOError('Fooo!')
            mock = MagicMock(return_value={'retcode': 0, 'stdout': ''})
            with patch.dict(pip.__salt__, {'cmd.run_all': mock}):
                self.assertRaises(
                    IOError,
                    pip.uninstall,
                    pkg,
                    log=log_path
                )

    def test_uninstall_timeout_argument_in_resulting_command(self):
        pkg = 'pep8'
        expected = [sys.executable, '-m', 'pip', 'uninstall', '-y', '--timeout']
        # Passing an int
        mock = MagicMock(return_value={'retcode': 0, 'stdout': ''})
        with patch.dict(pip.__salt__, {'cmd.run_all': mock}):
            pip.uninstall(pkg, timeout=10)
            mock.assert_called_with(
                expected + [10, pkg],
                cwd=None,
                saltenv='base',
                runas=None,
                use_vt=False,
                python_shell=False,
            )

        # Passing an int as a string
        mock = MagicMock(return_value={'retcode': 0, 'stdout': ''})
        with patch.dict(pip.__salt__, {'cmd.run_all': mock}):
            pip.uninstall(pkg, timeout='10')
            mock.assert_called_with(
                expected + ['10', pkg],
                cwd=None,
                saltenv='base',
                runas=None,
                use_vt=False,
                python_shell=False,
            )

        # Passing a non-int to timeout
        mock = MagicMock(return_value={'retcode': 0, 'stdout': ''})
        with patch.dict(pip.__salt__, {'cmd.run_all': mock}):
            self.assertRaises(
                ValueError,
                pip.uninstall,
                pkg,
                timeout='a'
            )

    def test_freeze_command(self):
        expected = [sys.executable, '-m', 'pip', 'freeze']
        eggs = [
            'M2Crypto==0.21.1',
            '-e git+git@github.com:s0undt3ch/salt-testing.git@9ed81aa2f918d59d3706e56b18f0782d1ea43bf8#egg=SaltTesting-dev',
            'bbfreeze==1.1.0',
            'bbfreeze-loader==1.1.0',
            'pycrypto==2.6'
        ]
        mock = MagicMock(
            return_value={
                'retcode': 0,
                'stdout': '\n'.join(eggs)
            }
        )
        with patch.dict(pip.__salt__, {'cmd.run_all': mock}):
            with patch('salt.modules.pip.version',
                       MagicMock(return_value='6.1.1')):
                ret = pip.freeze()
                mock.assert_called_with(
                    expected,
                    cwd=None,
                    runas=None,
                    use_vt=False,
                    python_shell=False,
                )
                self.assertEqual(ret, eggs)

        mock = MagicMock(
            return_value={
                'retcode': 0,
                'stdout': '\n'.join(eggs)
            }
        )
        # Passing env_vars passes them to underlying command?
        with patch.dict(pip.__salt__, {'cmd.run_all': mock}):
            with patch('salt.modules.pip.version',
                       MagicMock(return_value='6.1.1')):
                ret = pip.freeze(env_vars={"foo": "bar"})
                mock.assert_called_with(
                    expected,
                    cwd=None,
                    runas=None,
                    use_vt=False,
                    python_shell=False,
                    env={"foo": "bar"}
                )
                self.assertEqual(ret, eggs)

        # Non zero returncode raises exception?
        mock = MagicMock(return_value={'retcode': 1, 'stderr': 'CABOOOOMMM!'})
        with patch.dict(pip.__salt__, {'cmd.run_all': mock}):
            with patch('salt.modules.pip.version',
                       MagicMock(return_value='6.1.1')):
                self.assertRaises(
                    CommandExecutionError,
                    pip.freeze,
                )

    def test_freeze_command_with_all(self):
        eggs = [
            'M2Crypto==0.21.1',
            '-e git+git@github.com:s0undt3ch/salt-testing.git@9ed81aa2f918d59d3706e56b18f0782d1ea43bf8#egg=SaltTesting-dev',
            'bbfreeze==1.1.0',
            'bbfreeze-loader==1.1.0',
            'pip==0.9.1',
            'pycrypto==2.6',
            'setuptools==20.10.1'
        ]
        mock = MagicMock(
            return_value={
                'retcode': 0,
                'stdout': '\n'.join(eggs)
            }
        )
        with patch.dict(pip.__salt__, {'cmd.run_all': mock}):
            with patch('salt.modules.pip.version',
                       MagicMock(return_value='9.0.1')):
                ret = pip.freeze()
                expected = [sys.executable, '-m', 'pip', 'freeze', '--all']
                mock.assert_called_with(
                    expected,
                    cwd=None,
                    runas=None,
                    use_vt=False,
                    python_shell=False,
                )
                self.assertEqual(ret, eggs)

        # Non zero returncode raises exception?
        mock = MagicMock(return_value={'retcode': 1, 'stderr': 'CABOOOOMMM!'})
        with patch.dict(pip.__salt__, {'cmd.run_all': mock}):
            with patch('salt.modules.pip.version',
                       MagicMock(return_value='9.0.1')):
                self.assertRaises(
                    CommandExecutionError,
                    pip.freeze,
                )

    def test_list_command(self):
        eggs = [
            'M2Crypto==0.21.1',
            '-e git+git@github.com:s0undt3ch/salt-testing.git@9ed81aa2f918d59d3706e56b18f0782d1ea43bf8#egg=SaltTesting-dev',
            'bbfreeze==1.1.0',
            'bbfreeze-loader==1.1.0',
            'pycrypto==2.6'
        ]
        mock_version = '6.1.1'
        mock = MagicMock(return_value={'retcode': 0, 'stdout': '\n'.join(eggs)})
        with patch.dict(pip.__salt__, {'cmd.run_all': mock}):
            with patch('salt.modules.pip.version',
                       MagicMock(return_value=mock_version)):
                ret = pip.list_()
                expected = [sys.executable, '-m', 'pip', 'freeze']
                mock.assert_called_with(
                    expected,
                    cwd=None,
                    runas=None,
                    python_shell=False,
                    use_vt=False,
                )
                self.assertEqual(
                    ret, {
                        'SaltTesting-dev': 'git+git@github.com:s0undt3ch/salt-testing.git@9ed81aa2f918d59d3706e56b18f0782d1ea43bf8',
                        'M2Crypto': '0.21.1',
                        'bbfreeze-loader': '1.1.0',
                        'bbfreeze': '1.1.0',
                        'pip': mock_version,
                        'pycrypto': '2.6'
                    }
                )

        # Non zero returncode raises exception?
        mock = MagicMock(return_value={'retcode': 1, 'stderr': 'CABOOOOMMM!'})
        with patch.dict(pip.__salt__, {'cmd.run_all': mock}):
            with patch('salt.modules.pip.version',
                       MagicMock(return_value='6.1.1')):
                self.assertRaises(
                    CommandExecutionError,
                    pip.list_,
                )

    def test_list_command_with_all(self):
        eggs = [
            'M2Crypto==0.21.1',
            '-e git+git@github.com:s0undt3ch/salt-testing.git@9ed81aa2f918d59d3706e56b18f0782d1ea43bf8#egg=SaltTesting-dev',
            'bbfreeze==1.1.0',
            'bbfreeze-loader==1.1.0',
            'pip==9.0.1',
            'pycrypto==2.6',
            'setuptools==20.10.1'
        ]
        # N.B.: this is deliberately different from the "output" of pip freeze.
        # This is to demonstrate that the version reported comes from freeze
        # instead of from the pip.version function.
        mock_version = '9.0.0'
        mock = MagicMock(return_value={'retcode': 0, 'stdout': '\n'.join(eggs)})
        with patch.dict(pip.__salt__, {'cmd.run_all': mock}):
            with patch('salt.modules.pip.version',
                       MagicMock(return_value=mock_version)):
                ret = pip.list_()
                expected = [sys.executable, '-m', 'pip', 'freeze', '--all']
                mock.assert_called_with(
                    expected,
                    cwd=None,
                    runas=None,
                    python_shell=False,
                    use_vt=False,
                )
                self.assertEqual(
                    ret, {
                        'SaltTesting-dev': 'git+git@github.com:s0undt3ch/salt-testing.git@9ed81aa2f918d59d3706e56b18f0782d1ea43bf8',
                        'M2Crypto': '0.21.1',
                        'bbfreeze-loader': '1.1.0',
                        'bbfreeze': '1.1.0',
                        'pip': '9.0.1',
                        'pycrypto': '2.6',
                        'setuptools': '20.10.1'
                    }
                )

        # Non zero returncode raises exception?
        mock = MagicMock(return_value={'retcode': 1, 'stderr': 'CABOOOOMMM!'})
        with patch.dict(pip.__salt__, {'cmd.run_all': mock}):
            with patch('salt.modules.pip.version',
                       MagicMock(return_value='6.1.1')):
                self.assertRaises(
                    CommandExecutionError,
                    pip.list_,
                )

    def test_list_command_with_prefix(self):
        eggs = [
            'M2Crypto==0.21.1',
            '-e git+git@github.com:s0undt3ch/salt-testing.git@9ed81aa2f918d59d3706e56b18f0782d1ea43bf8#egg=SaltTesting-dev',
            'bbfreeze==1.1.0',
            'bbfreeze-loader==1.1.0',
            'pycrypto==2.6'
        ]
        mock = MagicMock(
            return_value={
                'retcode': 0,
                'stdout': '\n'.join(eggs)
            }
        )
        with patch.dict(pip.__salt__, {'cmd.run_all': mock}):
            with patch('salt.modules.pip.version',
                       MagicMock(return_value='6.1.1')):
                ret = pip.list_(prefix='bb')
                expected = [sys.executable, '-m', 'pip', 'freeze']
                mock.assert_called_with(
                    expected,
                    cwd=None,
                    runas=None,
                    python_shell=False,
                    use_vt=False,
                )
                self.assertEqual(
                    ret, {
                        'bbfreeze-loader': '1.1.0',
                        'bbfreeze': '1.1.0',
                    }
                )

    def test_list_upgrades_legacy(self):
        eggs = [
            'apache-libcloud (1.1.0) - Latest: 2.2.1 [wheel]',
            'appdirs (1.4.1) - Latest: 1.4.3 [wheel]',
            'awscli (1.11.63) - Latest: 1.12.1 [sdist]'
        ]
        mock = MagicMock(
            return_value={
                'retcode': 0,
                'stdout': '\n'.join(eggs)
            }
        )
        with patch.dict(pip.__salt__, {'cmd.run_all': mock}):
            with patch('salt.modules.pip.version',
                       MagicMock(return_value='6.1.1')):
                ret = pip.list_upgrades()
                mock.assert_called_with(
                    ['pip', 'list', '--outdated'],
                    cwd=None,
                    runas=None,
                )
                self.assertEqual(
                    ret, {
                        'apache-libcloud': '2.2.1 [wheel]',
                        'appdirs': '1.4.3 [wheel]',
                        'awscli': '1.12.1 [sdist]'
                    }
                )

    def test_list_upgrades_gt9(self):
        eggs = '''[{"latest_filetype": "wheel", "version": "1.1.0", "name": "apache-libcloud", "latest_version": "2.2.1"},
                {"latest_filetype": "wheel", "version": "1.4.1", "name": "appdirs", "latest_version": "1.4.3"},
                {"latest_filetype": "sdist", "version": "1.11.63", "name": "awscli", "latest_version": "1.12.1"}
                ]'''
        mock = MagicMock(
            return_value={
                'retcode': 0,
                'stdout': '{0}'.format(eggs)
            }
        )
        with patch.dict(pip.__salt__, {'cmd.run_all': mock}):
            with patch('salt.modules.pip.version',
                       MagicMock(return_value='9.1.1')):
                ret = pip.list_upgrades()
                mock.assert_called_with(
                    ['pip', 'list', '--outdated', '--format=json'],
                    cwd=None,
                    runas=None,
                )
                self.assertEqual(
                    ret, {
                        'apache-libcloud': '2.2.1',
                        'appdirs': '1.4.3',
                        'awscli': '1.12.1'
                    }
                )

    def test_is_installed_true(self):
        eggs = [
            'M2Crypto==0.21.1',
            '-e git+git@github.com:s0undt3ch/salt-testing.git@9ed81aa2f918d59d3706e56b18f0782d1ea43bf8#egg=SaltTesting-dev',
            'bbfreeze==1.1.0',
            'bbfreeze-loader==1.1.0',
            'pycrypto==2.6'
        ]
        mock = MagicMock(
            return_value={
                'retcode': 0,
                'stdout': '\n'.join(eggs)
            }
        )
        with patch.dict(pip.__salt__, {'cmd.run_all': mock}):
            with patch('salt.modules.pip.version',
                       MagicMock(return_value='6.1.1')):
                ret = pip.is_installed(pkgname='bbfreeze')
                mock.assert_called_with(
                    ['pip', 'freeze'],
                    cwd=None,
                    runas=None,
                    python_shell=False,
                    use_vt=False,
                )
                self.assertTrue(ret)

    def test_is_installed_false(self):
        eggs = [
            'M2Crypto==0.21.1',
            '-e git+git@github.com:s0undt3ch/salt-testing.git@9ed81aa2f918d59d3706e56b18f0782d1ea43bf8#egg=SaltTesting-dev',
            'bbfreeze==1.1.0',
            'bbfreeze-loader==1.1.0',
            'pycrypto==2.6'
        ]
        mock = MagicMock(
            return_value={
                'retcode': 0,
                'stdout': '\n'.join(eggs)
            }
        )
        with patch.dict(pip.__salt__, {'cmd.run_all': mock}):
            with patch('salt.modules.pip.version',
                       MagicMock(return_value='6.1.1')):
                ret = pip.is_installed(pkgname='notexist')
                mock.assert_called_with(
                    ['pip', 'freeze'],
                    cwd=None,
                    runas=None,
                    python_shell=False,
                    use_vt=False,
                )
                self.assertFalse(ret)

    def test_install_pre_argument_in_resulting_command(self):
        pkg = 'pep8'
        # Lower than 1.4 versions don't end-up with `--pre` in the resulting
        # output
        mock = MagicMock(side_effect=[
            {'retcode': 0, 'stdout': 'pip 1.2.0 /path/to/site-packages/pip'},
            {'retcode': 0, 'stdout': ''}
        ])
        with patch.dict(pip.__salt__, {'cmd.run_all': mock}):
            with patch('salt.modules.pip.version',
                       MagicMock(return_value='1.3')):
                pip.install(pkg, pre_releases=True)
                expected = [sys.executable, '-m', 'pip', 'install', pkg]
                mock.assert_called_with(
                    expected,
                    saltenv='base',
                    runas=None,
                    use_vt=False,
                    python_shell=False,
                )

        mock_run = MagicMock(return_value='pip 1.4.1 /path/to/site-packages/pip')
        mock_run_all = MagicMock(return_value={'retcode': 0, 'stdout': ''})
        with patch.dict(pip.__salt__, {'cmd.run_stdout': mock_run,
                                       'cmd.run_all': mock_run_all}):
            with patch('salt.modules.pip._get_pip_bin',
                       MagicMock(return_value=['pip'])):
                pip.install(pkg, pre_releases=True)
                expected = ['pip', 'install', '--pre', pkg]
                mock_run_all.assert_called_with(
                    expected,
                    saltenv='base',
                    runas=None,
                    use_vt=False,
                    python_shell=False,
                )<|MERGE_RESOLUTION|>--- conflicted
+++ resolved
@@ -11,7 +11,6 @@
 from tests.support.mock import NO_MOCK, NO_MOCK_REASON, MagicMock, patch
 
 # Import salt libs
-from salt.ext import six
 import salt.utils.platform
 import salt.modules.pip as pip
 from salt.exceptions import CommandExecutionError
@@ -309,20 +308,6 @@
                 bin_path = os.path.join(venv_path, 'python')
 
             mock = MagicMock(return_value={'retcode': 0, 'stdout': ''})
-<<<<<<< HEAD
-            with patch.dict(pip.__salt__, {'cmd.run_all': mock}):
-                if salt.utils.platform.is_windows():
-                    venv_path = 'c:\\test_env'
-                    bin_path = os.path.join(venv_path, 'Scripts', 'pip.exe')
-                    if six.PY2:
-                        bin_path = bin_path.encode('string-escape')
-                else:
-                    venv_path = '/test_env'
-                    bin_path = os.path.join(venv_path, 'bin', 'pip')
-                pip.install(pkg, bin_env=venv_path)
-                mock.assert_called_once_with(
-                    [bin_path, 'install', pkg],
-=======
             pip_bin = MagicMock(return_value=[bin_path, '-m', 'pip'])
 
             with patch.dict(pip.__salt__, {'cmd.run_all': mock}), \
@@ -330,7 +315,6 @@
                 pip.install('mock', bin_env=venv_path)
                 mock.assert_called_with(
                     [bin_path, '-m', 'pip', 'install', 'mock'],
->>>>>>> 611ca1fc
                     env={'VIRTUAL_ENV': venv_path},
                     saltenv='base',
                     runas=None,
