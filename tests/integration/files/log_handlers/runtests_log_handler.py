--- conflicted
+++ resolved
@@ -95,14 +95,9 @@
             try:
                 sock.shutdown(socket.SHUT_RDWR)
                 sock.close()
-<<<<<<< HEAD
             except socket.error as exc:
                 if exc.errno != errno.ENOTCONN:
                     raise
-=======
-            except (OSError, socket.error):
-                pass
->>>>>>> 209e4fb0
             break
         except socket.error as exc:
             if exc.errno == errno.EPIPE:
